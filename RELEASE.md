--- conflicted
+++ resolved
@@ -47,16 +47,6 @@
 If rclone needs a point release due to some horrendous bug:
 
 Set vars
-<<<<<<< HEAD
-
-  * BASE_TAG=v1.XX          # eg v1.52
-  * NEW_TAG=${BASE_TAG}.Y   # eg v1.52.1
-  * echo $BASE_TAG $NEW_TAG # v1.52 v1.52.1
-
-First make the release branch.  If this is a second point release then
-this will be done already.
-
-=======
 
   * BASE_TAG=v1.XX          # e.g. v1.52
   * NEW_TAG=${BASE_TAG}.Y   # e.g. v1.52.1
@@ -65,7 +55,6 @@
 First make the release branch.  If this is a second point release then
 this will be done already.
 
->>>>>>> 7f5ee5d8
   * git branch ${BASE_TAG} ${BASE_TAG}-stable
   * git co ${BASE_TAG}-stable
   * make startstable
