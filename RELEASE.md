# Release

This file describes how to make the various kinds of releases

## Extra required software for making a release

  * [gh the github cli](https://github.com/cli/cli) for uploading packages
  * pandoc for making the html and man pages

## Making a release

  * git checkout master # see below for stable branch
  * git pull # IMPORTANT
  * git status - make sure everything is checked in
  * Check GitHub actions build for master is Green
  * make test # see integration test server or run locally
  * make tag
  * edit docs/content/changelog.md # make sure to remove duplicate logs from point releases
  * make tidy
  * make doc
  * git status - to check for new man pages - git add them
  * git commit -a -v -m "Version v1.XX.0"
  * make retag
  * git push origin # without --follow-tags so it doesn't push the tag if it fails
  * git push --follow-tags origin
  * # Wait for the GitHub builds to complete then...
  * make fetch_binaries
  * make tarball
  * make vendorball
  * make sign_upload
  * make check_sign
  * make upload
  * make upload_website
  * make upload_github
  * make startdev # make startstable for stable branch
  * # announce with forum post, twitter post, patreon post

## Update dependencies

Early in the next release cycle update the dependencies

  * Review any pinned packages in go.mod and remove if possible
  * make updatedirect
  * make GOTAGS=cmount
  * make compiletest
  * git commit -a -v
  * make update
  * make GOTAGS=cmount
  * make compiletest
  * roll back any updates which didn't compile
  * git commit -a -v --amend
  * **NB** watch out for this changing the default go version in `go.mod`

Note that `make update` updates all direct and indirect dependencies
and there can occasionally be forwards compatibility problems with
doing that so it may be necessary to roll back dependencies to the
version specified by `make updatedirect` in order to get rclone to
build.

## Tidy beta

At some point after the release run

    bin/tidy-beta v1.55

where the version number is that of a couple ago to remove old beta binaries.

## Making a point release

If rclone needs a point release due to some horrendous bug:

Set vars

  * BASE_TAG=v1.XX          # e.g. v1.52
  * NEW_TAG=${BASE_TAG}.Y   # e.g. v1.52.1
  * echo $BASE_TAG $NEW_TAG # v1.52 v1.52.1

First make the release branch.  If this is a second point release then
this will be done already.

  * git co -b ${BASE_TAG}-stable ${BASE_TAG}.0
  * make startstable

Now

  * git co ${BASE_TAG}-stable
  * git cherry-pick any fixes
  * Do the steps as above
  * make startstable
  * git co master
  * `#` cherry pick the changes to the changelog - check the diff to make sure it is correct
  * git checkout ${BASE_TAG}-stable docs/content/changelog.md
  * git commit -a -v -m "Changelog updates from Version ${NEW_TAG}"
  * git push

<<<<<<< HEAD
=======
## Sponsor logos

If updating the website note that the sponsor logos have been moved out of the main repository.

You will need to checkout `/docs/static/img/logos` from https://github.com/rclone/third-party-logos
which is a private repo containing artwork from sponsors.

>>>>>>> 82b963e3
## Update the website between releases

Create an update website branch based off the last release

    git co -b update-website

If the branch already exists, double check there are no commits that need saving.

Now reset the branch to the last release

    git reset --hard v1.64.0

Create the changes, check them in, test with `make serve` then

    make upload_test_website

Check out https://test.rclone.org and when happy

    make upload_website

Cherry pick any changes back to master and the stable branch if it is active.

## Making a manual build of docker

The rclone docker image should autobuild on via GitHub actions.  If it doesn't
or needs to be updated then rebuild like this.

See: https://github.com/ilteoood/docker_buildx/issues/19
See: https://github.com/ilteoood/docker_buildx/blob/master/scripts/install_buildx.sh

```
git co v1.54.1
docker pull golang
export DOCKER_CLI_EXPERIMENTAL=enabled
docker buildx create --name actions_builder --use
docker run --rm --privileged docker/binfmt:820fdd95a9972a5308930a2bdfb8573dd4447ad3
docker run --rm --privileged multiarch/qemu-user-static --reset -p yes
SUPPORTED_PLATFORMS=$(docker buildx inspect --bootstrap | grep 'Platforms:*.*' | cut -d : -f2,3)
echo "Supported platforms: $SUPPORTED_PLATFORMS"
docker buildx build --platform linux/amd64,linux/386,linux/arm64,linux/arm/v7 -t rclone/rclone:1.54.1 -t rclone/rclone:1.54 -t rclone/rclone:1 -t rclone/rclone:latest --push .
docker buildx stop actions_builder
```

### Old build for linux/amd64 only

```
docker pull golang
docker build --rm --ulimit memlock=67108864  -t rclone/rclone:1.52.0 -t rclone/rclone:1.52 -t rclone/rclone:1 -t rclone/rclone:latest .
docker push rclone/rclone:1.52.0
docker push rclone/rclone:1.52
docker push rclone/rclone:1
docker push rclone/rclone:latest
```<|MERGE_RESOLUTION|>--- conflicted
+++ resolved
@@ -93,8 +93,6 @@
   * git commit -a -v -m "Changelog updates from Version ${NEW_TAG}"
   * git push
 
-<<<<<<< HEAD
-=======
 ## Sponsor logos
 
 If updating the website note that the sponsor logos have been moved out of the main repository.
@@ -102,7 +100,6 @@
 You will need to checkout `/docs/static/img/logos` from https://github.com/rclone/third-party-logos
 which is a private repo containing artwork from sponsors.
 
->>>>>>> 82b963e3
 ## Update the website between releases
 
 Create an update website branch based off the last release
