package pacer

import (
	"errors"
	"fmt"
	"strings"
	"sync"
	"testing"
	"time"

	"github.com/stretchr/testify/assert"
)

func TestNew(t *testing.T) {
	const expectedRetries = 7
	const expectedConnections = 9
	p := New(RetriesOption(expectedRetries), MaxConnectionsOption(expectedConnections))
	if d, ok := p.calculator.(*Default); ok {
		assert.Equal(t, 10*time.Millisecond, d.minSleep)
		assert.Equal(t, 2*time.Second, d.maxSleep)
		assert.Equal(t, d.minSleep, p.state.SleepTime)
		assert.Equal(t, uint(2), d.decayConstant)
		assert.Equal(t, uint(1), d.attackConstant)
	} else {
		t.Errorf("calculator")
	}
	assert.Equal(t, expectedRetries, p.retries)
	assert.Equal(t, 1, cap(p.pacer))
	assert.Equal(t, 1, len(p.pacer))
	assert.Equal(t, expectedConnections, p.maxConnections)
	assert.Equal(t, expectedConnections, cap(p.connTokens))
	assert.Equal(t, 0, p.state.ConsecutiveRetries)
}

func TestMaxConnections(t *testing.T) {
	p := New()
	p.SetMaxConnections(20)
	assert.Equal(t, 20, p.maxConnections)
	assert.Equal(t, 20, cap(p.connTokens))
	p.SetMaxConnections(0)
	assert.Equal(t, 0, p.maxConnections)
	assert.Nil(t, p.connTokens)
}

func TestDecay(t *testing.T) {
	c := NewDefault(MinSleep(1*time.Microsecond), MaxSleep(1*time.Second))
	for _, test := range []struct {
		in             State
		attackConstant uint
		want           time.Duration
	}{
		{State{SleepTime: 8 * time.Millisecond}, 1, 4 * time.Millisecond},
		{State{SleepTime: 1 * time.Millisecond}, 0, 1 * time.Microsecond},
		{State{SleepTime: 1 * time.Millisecond}, 2, (3 * time.Millisecond) / 4},
		{State{SleepTime: 1 * time.Millisecond}, 3, (7 * time.Millisecond) / 8},
	} {
		c.decayConstant = test.attackConstant
		got := c.Calculate(test.in)
		assert.Equal(t, test.want, got, "test: %+v", test)
	}
}

func TestAttack(t *testing.T) {
	c := NewDefault(MinSleep(1*time.Microsecond), MaxSleep(1*time.Second))
	for _, test := range []struct {
		in             State
		attackConstant uint
		want           time.Duration
	}{
		{State{SleepTime: 1 * time.Millisecond, ConsecutiveRetries: 1}, 1, 2 * time.Millisecond},
		{State{SleepTime: 1 * time.Millisecond, ConsecutiveRetries: 1}, 0, 1 * time.Second},
		{State{SleepTime: 1 * time.Millisecond, ConsecutiveRetries: 1}, 2, (4 * time.Millisecond) / 3},
		{State{SleepTime: 1 * time.Millisecond, ConsecutiveRetries: 1}, 3, (8 * time.Millisecond) / 7},
	} {
		c.attackConstant = test.attackConstant
		got := c.Calculate(test.in)
		assert.Equal(t, test.want, got, "test: %+v", test)
	}
}

func TestSetRetries(t *testing.T) {
	p := New()
	p.SetRetries(18)
	assert.Equal(t, 18, p.retries)
}

// emptyTokens empties the pacer of all its tokens
func emptyTokens(p *Pacer) {
	for len(p.pacer) != 0 {
		<-p.pacer
	}
	for len(p.connTokens) != 0 {
		<-p.connTokens
	}
}

// waitForPace waits for duration for the pace to arrive
// returns the time that it arrived or a zero time
func waitForPace(p *Pacer, duration time.Duration) (when time.Time) {
	select {
	case <-time.After(duration):
		return
	case <-p.pacer:
		return time.Now()
	}
}

func TestBeginCall(t *testing.T) {
	p := New(MaxConnectionsOption(10), CalculatorOption(NewDefault(MinSleep(1*time.Millisecond))))
	emptyTokens(p)
	go p.beginCall(true)
	if !waitForPace(p, 10*time.Millisecond).IsZero() {
		t.Errorf("beginSleep fired too early #1")
	}
	startTime := time.Now()
	p.pacer <- struct{}{}
	time.Sleep(1 * time.Millisecond)
	connTime := time.Now()
	p.connTokens <- struct{}{}
	time.Sleep(1 * time.Millisecond)
	paceTime := waitForPace(p, 1000*time.Millisecond)
	if paceTime.IsZero() {
		t.Errorf("beginSleep didn't fire")
	} else if paceTime.Sub(startTime) < 0 {
		t.Errorf("pace arrived before returning pace token")
	} else if paceTime.Sub(connTime) < 0 {
		t.Errorf("pace arrived before sending conn token")
	}
}

func TestBeginCallZeroConnections(t *testing.T) {
	p := New(MaxConnectionsOption(0), CalculatorOption(NewDefault(MinSleep(1*time.Millisecond))))
	emptyTokens(p)
	go p.beginCall(false)
	if !waitForPace(p, 10*time.Millisecond).IsZero() {
		t.Errorf("beginSleep fired too early #1")
	}
	startTime := time.Now()
	p.pacer <- struct{}{}
	time.Sleep(1 * time.Millisecond)
	paceTime := waitForPace(p, 1000*time.Millisecond)
	if paceTime.IsZero() {
		t.Errorf("beginSleep didn't fire")
	} else if paceTime.Sub(startTime) < 0 {
		t.Errorf("pace arrived before returning pace token")
	}
}

func TestDefaultPacer(t *testing.T) {
	c := NewDefault(MinSleep(1*time.Millisecond), MaxSleep(1*time.Second), DecayConstant(2))
	for _, test := range []struct {
		state State
		want  time.Duration
	}{
		{State{SleepTime: 1 * time.Millisecond, ConsecutiveRetries: 1}, 2 * time.Millisecond},
		{State{SleepTime: 1 * time.Second, ConsecutiveRetries: 1}, 1 * time.Second},
		{State{SleepTime: (3 * time.Second) / 4, ConsecutiveRetries: 1}, 1 * time.Second},
		{State{SleepTime: 1 * time.Second}, 750 * time.Millisecond},
		{State{SleepTime: 1000 * time.Microsecond}, 1 * time.Millisecond},
		{State{SleepTime: 1200 * time.Microsecond}, 1 * time.Millisecond},
	} {
		got := c.Calculate(test.state)
		assert.Equal(t, test.want, got, "test: %+v", test)
	}

}

func TestAzureIMDSPacer(t *testing.T) {
	c := NewAzureIMDS()
	for _, test := range []struct {
		state State
		want  time.Duration
	}{
		{State{SleepTime: 0, ConsecutiveRetries: 0}, 0},
		{State{SleepTime: 0, ConsecutiveRetries: 1}, 2 * time.Second},
		{State{SleepTime: 2 * time.Second, ConsecutiveRetries: 2}, 6 * time.Second},
		{State{SleepTime: 6 * time.Second, ConsecutiveRetries: 3}, 14 * time.Second},
		{State{SleepTime: 14 * time.Second, ConsecutiveRetries: 4}, 30 * time.Second},
	} {
		got := c.Calculate(test.state)
		assert.Equal(t, test.want, got, "test: %+v", test)
	}
}

func TestGoogleDrivePacer(t *testing.T) {
	// Do lots of times because of the random number!
	for _, test := range []struct {
		state State
		want  time.Duration
	}{
		{State{SleepTime: 1 * time.Millisecond}, 0},
		{State{SleepTime: 10 * time.Millisecond}, 0},
		{State{SleepTime: 1 * time.Second, ConsecutiveRetries: 1}, 1*time.Second + 500*time.Millisecond},
		{State{SleepTime: 1 * time.Second, ConsecutiveRetries: 2}, 2*time.Second + 500*time.Millisecond},
		{State{SleepTime: 1 * time.Second, ConsecutiveRetries: 3}, 4*time.Second + 500*time.Millisecond},
		{State{SleepTime: 1 * time.Second, ConsecutiveRetries: 4}, 8*time.Second + 500*time.Millisecond},
		{State{SleepTime: 1 * time.Second, ConsecutiveRetries: 5}, 16*time.Second + 500*time.Millisecond},
		{State{SleepTime: 1 * time.Second, ConsecutiveRetries: 6}, 16*time.Second + 500*time.Millisecond},
		{State{SleepTime: 1 * time.Second, ConsecutiveRetries: 7}, 16*time.Second + 500*time.Millisecond},
	} {
		const n = 1000
		var sum time.Duration
		// measure average time over n cycles
		for range n {
			c := NewGoogleDrive(MinSleep(1 * time.Millisecond))
			sum += c.Calculate(test.state)
		}
		got := sum / n
		assert.False(t, got < (test.want*9)/10 || got > (test.want*11)/10, "test: %+v, got: %v", test, got)
	}

	const minSleep = 2 * time.Millisecond
	for _, test := range []struct {
		calls int
		want  int
	}{
		{1, 0},
		{9, 0},
		{10, 0},
		{11, 1},
		{12, 2},
	} {
		c := NewGoogleDrive(MinSleep(minSleep), Burst(10))
		count := 0
		for range test.calls {
			sleep := c.Calculate(State{})
			if sleep != 0 {
				count++
			}
		}
		assert.Equalf(t, test.want, count, "test: %+v, got: %v", test, count)
	}
}

func TestS3Pacer(t *testing.T) {
	c := NewS3(MinSleep(10*time.Millisecond), MaxSleep(1*time.Second), DecayConstant(2))
	for _, test := range []struct {
		state State
		want  time.Duration
	}{
		{State{SleepTime: 0, ConsecutiveRetries: 1}, 10 * time.Millisecond},                     //Things were going ok, we failed once, back off to minSleep
		{State{SleepTime: 10 * time.Millisecond, ConsecutiveRetries: 1}, 20 * time.Millisecond}, //Another fail, double the backoff
		{State{SleepTime: 10 * time.Millisecond}, 0},                                            //Things start going ok when we're at minSleep; should result in no sleep
		{State{SleepTime: 12 * time.Millisecond}, 0},                                            //*near* minsleep and going ok, decay would take below minSleep, should go to 0
		{State{SleepTime: 0}, 0},                                                                //Things have been going ok; not retrying should keep sleep at 0
		{State{SleepTime: 1 * time.Second, ConsecutiveRetries: 1}, 1 * time.Second},             //Check maxSleep is enforced
		{State{SleepTime: (3 * time.Second) / 4, ConsecutiveRetries: 1}, 1 * time.Second},       //Check attack heading to maxSleep doesn't exceed maxSleep
		{State{SleepTime: 1 * time.Second}, 750 * time.Millisecond},                             //Check decay from maxSleep
		{State{SleepTime: 48 * time.Millisecond}, 36 * time.Millisecond},                        //Check simple decay above minSleep
	} {
		got := c.Calculate(test.state)
		assert.Equal(t, test.want, got, "test: %+v", test)
	}
}

func TestEndCall(t *testing.T) {
	p := New(MaxConnectionsOption(5))
	emptyTokens(p)
	p.state.ConsecutiveRetries = 1
	p.endCall(true, nil, true)
	assert.Equal(t, 1, len(p.connTokens))
	assert.Equal(t, 2, p.state.ConsecutiveRetries)
}

func TestEndCallZeroConnections(t *testing.T) {
	p := New(MaxConnectionsOption(0))
	emptyTokens(p)
	p.state.ConsecutiveRetries = 1
	p.endCall(false, nil, false)
	assert.Equal(t, 0, len(p.connTokens))
	assert.Equal(t, 0, p.state.ConsecutiveRetries)
}

var errFoo = errors.New("foo")

type dummyPaced struct {
	retry  bool
	called int
	wait   *sync.Cond
}

func (dp *dummyPaced) fn() (bool, error) {
	if dp.wait != nil {
		dp.wait.L.Lock()
		dp.called++
		dp.wait.Wait()
		dp.wait.L.Unlock()
	} else {
		dp.called++
	}
	return dp.retry, errFoo
}

func TestCallFixed(t *testing.T) {
	p := New(CalculatorOption(NewDefault(MinSleep(1*time.Millisecond), MaxSleep(2*time.Millisecond))))

	dp := &dummyPaced{retry: false}
	err := p.call(dp.fn, 10)
	assert.Equal(t, 1, dp.called)
	assert.Equal(t, errFoo, err)
}

func Test_callRetry(t *testing.T) {
	p := New(CalculatorOption(NewDefault(MinSleep(1*time.Millisecond), MaxSleep(2*time.Millisecond))))

	dp := &dummyPaced{retry: true}
	err := p.call(dp.fn, 10)
	assert.Equal(t, 10, dp.called)
	assert.Equal(t, errFoo, err)
}

func TestCall(t *testing.T) {
	p := New(RetriesOption(20), CalculatorOption(NewDefault(MinSleep(1*time.Millisecond), MaxSleep(2*time.Millisecond))))

	dp := &dummyPaced{retry: true}
	err := p.Call(dp.fn)
	assert.Equal(t, 20, dp.called)
	assert.Equal(t, errFoo, err)
}

func TestCallParallel(t *testing.T) {
	p := New(MaxConnectionsOption(3), RetriesOption(1), CalculatorOption(NewDefault(MinSleep(100*time.Microsecond), MaxSleep(1*time.Millisecond))))

	wait := sync.NewCond(&sync.Mutex{})
	funcs := make([]*dummyPaced, 5)
	for i := range funcs {
		dp := &dummyPaced{wait: wait}
		funcs[i] = dp
		go func() {
			assert.Equal(t, errFoo, p.CallNoRetry(dp.fn))
		}()
	}
	time.Sleep(250 * time.Millisecond)
	called := 0
	wait.L.Lock()
	for _, dp := range funcs {
		called += dp.called
	}
	wait.L.Unlock()

	assert.Equal(t, 3, called)
	wait.Broadcast()
	time.Sleep(250 * time.Millisecond)

	called = 0
	wait.L.Lock()
	for _, dp := range funcs {
		called += dp.called
	}
	wait.L.Unlock()

	assert.Equal(t, 5, called)
	wait.Broadcast()
}

<<<<<<< HEAD
func BenchmarkPacerReentered(b *testing.B) {
	for b.Loop() {
		_ = pacerReentered()
	}
}

func BenchmarkPacerReentered100(b *testing.B) {
	var fn func(level int)
	fn = func(level int) {
		if level > 0 {
			fn(level - 1)
			return
		}
		for b.Loop() {
			_ = pacerReentered()
		}

	}
	fn(100)
}

=======
>>>>>>> 38ab3dd5
func TestCallMaxConnectionsRecursiveDeadlock(t *testing.T) {
	p := New(CalculatorOption(NewDefault(MinSleep(1*time.Millisecond), MaxSleep(2*time.Millisecond))))
	p.SetMaxConnections(1)
	dp := &dummyPaced{retry: false}
	err := p.Call(func() (bool, error) {
		// check we have taken the connection token
		// no tokens left means deadlock on the recursive call
		assert.Equal(t, 0, len(p.connTokens))
		return false, p.Call(dp.fn)
	})
	assert.Equal(t, 1, dp.called)
	assert.Equal(t, errFoo, err)
}

func TestRetryAfterError_NonNilErr(t *testing.T) {
	orig := errors.New("test failure")
	dur := 2 * time.Second
	err := RetryAfterError(orig, dur)

	rErr, ok := err.(*retryAfterError)
	if !ok {
		t.Fatalf("expected *retryAfterError, got %T", err)
	}
	if !strings.Contains(err.Error(), "test failure") {
		t.Errorf("Error() = %q, want it to contain original message", err.Error())
	}
	if !strings.Contains(err.Error(), dur.String()) {
		t.Errorf("Error() = %q, want it to contain retryAfter %v", err.Error(), dur)
	}
	if rErr.retryAfter != dur {
		t.Errorf("retryAfter = %v, want %v", rErr.retryAfter, dur)
	}
	if !errors.Is(err, orig) {
		t.Error("errors.Is(err, orig) = false, want true")
	}
}

func TestRetryAfterError_NilErr(t *testing.T) {
	dur := 5 * time.Second
	err := RetryAfterError(nil, dur)
	if !strings.Contains(err.Error(), "too many requests") {
		t.Errorf("Error() = %q, want it to mention default message", err.Error())
	}
	if !strings.Contains(err.Error(), dur.String()) {
		t.Errorf("Error() = %q, want it to contain retryAfter %v", err.Error(), dur)
	}
}

func TestCauseMethod(t *testing.T) {
	orig := errors.New("underlying")
	dur := time.Second
	rErr := RetryAfterError(orig, dur).(*retryAfterError)
	cause := rErr.Cause()
	if !errors.Is(cause, orig) {
		t.Errorf("Cause() does not wrap original: got %v", cause)
	}
}

func TestIsRetryAfter_True(t *testing.T) {
	orig := errors.New("oops")
	dur := 3 * time.Second
	err := RetryAfterError(orig, dur)

	gotDur, ok := IsRetryAfter(err)
	if !ok {
		t.Error("IsRetryAfter returned false, want true")
	}
	if gotDur != dur {
		t.Errorf("got %v, want %v", gotDur, dur)
	}
}

func TestIsRetryAfter_Nested(t *testing.T) {
	orig := errors.New("fail")
	dur := 4 * time.Second
	retryErr := RetryAfterError(orig, dur)
	nested := fmt.Errorf("wrapped: %w", retryErr)

	gotDur, ok := IsRetryAfter(nested)
	if !ok {
		t.Error("IsRetryAfter on nested error returned false, want true")
	}
	if gotDur != dur {
		t.Errorf("got %v, want %v", gotDur, dur)
	}
}

func TestIsRetryAfter_False(t *testing.T) {
	if _, ok := IsRetryAfter(errors.New("other")); ok {
		t.Error("IsRetryAfter = true for non-retry error, want false")
	}
}<|MERGE_RESOLUTION|>--- conflicted
+++ resolved
@@ -353,30 +353,6 @@
 	wait.Broadcast()
 }
 
-<<<<<<< HEAD
-func BenchmarkPacerReentered(b *testing.B) {
-	for b.Loop() {
-		_ = pacerReentered()
-	}
-}
-
-func BenchmarkPacerReentered100(b *testing.B) {
-	var fn func(level int)
-	fn = func(level int) {
-		if level > 0 {
-			fn(level - 1)
-			return
-		}
-		for b.Loop() {
-			_ = pacerReentered()
-		}
-
-	}
-	fn(100)
-}
-
-=======
->>>>>>> 38ab3dd5
 func TestCallMaxConnectionsRecursiveDeadlock(t *testing.T) {
 	p := New(CalculatorOption(NewDefault(MinSleep(1*time.Millisecond), MaxSleep(2*time.Millisecond))))
 	p.SetMaxConnections(1)
