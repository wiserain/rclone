--- conflicted
+++ resolved
@@ -90,11 +90,7 @@
 
 Socket activation can be tested ad-hoc with the ` + "`systemd-socket-activate`" + `command
 
-<<<<<<< HEAD
-` + "```sh" + `
-=======
 ` + "```console" + `
->>>>>>> 38ab3dd5
 systemd-socket-activate -l 8000 -- rclone serve
 ` + "```" + `
 
