--- conflicted
+++ resolved
@@ -97,11 +97,7 @@
 func sprintExamples() string {
 	s := "Examples:\n"
 	for _, e := range examples {
-<<<<<<< HEAD
-		s += fmt.Sprintf("\n```sh\n%s\n", e.command())
-=======
 		s += fmt.Sprintf("\n```console\n%s\n", e.command())
->>>>>>> 38ab3dd5
 		s += fmt.Sprintf("// Output: %s\n```\n", e.output())
 	}
 	return s
