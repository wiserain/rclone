// Package pikpak provides an interface to the PikPak
package pikpak

// ------------------------------------------------------------
// NOTE
// ------------------------------------------------------------

// md5sum is not always available, sometimes given empty.

// Trashed files are not restored to the original location when using `batchUntrash`

// Can't stream without `--vfs-cache-mode=full`

// ------------------------------------------------------------
// TODO
// ------------------------------------------------------------

// * List() with options starred-only
// * user-configurable list chunk
// * backend command: untrash, iscached
// * api(event,task)

import (
	"bytes"
	"context"
	"encoding/base64"
	"encoding/json"
	"errors"
	"fmt"
	"io"
	"math"
	"net/http"
	"net/url"
	"path"
	"reflect"
	"strconv"
	"strings"
	"sync"
	"time"

	"github.com/aws/aws-sdk-go-v2/aws"
	awsconfig "github.com/aws/aws-sdk-go-v2/config"
	"github.com/aws/aws-sdk-go-v2/credentials"
	"github.com/aws/aws-sdk-go-v2/service/s3"
	"github.com/rclone/rclone/backend/pikpak/api"
	"github.com/rclone/rclone/fs"
	"github.com/rclone/rclone/fs/accounting"
	"github.com/rclone/rclone/fs/config"
	"github.com/rclone/rclone/fs/config/configmap"
	"github.com/rclone/rclone/fs/config/configstruct"
	"github.com/rclone/rclone/fs/config/obscure"
	"github.com/rclone/rclone/fs/fserrors"
	"github.com/rclone/rclone/fs/fshttp"
	"github.com/rclone/rclone/fs/hash"
	"github.com/rclone/rclone/lib/atexit"
	"github.com/rclone/rclone/lib/dircache"
	"github.com/rclone/rclone/lib/encoder"
	"github.com/rclone/rclone/lib/oauthutil"
	"github.com/rclone/rclone/lib/pacer"
	"github.com/rclone/rclone/lib/random"
	"github.com/rclone/rclone/lib/rest"
	"golang.org/x/oauth2"
)

// Constants
const (
	clientID         = "YUMx5nI8ZU8Ap8pm"
	clientVersion    = "2.0.0"
	packageName      = "mypikpak.com"
	defaultUserAgent = "Mozilla/5.0 (Windows NT 10.0; Win64; x64; rv:129.0) Gecko/20100101 Firefox/129.0"
	minSleep         = 100 * time.Millisecond
	maxSleep         = 2 * time.Second
	taskWaitTime     = 500 * time.Millisecond
	decayConstant    = 2 // bigger for slower decay, exponential
	rootURL          = "https://api-drive.mypikpak.com"

	maxUploadParts      = 10000                          // Part number must be an integer between 1 and 10000, inclusive.
	defaultChunkSize    = fs.SizeSuffix(1024 * 1024 * 5) // Part size should be in [100KB, 5GB]
	minChunkSize        = 100 * fs.Kibi
	maxChunkSize        = 5 * fs.Gibi
	defaultUploadCutoff = fs.SizeSuffix(200 * 1024 * 1024)
	maxUploadCutoff     = 5 * fs.Gibi // maximum allowed size for singlepart uploads
)

// Globals
var (
	// Description of how to auth for this app
	oauthConfig = &oauthutil.Config{
		Scopes:      nil,
		AuthURL:     "https://user.mypikpak.com/v1/auth/signin",
		TokenURL:    "https://user.mypikpak.com/v1/auth/token",
		AuthStyle:   oauth2.AuthStyleInParams,
		ClientID:    clientID,
		RedirectURL: oauthutil.RedirectURL,
	}
)

// pikpakAutorize retrieves OAuth token using user/pass and save it to rclone.conf
func pikpakAuthorize(ctx context.Context, opt *Options, name string, m configmap.Mapper) error {
	if opt.Username == "" {
		return errors.New("no username")
	}
	pass, err := obscure.Reveal(opt.Password)
	if err != nil {
		return fmt.Errorf("failed to decode password - did you obscure it?: %w", err)
	}
	// new device id if necessary
	if len(opt.DeviceID) != 32 {
		opt.DeviceID = genDeviceID()
		m.Set("device_id", opt.DeviceID)
		fs.Infof(nil, "Using new device id %q", opt.DeviceID)
	}
	opts := rest.Opts{
		Method:  "POST",
		RootURL: "https://user.mypikpak.com/v1/auth/signin",
	}
	req := map[string]string{
		"username":  opt.Username,
		"password":  pass,
		"client_id": clientID,
	}
	var token api.Token
	rst := newPikpakClient(getClient(ctx, opt), opt).SetCaptchaTokener(ctx, m)
	_, err = rst.CallJSON(ctx, &opts, req, &token)
	if apiErr, ok := err.(*api.Error); ok {
		if apiErr.Reason == "captcha_invalid" && apiErr.Code == 4002 {
			rst.captcha.Invalidate()
			_, err = rst.CallJSON(ctx, &opts, req, &token)
		}
	}
	if err != nil {
		return fmt.Errorf("failed to retrieve token using username/password: %w", err)
	}
	t := &oauth2.Token{
		AccessToken:  token.AccessToken,
		TokenType:    token.TokenType,
		RefreshToken: token.RefreshToken,
		Expiry:       token.Expiry(),
	}
	return oauthutil.PutToken(name, m, t, false)
}

// Register with Fs
func init() {
	fs.Register(&fs.RegInfo{
		Name:        "pikpak",
		Description: "PikPak",
		NewFs:       NewFs,
		CommandHelp: commandHelp,
		Config: func(ctx context.Context, name string, m configmap.Mapper, config fs.ConfigIn) (*fs.ConfigOut, error) {
			// Parse config into Options struct
			opt := new(Options)
			err := configstruct.Set(m, opt)
			if err != nil {
				return nil, fmt.Errorf("couldn't parse config into struct: %w", err)
			}

			switch config.State {
			case "":
				// Check token exists
				if _, err := oauthutil.GetToken(name, m); err != nil {
					return fs.ConfigGoto("authorize")
				}
				return fs.ConfigConfirm("authorize_ok", false, "consent_to_authorize", "Re-authorize for new token?")
			case "authorize_ok":
				if config.Result == "false" {
					return nil, nil
				}
				return fs.ConfigGoto("authorize")
			case "authorize":
				if err := pikpakAuthorize(ctx, opt, name, m); err != nil {
					return nil, err
				}
				return nil, nil
			}
			return nil, fmt.Errorf("unknown state %q", config.State)
		},
		Options: []fs.Option{{
			Name:      "user",
			Help:      "Pikpak username.",
			Required:  true,
			Sensitive: true,
		}, {
			Name:       "pass",
			Help:       "Pikpak password.",
			Required:   true,
			IsPassword: true,
		}, {
			Name:      "device_id",
			Help:      "Device ID used for authorization.",
			Advanced:  true,
			Sensitive: true,
		}, {
			Name:     "user_agent",
			Default:  defaultUserAgent,
			Advanced: true,
			Help: fmt.Sprintf(`HTTP user agent for pikpak.

Defaults to "%s" or "--pikpak-user-agent" provided on command line.`, defaultUserAgent),
		}, {
			Name: "root_folder_id",
			Help: `ID of the root folder.
Leave blank normally.

Fill in for rclone to use a non root folder as its starting point.
`,
			Advanced:  true,
			Sensitive: true,
		}, {
			Name:     "use_trash",
			Default:  true,
			Help:     "Send files to the trash instead of deleting permanently.\n\nDefaults to true, namely sending files to the trash.\nUse `--pikpak-use-trash=false` to delete files permanently instead.",
			Advanced: true,
		}, {
			Name:     "trashed_only",
			Default:  false,
			Help:     "Only show files that are in the trash.\n\nThis will show trashed files in their original directory structure.",
			Advanced: true,
		}, {
			Name:     "no_media_link",
			Default:  false,
			Help:     "Use original file links instead of media links.\n\nThis avoids issues caused by invalid media links, but may reduce download speeds.",
			Advanced: true,
		}, {
			Name:     "hash_memory_limit",
			Help:     "Files bigger than this will be cached on disk to calculate hash if required.",
			Default:  fs.SizeSuffix(10 * 1024 * 1024),
			Advanced: true,
		}, {
			Name: "upload_cutoff",
			Help: `Cutoff for switching to chunked upload.

Any files larger than this will be uploaded in chunks of chunk_size.
The minimum is 0 and the maximum is 5 GiB.`,
			Default:  defaultUploadCutoff,
			Advanced: true,
		}, {
			Name: "chunk_size",
			Help: `Chunk size for multipart uploads.
	
Large files will be uploaded in chunks of this size.

Note that this is stored in memory and there may be up to
"--transfers" * "--pikpak-upload-concurrency" chunks stored at once
in memory.

If you are transferring large files over high-speed links and you have
enough memory, then increasing this will speed up the transfers.

Rclone will automatically increase the chunk size when uploading a
large file of known size to stay below the 10,000 chunks limit.

Increasing the chunk size decreases the accuracy of the progress
statistics displayed with "-P" flag.`,
			Default:  defaultChunkSize,
			Advanced: true,
		}, {
			Name: "upload_concurrency",
			Help: `Concurrency for multipart uploads.

This is the number of chunks of the same file that are uploaded
concurrently for multipart uploads.

Note that chunks are stored in memory and there may be up to
"--transfers" * "--pikpak-upload-concurrency" chunks stored at once
in memory.

If you are uploading small numbers of large files over high-speed links
and these uploads do not fully utilize your bandwidth, then increasing
this may help to speed up the transfers.`,
			Default:  4,
			Advanced: true,
		}, {
			Name:     config.ConfigEncoding,
			Help:     config.ConfigEncodingHelp,
			Advanced: true,
			Default: (encoder.EncodeCtl |
				encoder.EncodeDot |
				encoder.EncodeBackSlash |
				encoder.EncodeSlash |
				encoder.EncodeDoubleQuote |
				encoder.EncodeAsterisk |
				encoder.EncodeColon |
				encoder.EncodeLtGt |
				encoder.EncodeQuestion |
				encoder.EncodePipe |
				encoder.EncodeLeftSpace |
				encoder.EncodeRightSpace |
				encoder.EncodeRightPeriod |
				encoder.EncodeInvalidUtf8),
		}},
	})
}

// Options defines the configuration for this backend
type Options struct {
	Username            string               `config:"user"`
	Password            string               `config:"pass"`
	UserID              string               `config:"user_id"` // only available during runtime
	DeviceID            string               `config:"device_id"`
	UserAgent           string               `config:"user_agent"`
	RootFolderID        string               `config:"root_folder_id"`
	UseTrash            bool                 `config:"use_trash"`
	TrashedOnly         bool                 `config:"trashed_only"`
	NoMediaLink         bool                 `config:"no_media_link"`
	HashMemoryThreshold fs.SizeSuffix        `config:"hash_memory_limit"`
	ChunkSize           fs.SizeSuffix        `config:"chunk_size"`
	UploadCutoff        fs.SizeSuffix        `config:"upload_cutoff"`
	UploadConcurrency   int                  `config:"upload_concurrency"`
	Enc                 encoder.MultiEncoder `config:"encoding"`
}

// Fs represents a remote pikpak
type Fs struct {
	name         string             // name of this remote
	root         string             // the path we are working on
	opt          Options            // parsed options
	features     *fs.Features       // optional features
	rst          *pikpakClient      // the connection to the server
	dirCache     *dircache.DirCache // Map of directory path to directory id
	pacer        *fs.Pacer          // pacer for API calls
	rootFolderID string             // the id of the root folder
	client       *http.Client       // authorized client
	fileObj      *fs.Object         // mod
	m            configmap.Mapper
	tokenMu      *sync.Mutex // when renewing tokens
}

// Object describes a pikpak object
type Object struct {
	fs          *Fs       // what this object is part of
	remote      string    // The remote path
	hasMetaData bool      // whether info below has been set
	id          string    // ID of the object
	size        int64     // size of the object
	modTime     time.Time // modification time of the object
	mimeType    string    // The object MIME type
	parent      string    // ID of the parent directories
	gcid        string    // custom hash of the object
	md5sum      string    // md5sum of the object
	link        *api.Link // link to download the object
	linkMu      *sync.Mutex
}

// ------------------------------------------------------------

// Name of the remote (as passed into NewFs)
func (f *Fs) Name() string {
	return f.name
}

// Root of the remote (as passed into NewFs)
func (f *Fs) Root() string {
	return f.root
}

// String converts this Fs to a string
func (f *Fs) String() string {
	return fmt.Sprintf("PikPak root '%s'", f.root)
}

// Features returns the optional features of this Fs
func (f *Fs) Features() *fs.Features {
	return f.features
}

// Precision return the precision of this Fs
func (f *Fs) Precision() time.Duration {
	return fs.ModTimeNotSupported
	// meaning that the modification times from the backend shouldn't be used for syncing
	// as they can't be set.
}

// DirCacheFlush resets the directory cache - used in testing as an
// optional interface
func (f *Fs) DirCacheFlush() {
	f.dirCache.ResetRoot()
}

// Hashes returns the supported hash sets.
func (f *Fs) Hashes() hash.Set {
	return hash.Set(hash.MD5)
}

// parsePath parses a remote path
func parsePath(path string) (root string) {
	root = strings.Trim(path, "/")
	return
}

// parentIDForRequest returns ParentId for api requests
func parentIDForRequest(dirID string) string {
	if dirID == "root" {
		return ""
	}
	return dirID
}

// retryErrorCodes is a slice of error codes that we will retry
var retryErrorCodes = []int{
	429, // Too Many Requests.
	500, // Internal Server Error
	502, // Bad Gateway
	503, // Service Unavailable
	504, // Gateway Timeout
	509, // Bandwidth Limit Exceeded
}

// reAuthorize re-authorize oAuth token during runtime
func (f *Fs) reAuthorize(ctx context.Context) (err error) {
	f.tokenMu.Lock()
	defer f.tokenMu.Unlock()

	if err := pikpakAuthorize(ctx, &f.opt, f.name, f.m); err != nil {
		return err
	}
	return f.newClientWithPacer(ctx)
}

// shouldRetry returns a boolean as to whether this resp and err
// deserve to be retried.  It returns the err as a convenience
func (f *Fs) shouldRetry(ctx context.Context, resp *http.Response, err error) (bool, error) {
	if fserrors.ContextError(ctx, &err) {
		return false, err
	}
	if err == nil {
		return false, nil
	}
	if fserrors.ShouldRetry(err) {
		return true, err
	}
	authRetry := false

	// traceback to possible api.Error wrapped in err, and re-authorize if necessary
	// "unauthenticated" (16): when access_token is invalid, but should be handled by oauthutil
	var terr *oauth2.RetrieveError
	if errors.As(err, &terr) {
		apiErr := new(api.Error)
		if err := json.Unmarshal(terr.Body, apiErr); err == nil {
			if apiErr.Reason == "invalid_grant" {
				// "invalid_grant" (4126): The refresh token is incorrect or expired				//
				// Invalid refresh token. It may have been refreshed by another process.
				authRetry = true
			}
		}
	}
	// Once err was processed by maybeWrapOAuthError() in lib/oauthutil,
	// the above code is no longer sufficient to handle the 'invalid_grant' error.
	if strings.Contains(err.Error(), "invalid_grant") {
		authRetry = true
	}

	if authRetry {
		if authErr := f.reAuthorize(ctx); authErr != nil {
			return false, fserrors.FatalError(authErr)
		}
	}

	switch apiErr := err.(type) {
	case *api.Error:
		if apiErr.Reason == "file_rename_uncompleted" {
			// "file_rename_uncompleted" (9): Renaming uncompleted file or folder is not supported
			// This error occurs when you attempt to rename objects
			// right after some server-side changes, e.g. DirMove, Move, Copy
			return true, err
		} else if apiErr.Reason == "file_duplicated_name" {
			// "file_duplicated_name" (3): File name cannot be repeated
			// This error may occur when attempting to rename temp object (newly uploaded)
			// right after the old one is removed.
			return true, err
		} else if apiErr.Reason == "task_daily_create_limit_vip" {
			// "task_daily_create_limit_vip" (11): Sorry, you have submitted too many tasks and have exceeded the current processing capacity, please try again tomorrow
			return false, fserrors.FatalError(err)
		} else if apiErr.Reason == "file_space_not_enough" {
			// "file_space_not_enough" (8): Storage space is not enough
			return false, fserrors.FatalError(err)
		} else if apiErr.Reason == "captcha_invalid" && apiErr.Code == 9 {
			// "captcha_invalid" (9): Verification code is invalid
			// This error occurred on the POST:/drive/v1/files endpoint
			// when a zero-byte file was uploaded with an invalid captcha token
			f.rst.captcha.Invalidate()
			return true, err
		} else if strings.Contains(apiErr.Reason, "idx.shub.mypikpak.com") && apiErr.Code == 500 {
			// internal server error: Post "http://idx.shub.mypikpak.com": context deadline exceeded (Client.Timeout exceeded while awaiting headers)
			// This typically happens when trying to retrieve a gcid for which no record exists.
			// No retry is needed in this case.
			return false, err
		}
	}

	return authRetry || fserrors.ShouldRetryHTTP(resp, retryErrorCodes), err
}

// errorHandler parses a non 2xx error response into an error
func errorHandler(resp *http.Response) error {
	// Decode error response
	errResponse := new(api.Error)
	err := rest.DecodeJSON(resp, &errResponse)
	if err != nil {
		fs.Debugf(nil, "Couldn't decode error response: %v", err)
	}
	if errResponse.Reason == "" {
		errResponse.Reason = resp.Status
	}
	if errResponse.Code == 0 {
		errResponse.Code = resp.StatusCode
	}
	return errResponse
}

// getClient makes an http client according to the options
func getClient(ctx context.Context, opt *Options) *http.Client {
	// Override few config settings and create a client
	newCtx, ci := fs.AddConfig(ctx)
	ci.UserAgent = opt.UserAgent
	return fshttp.NewClient(newCtx)
}

// newClientWithPacer sets a new http/rest client with a pacer to Fs
func (f *Fs) newClientWithPacer(ctx context.Context) (err error) {
	var ts *oauthutil.TokenSource
	f.client, ts, err = oauthutil.NewClientWithBaseClient(ctx, f.name, f.m, oauthConfig, getClient(ctx, &f.opt))
	if err != nil {
		return fmt.Errorf("failed to create oauth client: %w", err)
	}
	token, err := ts.Token()
	if err != nil {
		return err
	}
	// parse user_id from oauth access token for later use
	if parts := strings.Split(token.AccessToken, "."); len(parts) > 1 {
		jsonStr, _ := base64.URLEncoding.DecodeString(parts[1] + "===")
		info := struct {
			UserID string `json:"sub,omitempty"`
		}{}
		if jsonErr := json.Unmarshal(jsonStr, &info); jsonErr == nil {
			f.opt.UserID = info.UserID
		}
	}
	f.rst = newPikpakClient(f.client, &f.opt).SetCaptchaTokener(ctx, f.m)
	f.pacer = fs.NewPacer(ctx, pacer.NewDefault(pacer.MinSleep(minSleep), pacer.MaxSleep(maxSleep), pacer.DecayConstant(decayConstant)))
	return nil
}

func checkUploadChunkSize(cs fs.SizeSuffix) error {
	if cs < minChunkSize {
		return fmt.Errorf("%s is less than %s", cs, minChunkSize)
	}
	if cs > maxChunkSize {
		return fmt.Errorf("%s is greater than %s", cs, maxChunkSize)
	}
	return nil
}

func (f *Fs) setUploadChunkSize(cs fs.SizeSuffix) (old fs.SizeSuffix, err error) {
	err = checkUploadChunkSize(cs)
	if err == nil {
		old, f.opt.ChunkSize = f.opt.ChunkSize, cs
	}
	return
}

func checkUploadCutoff(cs fs.SizeSuffix) error {
	if cs > maxUploadCutoff {
		return fmt.Errorf("%s is greater than %s", cs, maxUploadCutoff)
	}
	return nil
}

func (f *Fs) setUploadCutoff(cs fs.SizeSuffix) (old fs.SizeSuffix, err error) {
	err = checkUploadCutoff(cs)
	if err == nil {
		old, f.opt.UploadCutoff = f.opt.UploadCutoff, cs
	}
	return
}

// newFs partially constructs Fs from the path
//
// It constructs a valid Fs but doesn't attempt to figure out whether
// it is a file or a directory.
func newFs(ctx context.Context, name, path string, m configmap.Mapper) (*Fs, error) {
	// Parse config into Options struct
	opt := new(Options)
	err := configstruct.Set(m, opt)
	if err != nil {
		return nil, err
	}
	err = checkUploadChunkSize(opt.ChunkSize)
	if err != nil {
		return nil, fmt.Errorf("pikpak: chunk size: %w", err)
	}
	err = checkUploadCutoff(opt.UploadCutoff)
	if err != nil {
		return nil, fmt.Errorf("pikpak: upload cutoff: %w", err)
	}

	// mod - override rootID from path remote:{ID}
	if rootID, _ := parseRootID(path); len(rootID) > 6 {
		name += rootID
		path = path[strings.Index(path, "}")+1:]
	}

	root := parsePath(path)

	f := &Fs{
		name:    name,
		root:    root,
		opt:     *opt,
		m:       m,
		tokenMu: new(sync.Mutex),
	}
	f.features = (&fs.Features{
		ReadMimeType:            true, // can read the mime type of objects
		CanHaveEmptyDirectories: true, // can have empty directories
		NoMultiThreading:        true, // can't have multiple threads downloading
	}).Fill(ctx, f)

	// new device id if necessary
	if len(f.opt.DeviceID) != 32 {
		f.opt.DeviceID = genDeviceID()
		m.Set("device_id", f.opt.DeviceID)
		fs.Infof(nil, "Using new device id %q", f.opt.DeviceID)
	}

	if err := f.newClientWithPacer(ctx); err != nil {
		// re-authorize if necessary
		if strings.Contains(err.Error(), "invalid_grant") {
			return f, f.reAuthorize(ctx)
		}
		return nil, err
	}

	return f, nil
}

// NewFs constructs an Fs from the path, container:path
func NewFs(ctx context.Context, name, path string, m configmap.Mapper) (fs.Fs, error) {
	f, err := newFs(ctx, name, path, m)
	if err != nil {
		return nil, err
	}

	// mod - parse object id from path remote:{ID}
	var srcFile *api.File
	if rootID, _ := parseRootID(path); len(rootID) > 6 {
		srcFile, err = f.getFile(ctx, rootID)
		if err != nil {
			return nil, err
		}
		f.opt.RootFolderID = rootID
		if srcFile.Kind == api.KindOfFile {
			fs.Debugf(nil, "Root ID (File): %s", rootID)
		} else {
			fs.Debugf(nil, "Root ID (Folder): %s", rootID)
			srcFile = nil
		}
	}

	// Set the root folder ID
	if f.opt.RootFolderID != "" {
		// use root_folder ID if set
		f.rootFolderID = f.opt.RootFolderID
	} else {
		// pseudo-root
		f.rootFolderID = "root"
	}

	f.dirCache = dircache.New(f.root, f.rootFolderID, f)

	// mod - in case parsed rootID is pointing to a file
	if srcFile != nil {
		tempF := *f
		newRoot := ""
		tempF.dirCache = dircache.New(newRoot, f.rootFolderID, &tempF)
		tempF.root = newRoot
		f.dirCache = tempF.dirCache
		f.root = tempF.root

		obj, _ := f.newObjectWithInfo(ctx, srcFile.Name, srcFile)
		f.root = "isFile:" + srcFile.Name
		f.fileObj = &obj
		return f, fs.ErrorIsFile
	}

	// Find the current root
	err = f.dirCache.FindRoot(ctx, false)
	if err != nil {
		// Assume it is a file
		newRoot, remote := dircache.SplitPath(f.root)
		tempF := *f
		tempF.dirCache = dircache.New(newRoot, f.rootFolderID, &tempF)
		tempF.root = newRoot
		// Make new Fs which is the parent
		err = tempF.dirCache.FindRoot(ctx, false)
		if err != nil {
			// No root so return old f
			return f, nil
		}
		_, err := tempF.NewObject(ctx, remote)
		if err != nil {
			if err == fs.ErrorObjectNotFound {
				// File doesn't exist so return old f
				return f, nil
			}
			return nil, err
		}
		f.features.Fill(ctx, &tempF)
		// XXX: update the old f here instead of returning tempF, since
		// `features` were already filled with functions having *f as a receiver.
		// See https://github.com/rclone/rclone/issues/2182
		f.dirCache = tempF.dirCache
		f.root = tempF.root
		// return an error with an fs which points to the parent
		return f, fs.ErrorIsFile
	}
	return f, nil
}

// readMetaDataForPath reads the metadata from the path
func (f *Fs) readMetaDataForPath(ctx context.Context, path string) (info *api.File, err error) {
	leaf, dirID, err := f.dirCache.FindPath(ctx, path, false)
	if err != nil {
		if err == fs.ErrorDirNotFound {
			return nil, fs.ErrorObjectNotFound
		}
		return nil, err
	}

	// checking whether fileObj with name of leaf exists in dirID
	trashed := "false"
	if f.opt.TrashedOnly {
		trashed = "true"
	}
	found, err := f.listAll(ctx, dirID, api.KindOfFile, trashed, func(item *api.File) bool {
		if item.Name == leaf {
			info = item
			return true
		}
		return false
	})
	if err != nil {
		return nil, err
	}
	if !found {
		return nil, fs.ErrorObjectNotFound
	}
	return info, nil
}

// Return an Object from a path
//
// If it can't be found it returns the error fs.ErrorObjectNotFound.
func (f *Fs) newObjectWithInfo(ctx context.Context, remote string, info *api.File) (fs.Object, error) {
	o := &Object{
		fs:     f,
		remote: remote,
		linkMu: new(sync.Mutex),
	}
	var err error
	if info != nil {
		err = o.setMetaData(info)
	} else {
		err = o.readMetaData(ctx) // reads info and meta, returning an error
	}
	if err != nil {
		return nil, err
	}
	return o, nil
}

// NewObject finds the Object at remote.  If it can't be found
// it returns the error fs.ErrorObjectNotFound.
func (f *Fs) NewObject(ctx context.Context, remote string) (fs.Object, error) {
	// mod - in case parsed rootID is pointing to a file
	if f.fileObj != nil {
		return *f.fileObj, nil
	}
	return f.newObjectWithInfo(ctx, remote, nil)
}

// FindLeaf finds a directory of name leaf in the folder with ID pathID
func (f *Fs) FindLeaf(ctx context.Context, pathID, leaf string) (pathIDOut string, found bool, err error) {
	// Find the leaf in pathID
	trashed := "false"
	if f.opt.TrashedOnly {
		// still need to list folders
		trashed = ""
	}
	found, err = f.listAll(ctx, pathID, api.KindOfFolder, trashed, func(item *api.File) bool {
		if item.Name == leaf {
			pathIDOut = item.ID
			return true
		}
		return false
	})
	return pathIDOut, found, err
}

// list the objects into the function supplied
//
// If directories is set it only sends directories
// User function to process a File item from listAll
//
// Should return true to finish processing
type listAllFn func(*api.File) bool

// Lists the directory required calling the user function on each item found
//
// If the user fn ever returns true then it early exits with found = true
func (f *Fs) listAll(ctx context.Context, dirID, kind, trashed string, fn listAllFn) (found bool, err error) {
	// Url Parameters
	params := url.Values{}
	params.Set("thumbnail_size", api.ThumbnailSizeM)
	params.Set("limit", strconv.Itoa(api.ListLimit))
	params.Set("with_audit", strconv.FormatBool(true))
	if parentID := parentIDForRequest(dirID); parentID != "" {
		params.Set("parent_id", parentID)
	}

	// Construct filter string
	filters := &api.Filters{}
	filters.Set("Phase", "eq", api.PhaseTypeComplete)
	filters.Set("Trashed", "eq", trashed)
	filters.Set("Kind", "eq", kind)
	if filterStr, err := json.Marshal(filters); err == nil {
		params.Set("filters", string(filterStr))
	}
	// fs.Debugf(f, "list params: %v", params)

	opts := rest.Opts{
		Method:     "GET",
		Path:       "/drive/v1/files",
		Parameters: params,
	}

	pageToken := ""
OUTER:
	for {
		opts.Parameters.Set("page_token", pageToken)

		var info api.FileList
		var resp *http.Response
		err = f.pacer.Call(func() (bool, error) {
			resp, err = f.rst.CallJSON(ctx, &opts, nil, &info)
			return f.shouldRetry(ctx, resp, err)
		})
		if err != nil {
			return found, fmt.Errorf("couldn't list files: %w", err)
		}
		if len(info.Files) == 0 {
			break
		}
		for _, item := range info.Files {
			item.Name = f.opt.Enc.ToStandardName(item.Name)
			if fn(item) {
				found = true
				break OUTER
			}
		}
		if info.NextPageToken == "" {
			break
		}
		pageToken = info.NextPageToken
	}
	return
}

// itemToDirEntry converts a api.File to an fs.DirEntry.
// When the api.File cannot be represented as an fs.DirEntry
// (nil, nil) is returned.
func (f *Fs) itemToDirEntry(ctx context.Context, remote string, item *api.File) (entry fs.DirEntry, err error) {
	switch {
	case item.Kind == api.KindOfFolder:
		// cache the directory ID for later lookups
		f.dirCache.Put(remote, item.ID)
		d := fs.NewDir(remote, time.Time(item.ModifiedTime)).SetID(item.ID)
		if item.ParentID == "" {
			d.SetParentID("root")
		} else {
			d.SetParentID(item.ParentID)
		}
		return d, nil
	case f.opt.TrashedOnly && !item.Trashed:
		// ignore object
	default:
		entry, err = f.newObjectWithInfo(ctx, remote, item)
		if err == fs.ErrorObjectNotFound {
			return nil, nil
		}
		return entry, err
	}
	return nil, nil
}

// List the objects and directories in dir into entries. The
// entries can be returned in any order but should be for a
// complete directory.
//
// dir should be "" to list the root, and should not have
// trailing slashes.
//
// This should return ErrDirNotFound if the directory isn't
// found.
func (f *Fs) List(ctx context.Context, dir string) (entries fs.DirEntries, err error) {
	// fs.Debugf(f, "List(%q)\n", dir)
	dirID, err := f.dirCache.FindDir(ctx, dir, false)
	if err != nil {
		return nil, err
	}
	var iErr error
	trashed := "false"
	if f.opt.TrashedOnly {
		// still need to list folders
		trashed = ""
	}
	_, err = f.listAll(ctx, dirID, "", trashed, func(item *api.File) bool {
		entry, err := f.itemToDirEntry(ctx, path.Join(dir, item.Name), item)
		if err != nil {
			iErr = err
			return true
		}
		if entry != nil {
			entries = append(entries, entry)
		}
		return false
	})
	if err != nil {
		return nil, err
	}
	if iErr != nil {
		return nil, iErr
	}
	return entries, nil
}

// CreateDir makes a directory with pathID as parent and name leaf
func (f *Fs) CreateDir(ctx context.Context, pathID, leaf string) (newID string, err error) {
	// fs.Debugf(f, "CreateDir(%q, %q)\n", pathID, leaf)
	req := api.RequestNewFile{
		Name:     f.opt.Enc.FromStandardName(leaf),
		Kind:     api.KindOfFolder,
		ParentID: parentIDForRequest(pathID),
	}
	info, err := f.requestNewFile(ctx, &req)
	if err != nil {
		return "", err
	}
	return info.File.ID, nil
}

// Mkdir creates the container if it doesn't exist
func (f *Fs) Mkdir(ctx context.Context, dir string) error {
	_, err := f.dirCache.FindDir(ctx, dir, true)
	return err
}

// About gets quota information
func (f *Fs) About(ctx context.Context) (usage *fs.Usage, err error) {
	info, err := f.getAbout(ctx)
	if err != nil {
		return nil, fmt.Errorf("failed to get drive quota: %w", err)
	}
	q := info.Quota
	usage = &fs.Usage{
		Used: fs.NewUsageValue(q.Usage), // bytes in use
		// Trashed: fs.NewUsageValue(q.UsageInTrash), // bytes in trash but this seems not working
	}
	if q.Limit > 0 {
		usage.Total = fs.NewUsageValue(q.Limit)          // quota of bytes that can be used
		usage.Free = fs.NewUsageValue(q.Limit - q.Usage) // bytes which can be uploaded before reaching the quota
	}
	return usage, nil
}

// PublicLink adds a "readable by anyone with link" permission on the given file or folder.
func (f *Fs) PublicLink(ctx context.Context, remote string, expire fs.Duration, unlink bool) (string, error) {
	id, err := f.dirCache.FindDir(ctx, remote, false)
	if err == nil {
		fs.Debugf(f, "attempting to share directory '%s'", remote)
	} else {
		fs.Debugf(f, "attempting to share single file '%s'", remote)
		o, err := f.NewObject(ctx, remote)
		if err != nil {
			return "", err
		}
		id = o.(*Object).id
	}
	expiry := -1
	if expire < fs.DurationOff {
		expiry = int(math.Ceil(time.Duration(expire).Hours() / 24))
	}
	req := api.RequestShare{
		FileIDs:        []string{id},
		ShareTo:        "publiclink",
		ExpirationDays: expiry,
		PassCodeOption: "NOT_REQUIRED",
	}
	info, err := f.requestShare(ctx, &req)
	if err != nil {
		return "", err
	}
	return info.ShareURL, err
}

// delete a file or directory by ID w/o using trash
func (f *Fs) deleteObjects(ctx context.Context, IDs []string, useTrash bool) (err error) {
	if len(IDs) == 0 {
		return nil
	}
	action := "batchDelete"
	if useTrash {
		action = "batchTrash"
	}
	req := api.RequestBatch{
		IDs: IDs,
	}
	if err := f.requestBatchAction(ctx, action, &req); err != nil {
		return fmt.Errorf("delete object failed: %w", err)
	}
	return nil
}

// untrash a file or directory by ID
//
// If a name collision occurs in the destination folder, PikPak might automatically
// rename the restored item(s) by appending a numbered suffix. For example,
// foo.txt -> foo(1).txt or foo(2).txt if foo(1).txt already exists
func (f *Fs) untrashObjects(ctx context.Context, IDs []string) (err error) {
	if len(IDs) == 0 {
		return nil
	}
	req := api.RequestBatch{
		IDs: IDs,
	}
	if err := f.requestBatchAction(ctx, "batchUntrash", &req); err != nil {
		return fmt.Errorf("untrash object failed: %w", err)
	}
	return nil
}

// purgeCheck removes the root directory, if check is set then it
// refuses to do so if it has anything in
func (f *Fs) purgeCheck(ctx context.Context, dir string, check bool) error {
	root := path.Join(f.root, dir)
	if root == "" {
		return errors.New("can't purge root directory")
	}
	rootID, err := f.dirCache.FindDir(ctx, dir, false)
	if err != nil {
		return err
	}

	trashedFiles := false
	if check {
		found, err := f.listAll(ctx, rootID, "", "", func(item *api.File) bool {
			if !item.Trashed {
				fs.Debugf(dir, "Rmdir: contains file: %q", item.Name)
				return true
			}
			fs.Debugf(dir, "Rmdir: contains trashed file: %q", item.Name)
			trashedFiles = true
			return false
		})
		if err != nil {
			return err
		}
		if found {
			return fs.ErrorDirectoryNotEmpty
		}
	}
	if root != "" {
		// trash the directory if it had trashed files
		// in or the user wants to trash, otherwise
		// delete it.
		err = f.deleteObjects(ctx, []string{rootID}, trashedFiles || f.opt.UseTrash)
		if err != nil {
			return err
		}
	} else if check {
		return errors.New("can't purge root directory")
	}
	f.dirCache.FlushDir(dir)
	if err != nil {
		return err
	}
	return nil
}

// Rmdir deletes the root folder
//
// Returns an error if it isn't empty
func (f *Fs) Rmdir(ctx context.Context, dir string) error {
	return f.purgeCheck(ctx, dir, true)
}

// Purge deletes all the files and the container
//
// Optional interface: Only implement this if you have a way of
// deleting all the files quicker than just running Remove() on the
// result of List()
func (f *Fs) Purge(ctx context.Context, dir string) error {
	return f.purgeCheck(ctx, dir, false)
}

// CleanUp empties the trash
func (f *Fs) CleanUp(ctx context.Context) (err error) {
	opts := rest.Opts{
		Method: "PATCH",
		Path:   "/drive/v1/files/trash:empty",
	}
	info := struct {
		TaskID string `json:"task_id"`
	}{}
	var resp *http.Response
	err = f.pacer.Call(func() (bool, error) {
		resp, err = f.rst.CallJSON(ctx, &opts, nil, &info)
		return f.shouldRetry(ctx, resp, err)
	})
	if err != nil {
		return fmt.Errorf("couldn't empty trash: %w", err)
	}
	return f.waitTask(ctx, info.TaskID)
}

// Move the object to a new parent folder
//
// Objects cannot be moved to their current folder.
// "file_move_or_copy_to_cur" (9): Please don't move or copy to current folder or sub folder
//
// If a name collision occurs in the destination folder, PikPak might automatically
// rename the moved item(s) by appending a numbered suffix. For example,
// foo.txt -> foo(1).txt or foo(2).txt if foo(1).txt already exists
func (f *Fs) moveObjects(ctx context.Context, IDs []string, dirID string) (err error) {
	if len(IDs) == 0 {
		return nil
	}
	req := api.RequestBatch{
		IDs: IDs,
		To:  map[string]string{"parent_id": parentIDForRequest(dirID)},
	}
	if err := f.requestBatchAction(ctx, "batchMove", &req); err != nil {
		return fmt.Errorf("move object failed: %w", err)
	}
	return nil
}

// renames the object
//
// The new name must be different from the current name.
// "file_rename_to_same_name" (3): Name of file or folder is not changed
//
// Within the same folder, object names must be unique.
// "file_duplicated_name" (3): File name cannot be repeated
func (f *Fs) renameObject(ctx context.Context, ID, newName string) (info *api.File, err error) {
	req := api.File{
		Name: f.opt.Enc.FromStandardName(newName),
	}
	info, err = f.patchFile(ctx, ID, &req)
	if err != nil {
		return nil, fmt.Errorf("rename object failed: %w", err)
	}
	return
}

// DirMove moves src, srcRemote to this remote at dstRemote
// using server-side move operations.
//
// Will only be called if src.Fs().Name() == f.Name()
//
// If it isn't possible then return fs.ErrorCantDirMove
//
// If destination exists then return fs.ErrorDirExists
func (f *Fs) DirMove(ctx context.Context, src fs.Fs, srcRemote, dstRemote string) error {
	srcFs, ok := src.(*Fs)
	if !ok {
		fs.Debugf(srcFs, "Can't move directory - not same remote type")
		return fs.ErrorCantDirMove
	}

	srcID, srcParentID, srcLeaf, dstParentID, dstLeaf, err := f.dirCache.DirMove(ctx, srcFs.dirCache, srcFs.root, srcRemote, f.root, dstRemote)
	if err != nil {
		return err
	}

	if srcParentID != dstParentID {
		// Do the move
		err = f.moveObjects(ctx, []string{srcID}, dstParentID)
		if err != nil {
			return fmt.Errorf("couldn't dir move: %w", err)
		}
	}

	// Can't copy and change name in one step so we have to check if we have
	// the correct name after copy
	if srcLeaf != dstLeaf {
		_, err = f.renameObject(ctx, srcID, dstLeaf)
		if err != nil {
			return fmt.Errorf("dirmove: couldn't rename moved dir: %w", err)
		}
	}
	srcFs.dirCache.FlushDir(srcRemote)
	return nil
}

// Creates from the parameters passed in a half finished Object which
// must have setMetaData called on it
//
// Returns the object, leaf, dirID and error.
//
// Used to create new objects
func (f *Fs) createObject(ctx context.Context, remote string, modTime time.Time, size int64) (o *Object, leaf string, dirID string, err error) {
	// Create the directory for the object if it doesn't exist
	leaf, dirID, err = f.dirCache.FindPath(ctx, remote, true)
	if err != nil {
		return
	}
	// Temporary Object under construction
	o = &Object{
		fs:      f,
		remote:  remote,
		parent:  dirID,
		size:    size,
		modTime: modTime,
		linkMu:  new(sync.Mutex),
	}
	return o, leaf, dirID, nil
}

// Move src to this remote using server-side move operations.
//
// This is stored with the remote path given.
//
// It returns the destination Object and a possible error.
//
// Will only be called if src.Fs().Name() == f.Name()
//
// If it isn't possible then return fs.ErrorCantMove
func (f *Fs) Move(ctx context.Context, src fs.Object, remote string) (dst fs.Object, err error) {
	srcObj, ok := src.(*Object)
	if !ok {
		fs.Debugf(src, "Can't move - not same remote type")
		return nil, fs.ErrorCantMove
	}
	err = srcObj.readMetaData(ctx)
	if err != nil {
		return nil, err
	}

	// Create temporary object - still missing id, mimeType, gcid, md5sum
	dstObj, dstLeaf, dstParentID, err := f.createObject(ctx, remote, srcObj.modTime, srcObj.size)
	if err != nil {
		return nil, err
	}

	if srcObj.parent != dstParentID {
		// Perform the move. A numbered copy might be generated upon name collision.
		if err = f.moveObjects(ctx, []string{srcObj.id}, dstParentID); err != nil {
			return nil, fmt.Errorf("move: failed to move object %s to new parent %s: %w", srcObj.id, dstParentID, err)
		}
		defer func() {
			if err != nil {
				// FIXME: Restored file might have a numbered name if a conflict occurs
				if mvErr := f.moveObjects(ctx, []string{srcObj.id}, srcObj.parent); mvErr != nil {
					fs.Logf(f, "move: couldn't restore original object %q to %q after move failure: %v", dstObj.id, src.Remote(), mvErr)
				}
			}
		}()
	}

	// Find the moved object and any conflict object with the same name.
	var moved, conflict *api.File
	_, err = f.listAll(ctx, dstParentID, api.KindOfFile, "false", func(item *api.File) bool {
		if item.ID == srcObj.id {
			moved = item
			if item.Name == dstLeaf {
				return true
			}
		} else if item.Name == dstLeaf {
			conflict = item
		}
		// Stop early if both found
		return moved != nil && conflict != nil
	})
	if err != nil {
		return nil, fmt.Errorf("move: couldn't locate moved file %q in destination directory %q: %w", srcObj.id, dstParentID, err)
	}
	if moved == nil {
		return nil, fmt.Errorf("move: moved file %q not found in destination", srcObj.id)
	}

	// If moved object already has the correct name, return
	if moved.Name == dstLeaf {
		return dstObj, dstObj.setMetaData(moved)
	}
	// If name collision, delete conflicting file first
	if conflict != nil {
		if err = f.deleteObjects(ctx, []string{conflict.ID}, true); err != nil {
			return nil, fmt.Errorf("move: couldn't delete conflicting file: %w", err)
		}
		defer func() {
			if err != nil {
				if restoreErr := f.untrashObjects(ctx, []string{conflict.ID}); restoreErr != nil {
					fs.Logf(f, "move: couldn't restore conflicting file: %v", restoreErr)
				}
			}
		}()
	}
	info, err := f.renameObject(ctx, srcObj.id, dstLeaf)
	if err != nil {
		return nil, fmt.Errorf("move: couldn't rename moved file %q to %q: %w", dstObj.id, dstLeaf, err)
	}
	return dstObj, dstObj.setMetaData(info)
}

// copy objects
//
// Objects cannot be copied to their current folder.
// "file_move_or_copy_to_cur" (9): Please don't move or copy to current folder or sub folder
//
// If a name collision occurs in the destination folder, PikPak might automatically
// rename the copied item(s) by appending a numbered suffix. For example,
// foo.txt -> foo(1).txt or foo(2).txt if foo(1).txt already exists
func (f *Fs) copyObjects(ctx context.Context, IDs []string, dirID string) (err error) {
	if len(IDs) == 0 {
		return nil
	}
	req := api.RequestBatch{
		IDs: IDs,
		To:  map[string]string{"parent_id": parentIDForRequest(dirID)},
	}
	if err := f.requestBatchAction(ctx, "batchCopy", &req); err != nil {
		return fmt.Errorf("copy object failed: %w", err)
	}
	return nil
}

// Copy src to this remote using server side copy operations.
//
// This is stored with the remote path given.
//
// It returns the destination Object and a possible error.
//
// Will only be called if src.Fs().Name() == f.Name()
//
// If it isn't possible then return fs.ErrorCantCopy
func (f *Fs) Copy(ctx context.Context, src fs.Object, remote string) (dst fs.Object, err error) {
	srcObj, ok := src.(*Object)
	if !ok {
		fs.Debugf(src, "Can't copy - not same remote type")
		return nil, fs.ErrorCantCopy
	}
	err = srcObj.readMetaData(ctx)
	if err != nil {
		return nil, err
	}

	// Create temporary object - still missing id, mimeType, gcid, md5sum
	dstObj, dstLeaf, dstParentID, err := f.createObject(ctx, remote, srcObj.modTime, srcObj.size)
	if err != nil {
		return nil, err
	}
	if srcObj.parent == dstParentID {
		// api restriction
		fs.Debugf(src, "Can't copy - same parent")
		return nil, fs.ErrorCantCopy
	}

	// Check for possible conflicts: Pikpak creates numbered copies on name collision.
	var conflict *api.File
	_, srcLeaf := dircache.SplitPath(srcObj.remote)
	if srcLeaf == dstLeaf {
		if conflict, err = f.readMetaDataForPath(ctx, remote); err == nil {
			// delete conflicting file
			if err = f.deleteObjects(ctx, []string{conflict.ID}, true); err != nil {
				return nil, fmt.Errorf("copy: couldn't delete conflicting file: %w", err)
			}
			defer func() {
				if err != nil {
					if restoreErr := f.untrashObjects(ctx, []string{conflict.ID}); restoreErr != nil {
						fs.Logf(f, "copy: couldn't restore conflicting file: %v", restoreErr)
					}
				}
			}()
		} else if err != fs.ErrorObjectNotFound {
			return nil, err
		}
	} else {
		dstDir, _ := dircache.SplitPath(remote)
		dstObj.remote = path.Join(dstDir, srcLeaf)
		if conflict, err = f.readMetaDataForPath(ctx, dstObj.remote); err == nil {
			tmpName := conflict.Name + "-rclone-copy-" + random.String(8)
			if _, err = f.renameObject(ctx, conflict.ID, tmpName); err != nil {
				return nil, fmt.Errorf("copy: couldn't rename conflicting file: %w", err)
			}
			defer func() {
				if _, renameErr := f.renameObject(ctx, conflict.ID, conflict.Name); renameErr != nil {
					fs.Logf(f, "copy: couldn't rename conflicting file back to original: %v", renameErr)
				}
			}()
		} else if err != fs.ErrorObjectNotFound {
			return nil, err
		}
	}

	// Copy the object
	if err := f.copyObjects(ctx, []string{srcObj.id}, dstParentID); err != nil {
		return nil, fmt.Errorf("couldn't copy file: %w", err)
	}
	err = dstObj.readMetaData(ctx)
	if err != nil {
		return nil, fmt.Errorf("copy: couldn't locate copied file: %w", err)
	}

	if srcLeaf != dstLeaf {
		return f.Move(ctx, dstObj, remote)
	}
	return dstObj, nil
}

func (f *Fs) uploadByForm(ctx context.Context, in io.Reader, name string, size int64, form *api.Form, options ...fs.OpenOption) (err error) {
	// struct to map. transferring values from MultParts to url parameter
	params := url.Values{}
	iVal := reflect.ValueOf(&form.MultiParts).Elem()
	iTyp := iVal.Type()
	for i := range iVal.NumField() {
		params.Set(iTyp.Field(i).Tag.Get("json"), iVal.Field(i).String())
	}
	formReader, contentType, overhead, err := rest.MultipartUpload(ctx, in, params, "file", name)
	if err != nil {
		return fmt.Errorf("failed to make multipart upload: %w", err)
	}

	contentLength := overhead + size
	opts := rest.Opts{
		Method:           form.Method,
		RootURL:          form.URL,
		Body:             formReader,
		ContentType:      contentType,
		ContentLength:    &contentLength,
		Options:          options,
		TransferEncoding: []string{"identity"},
		NoResponse:       true,
	}

	var resp *http.Response
	err = f.pacer.CallNoRetry(func() (bool, error) {
		resp, err = f.rst.Call(ctx, &opts)
		return f.shouldRetry(ctx, resp, err)
	})
	return
}

func (f *Fs) newS3Client(ctx context.Context, p *api.ResumableParams) (s3Client *s3.Client, err error) {
	// Create a credentials provider
	creds := credentials.NewStaticCredentialsProvider(p.AccessKeyID, p.AccessKeySecret, p.SecurityToken)

	cfg, err := awsconfig.LoadDefaultConfig(ctx,
		awsconfig.WithCredentialsProvider(creds),
		awsconfig.WithRegion("pikpak"))
	if err != nil {
		return
	}
	ci := fs.GetConfig(ctx)
	cfg.RetryMaxAttempts = ci.LowLevelRetries
	cfg.HTTPClient = getClient(ctx, &f.opt)

	client := s3.NewFromConfig(cfg, func(o *s3.Options) {
		o.BaseEndpoint = aws.String("https://mypikpak.com/")
		o.RequestChecksumCalculation = aws.RequestChecksumCalculationWhenRequired
		o.ResponseChecksumValidation = aws.ResponseChecksumValidationWhenRequired
	})
	return client, nil
}

func (f *Fs) uploadByResumable(ctx context.Context, in io.Reader, name string, size int64, resumable *api.Resumable, options ...fs.OpenOption) (err error) {
	p := resumable.Params

	if size < 0 || size >= int64(f.opt.UploadCutoff) {
		mu, err := f.newChunkWriter(ctx, name, size, p, in, options...)
		if err != nil {
			return fmt.Errorf("multipart upload failed to initialise: %w", err)
		}
		return mu.Upload(ctx)
	}

	// upload singlepart
	client, err := f.newS3Client(ctx, p)
	if err != nil {
		return fmt.Errorf("failed to create upload client: %w", err)
	}
	req := &s3.PutObjectInput{
		Bucket: &p.Bucket,
		Key:    &p.Key,
		Body:   io.NopCloser(in),
	}
	// Apply upload options
	for _, option := range options {
		key, value := option.Header()
		lowerKey := strings.ToLower(key)
		switch lowerKey {
		case "":
			// ignore
		case "cache-control":
			req.CacheControl = aws.String(value)
		case "content-disposition":
			req.ContentDisposition = aws.String(value)
		case "content-encoding":
			req.ContentEncoding = aws.String(value)
		case "content-type":
			req.ContentType = aws.String(value)
		}
	}
	var s3opts = []func(*s3.Options){}
	// Can't retry single part uploads as only have an io.Reader
	s3opts = append(s3opts, func(o *s3.Options) {
		o.RetryMaxAttempts = 1
	})
	err = f.pacer.CallNoRetry(func() (bool, error) {
		_, err = client.PutObject(ctx, req, s3opts...)
		return f.shouldRetry(ctx, nil, err)
	})
	return
}

func (f *Fs) upload(ctx context.Context, in io.Reader, leaf, dirID, gcid string, size int64, options ...fs.OpenOption) (info *api.File, err error) {
	// determine upload type
	uploadType := api.UploadTypeResumable
	// if size >= 0 && size < int64(5*fs.Mebi) {
	// 	uploadType = api.UploadTypeForm
	// }
	// stop using uploadByForm() cause it is not as reliable as uploadByResumable() for a large number of small files

	// request upload ticket to API
	req := api.RequestNewFile{
		Kind:       api.KindOfFile,
		Name:       f.opt.Enc.FromStandardName(leaf),
		ParentID:   parentIDForRequest(dirID),
		FolderType: "NORMAL",
		Size:       size,
		Hash:       strings.ToUpper(gcid),
		UploadType: uploadType,
	}
	if uploadType == api.UploadTypeResumable {
		req.Resumable = map[string]string{"provider": "PROVIDER_ALIYUN"}
	}
	new, err := f.requestNewFile(ctx, &req)
	if err != nil {
		return nil, fmt.Errorf("failed to create a new file: %w", err)
	}
	if new.File == nil {
		return nil, fmt.Errorf("invalid response: %+v", new)
	}

	defer atexit.OnError(&err, func() {
		fs.Debugf(leaf, "canceling upload: %v", err)
		if cancelErr := f.deleteObjects(ctx, []string{new.File.ID}, false); cancelErr != nil {
			fs.Logf(leaf, "failed to cancel upload: %v", cancelErr)
		}
		if new.Task != nil {
			if cancelErr := f.deleteTask(ctx, new.Task.ID, false); cancelErr != nil {
				fs.Logf(leaf, "failed to cancel upload: %v", cancelErr)
			}
			fs.Debugf(leaf, "waiting %v for the cancellation to be effective", taskWaitTime)
			time.Sleep(taskWaitTime)
		}
	})()

	// Note: The API might automatically append a numbered suffix to the filename,
	// even if a file with the same name does not exist in the target directory.
	if upName := f.opt.Enc.ToStandardName(new.File.Name); leaf != upName {
		return nil, fserrors.NoRetryError(fmt.Errorf("uploaded file name mismatch: expected %q, got %q", leaf, upName))
	}

	// early return; in case of zero-byte objects or uploaded by matched gcid
	if new.File.Phase == api.PhaseTypeComplete {
		if acc, ok := in.(*accounting.Account); ok && acc != nil {
			// if `in io.Reader` is still in type of `*accounting.Account` (meaning that it is unused)
			// it is considered as a server side copy as no incoming/outgoing traffic occur at all
			acc.ServerSideTransferStart()
			acc.ServerSideCopyEnd(size)
		}
		return new.File, nil
	}

	if uploadType == api.UploadTypeForm && new.Form != nil {
		err = f.uploadByForm(ctx, in, req.Name, size, new.Form, options...)
	} else if uploadType == api.UploadTypeResumable && new.Resumable != nil {
		err = f.uploadByResumable(ctx, in, leaf, size, new.Resumable, options...)
	} else {
		err = fmt.Errorf("no method available for uploading: %+v", new)
	}

	if err != nil {
		return nil, fmt.Errorf("failed to upload: %w", err)
	}
	if new.Task == nil {
		return new.File, nil
	}
	return new.File, f.waitTask(ctx, new.Task.ID)
}

// Put the object
//
// Copy the reader in to the new object which is returned.
//
// The new object may have been created if an error is returned
func (f *Fs) Put(ctx context.Context, in io.Reader, src fs.ObjectInfo, options ...fs.OpenOption) (fs.Object, error) {
	existingObj, err := f.NewObject(ctx, src.Remote())
	switch err {
	case nil:
		return existingObj, existingObj.Update(ctx, in, src, options...)
	case fs.ErrorObjectNotFound:
		// Not found so create it
		newObj := &Object{
			fs:     f,
			remote: src.Remote(),
			linkMu: new(sync.Mutex),
		}
		return newObj, newObj.upload(ctx, in, src, false, options...)
	default:
		return nil, err
	}
}

// UserInfo fetches info about the current user
func (f *Fs) UserInfo(ctx context.Context) (userInfo map[string]string, err error) {
	user, err := f.getUserInfo(ctx)
	if err != nil {
		return nil, err
	}
	userInfo = map[string]string{
		"Id":                user.Sub,
		"Username":          user.Name,
		"Email":             user.Email,
		"PhoneNumber":       user.PhoneNumber,
		"Password":          user.Password,
		"Status":            user.Status,
		"CreatedAt":         time.Time(user.CreatedAt).String(),
		"PasswordUpdatedAt": time.Time(user.PasswordUpdatedAt).String(),
	}
	if vip, err := f.getVIPInfo(ctx); err == nil && vip.Result == "ACCEPTED" {
		userInfo["VIPExpiresAt"] = time.Time(vip.Data.Expire).String()
		userInfo["VIPStatus"] = vip.Data.Status
		userInfo["VIPType"] = vip.Data.Type
	}
	return userInfo, nil
}

// ------------------------------------------------------------

// add offline download task for url
func (f *Fs) addURL(ctx context.Context, url, path string) (*api.Task, error) {
	req := api.RequestNewTask{
		Kind:       api.KindOfFile,
		UploadType: "UPLOAD_TYPE_URL",
		URL: &api.URL{
			URL: url,
		},
		FolderType: "DOWNLOAD",
	}
	if parentID, err := f.dirCache.FindDir(ctx, path, false); err == nil {
		req.ParentID = parentIDForRequest(parentID)
		req.FolderType = ""
	}
	return f.requestNewTask(ctx, &req)
}

type decompressDirResult struct {
	Decompressed  int
	SourceDeleted int
	Errors        int
}

func (r decompressDirResult) Error() string {
	return fmt.Sprintf("%d error(s) while decompressing - see log", r.Errors)
}

// decompress file/files in a directory of an ID
func (f *Fs) decompressDir(ctx context.Context, filename, id, password string, srcDelete bool) (r decompressDirResult, err error) {
	_, err = f.listAll(ctx, id, api.KindOfFile, "false", func(item *api.File) bool {
		if item.MimeType == "application/zip" || item.MimeType == "application/x-7z-compressed" || item.MimeType == "application/x-rar-compressed" {
			if filename == "" || filename == item.Name {
				res, err := f.requestDecompress(ctx, item, password)
				if err != nil {
					err = fmt.Errorf("unexpected error while requesting decompress of %q: %w", item.Name, err)
					r.Errors++
					fs.Errorf(f, "%v", err)
				} else if res.Status != "OK" {
					r.Errors++
					fs.Errorf(f, "%q: %d files: %s", item.Name, res.FilesNum, res.Status)
				} else {
					r.Decompressed++
					fs.Infof(f, "%q: %d files: %s", item.Name, res.FilesNum, res.Status)
					if srcDelete {
						derr := f.deleteObjects(ctx, []string{item.ID}, f.opt.UseTrash)
						if derr != nil {
							derr = fmt.Errorf("failed to delete %q: %w", item.Name, derr)
							r.Errors++
							fs.Errorf(f, "%v", derr)
						} else {
							r.SourceDeleted++
						}
					}
				}
			}
		}
		return false
	})
	if err != nil {
		err = fmt.Errorf("couldn't list files to decompress: %w", err)
		r.Errors++
		fs.Errorf(f, "%v", err)
	}
	if r.Errors != 0 {
		return r, r
	}
	return r, nil
}

var commandHelp = []fs.CommandHelp{{
	Name:  "addurl",
	Short: "Add offline download task for url.",
	Long: `This command adds offline download task for url.

Usage example:

` + "```console" + `
rclone backend addurl pikpak:dirpath url
` + "```" + `

<<<<<<< HEAD
Downloads will be stored in 'dirpath'. If 'dirpath' is invalid, 
download will fallback to default 'My Pack' folder.
`,
}, { // mod
	Name:  "checkurl",
	Short: "Check the resource of url",
	Long: `This command is used to check the status of resources on the server.

Usage:

    rclone backend checkurl pikpak:dirpath URL1 {URL2} {URL3}
	rclone backend checkurl pikpak:dirpath URL1 -o add=all

At least one URL must be specified. If you set '-o add=all', it will add an
offline download task for all URLs depending on their cache status. Possible 
choices for this option includes 'all', 'cached-only', and 'not-cached'.
`,
=======
Downloads will be stored in 'dirpath'. If 'dirpath' is invalid,
download will fallback to default 'My Pack' folder.`,
>>>>>>> 38ab3dd5
}, {
	Name:  "decompress",
	Short: "Request decompress of a file/files in a folder.",
	Long: `This command requests decompress of file/files in a folder.

Usage examples:

` + "```console" + `
rclone backend decompress pikpak:dirpath {filename} -o password=password
rclone backend decompress pikpak:dirpath {filename} -o delete-src-file
` + "```" + `

An optional argument 'filename' can be specified for a file located in
'pikpak:dirpath'. You may want to pass '-o password=password' for a
password-protected files. Also, pass '-o delete-src-file' to delete
source files after decompression finished.

Result:

<<<<<<< HEAD
    {
        "Decompressed": 17,
        "SourceDeleted": 0,
        "Errors": 0
    }
`,
}, { // mod
	Name:  "getid",
	Short: "Get an ID of a file or directory",
	Long: `This command is to obtain an ID of a file or directory.

Usage:

    rclone backend getid pikpak:path {subpath}

The 'path' should point to a directory not a file. Use an extra argument
'subpath' to get an ID of a file located in 'pikpak:path'.
`,
}, { // mod
	Name:  "redeem",
	Short: "Request redeem for the current account",
	Long: `This command requests redeem for the current account.

Usage:

    rclone backend redeem pikpak: code

The 'code' is an activation code for the redeem reqeust. The result 
will be returned in json-formatted string.
`,
=======
` + "```json" + `
{
    "Decompressed": 17,
    "SourceDeleted": 0,
    "Errors": 0
}
` + "```",
>>>>>>> 38ab3dd5
}}

// Command the backend to run a named command
//
// The command run is name
// args may be used to read arguments from
// opts may be used to read optional arguments from
//
// The result should be capable of being JSON encoded
// If it is a string or a []string it will be shown to the user
// otherwise it will be JSON encoded and shown to the user like that
func (f *Fs) Command(ctx context.Context, name string, arg []string, opt map[string]string) (out any, err error) {
	switch name {
	case "addurl":
		if len(arg) != 1 {
			return nil, errors.New("need exactly 1 argument")
		}
		return f.addURL(ctx, arg[0], "")
	case "checkurl":
		// mod
		if len(arg) < 1 {
			return nil, errors.New("need at least 1 argument")
		}
		_, debug := opt["debug"] // expose more fields if set
		add, ok := opt["add"]
		if ok {
			switch add {
			case "all", "cached-only", "not-cached":
			default:
				return nil, fmt.Errorf("unknown opt: -o add=%s", add)
			}
		}
		rl, err := f.requestResourceList(ctx, arg)
		if err != nil {
			return nil, err
		}
		var resList []Resource
		for _, item := range rl.List.Resources {
			var res *Resource
			if debug {
				res = item

			} else {
				res = &Resource{
					Name:      item.Name,
					FileSize:  item.FileSize,
					FileCount: item.FileCount,
					Meta:      item.Meta,
					IsDir:     item.IsDir,
				}
			}
			res.checkCached()
			if add == "all" || (add == "cached-only" && res.IsCached) || (add == "not-cached" && !res.IsCached) {
				task, terr := f.addURL(ctx, res.Meta.URL, "")
				if terr != nil {
					err = fmt.Errorf("unexpected error while requesting offline download task for %q: %w", res.Meta.URL, terr)
					fs.Errorf(f, "%v", err)
				} else {
					res.TaskAdded = true
					if debug {
						res.Task = task
					}
				}
			}
			resList = append(resList, *res)
		}
		return resList, nil
	case "decompress":
		filename := ""
		if len(arg) > 0 {
			filename = arg[0]
		}
		id, err := f.dirCache.FindDir(ctx, "", false)
		if err != nil {
			return nil, fmt.Errorf("failed to get an ID of dirpath: %w", err)
		}
		password := ""
		if pass, ok := opt["password"]; ok {
			password = pass
		}
		_, srcDelete := opt["delete-src-file"]
		return f.decompressDir(ctx, filename, id, password, srcDelete)
	case "getid":
		// mod
		path := ""
		if len(arg) > 0 {
			path = arg[0]
		}
		return f.getID(ctx, path)
	case "redeem":
		// mod
		if len(arg) != 1 {
			return nil, errors.New("need exactly 1 argument")
		}
		return f.requestRedeem(ctx, arg[0])
	default:
		return nil, fs.ErrorCommandNotFound
	}
}

// ------------------------------------------------------------

// parseFileID gets fid parameter from url query
func parseFileID(s string) string {
	if u, err := url.Parse(s); err == nil {
		if q, err := url.ParseQuery(u.RawQuery); err == nil {
			return q.Get("fid")
		}
	}
	return ""
}

// setMetaData sets the metadata from info
func (o *Object) setMetaData(info *api.File) (err error) {
	if info.Kind == api.KindOfFolder {
		return fs.ErrorIsDir
	}
	if info.Kind != api.KindOfFile {
		return fmt.Errorf("%q is %q: %w", o.remote, info.Kind, fs.ErrorNotAFile)
	}
	o.hasMetaData = true
	o.id = info.ID
	o.size = info.Size
	o.modTime = time.Time(info.ModifiedTime)
	o.mimeType = info.MimeType
	if info.ParentID == "" {
		o.parent = "root"
	} else {
		o.parent = info.ParentID
	}
	o.gcid = info.Hash
	o.md5sum = info.Md5Checksum
	if info.Links.ApplicationOctetStream != nil {
		o.link = info.Links.ApplicationOctetStream
		if !o.fs.opt.NoMediaLink {
			if fid := parseFileID(o.link.URL); fid != "" {
				for _, media := range info.Medias {
					if media.Link != nil && parseFileID(media.Link.URL) == fid {
						fs.Debugf(o, "Using a media link")
						o.link = media.Link
						break
					}
				}
			}
		}
	}
	return nil
}

// setMetaDataWithLink ensures a link for opening an object
func (o *Object) setMetaDataWithLink(ctx context.Context) error {
	o.linkMu.Lock()
	defer o.linkMu.Unlock()

	// check if the current link is valid
	if o.link.Valid() {
		return nil
	}

	info, err := o.fs.getFile(ctx, o.id)
	if err != nil {
		return err
	}
	return o.setMetaData(info)
}

// readMetaData gets the metadata if it hasn't already been fetched
//
// it also sets the info
func (o *Object) readMetaData(ctx context.Context) (err error) {
	if o.hasMetaData {
		return nil
	}
	info, err := o.fs.readMetaDataForPath(ctx, o.remote)
	if err != nil {
		return err
	}
	return o.setMetaData(info)
}

// Fs returns the parent Fs
func (o *Object) Fs() fs.Info {
	return o.fs
}

// Return a string version
func (o *Object) String() string {
	if o == nil {
		return "<nil>"
	}
	return o.remote
}

// Remote returns the remote path
func (o *Object) Remote() string {
	return o.remote
}

// Hash returns the Md5sum of an object returning a lowercase hex string
func (o *Object) Hash(ctx context.Context, t hash.Type) (string, error) {
	if t != hash.MD5 {
		return "", hash.ErrUnsupported
	}
	return strings.ToLower(o.md5sum), nil
}

// Size returns the size of an object in bytes
func (o *Object) Size() int64 {
	err := o.readMetaData(context.TODO())
	if err != nil {
		fs.Logf(o, "Failed to read metadata: %v", err)
		return 0
	}
	return o.size
}

// MimeType of an Object if known, "" otherwise
func (o *Object) MimeType(ctx context.Context) string {
	return o.mimeType
}

// ID returns the ID of the Object if known, or "" if not
func (o *Object) ID() string {
	return o.id
}

// ParentID returns the ID of the Object parent if known, or "" if not
func (o *Object) ParentID() string {
	return o.parent
}

// ModTime returns the modification time of the object
func (o *Object) ModTime(ctx context.Context) time.Time {
	err := o.readMetaData(ctx)
	if err != nil {
		fs.Logf(o, "Failed to read metadata: %v", err)
		return time.Now()
	}
	return o.modTime
}

// SetModTime sets the modification time of the local fs object
func (o *Object) SetModTime(ctx context.Context, modTime time.Time) error {
	return fs.ErrorCantSetModTime
}

// Storable returns a boolean showing whether this object storable
func (o *Object) Storable() bool {
	return true
}

// Remove an object
func (o *Object) Remove(ctx context.Context) error {
	return o.fs.deleteObjects(ctx, []string{o.id}, o.fs.opt.UseTrash)
}

// httpResponse gets an http.Response object for the object
// using the url and method passed in
func (o *Object) httpResponse(ctx context.Context, url, method string, options []fs.OpenOption) (res *http.Response, err error) {
	if url == "" {
		return nil, errors.New("forbidden to download - check sharing permission")
	}
	req, err := http.NewRequestWithContext(ctx, method, url, nil)
	if err != nil {
		return nil, err
	}
	fs.FixRangeOption(options, o.size)
	fs.OpenOptionAddHTTPHeaders(req.Header, options)
	if o.size == 0 {
		// Don't supply range requests for 0 length objects as they always fail
		delete(req.Header, "Range")
	}
	err = o.fs.pacer.Call(func() (bool, error) {
		res, err = o.fs.client.Do(req)
		return o.fs.shouldRetry(ctx, res, err)
	})
	if err != nil {
		return nil, err
	}
	return res, nil
}

// open a url for reading
func (o *Object) open(ctx context.Context, url string, options ...fs.OpenOption) (in io.ReadCloser, err error) {
	res, err := o.httpResponse(ctx, url, "GET", options)
	if err != nil {
		return nil, fmt.Errorf("open file failed: %w", err)
	}
	return res.Body, nil
}

// Open an object for read
func (o *Object) Open(ctx context.Context, options ...fs.OpenOption) (in io.ReadCloser, err error) {
	if o.id == "" {
		return nil, errors.New("can't download: no id")
	}
	if o.size == 0 {
		// zero-byte objects may have no download link
		return io.NopCloser(bytes.NewBuffer([]byte(nil))), nil
	}
	if err = o.setMetaDataWithLink(ctx); err != nil {
		return nil, fmt.Errorf("can't download: %w", err)
	}
	return o.open(ctx, o.link.URL, options...)
}

// Update the object with the contents of the io.Reader, modTime and size
//
// If existing is set then it updates the object rather than creating a new one.
//
// The new object may have been created if an error is returned
func (o *Object) Update(ctx context.Context, in io.Reader, src fs.ObjectInfo, options ...fs.OpenOption) (err error) {
	return o.upload(ctx, in, src, true, options...)
}

// upload uploads the object with or without using a temporary file name
func (o *Object) upload(ctx context.Context, in io.Reader, src fs.ObjectInfo, withTemp bool, options ...fs.OpenOption) (err error) {
	size := src.Size()
	remote := o.Remote()

	// Create the directory for the object if it doesn't exist
	leaf, dirID, err := o.fs.dirCache.FindPath(ctx, remote, true)
	if err != nil {
		return err
	}

	// Calculate gcid; grabbed from package jottacloud
	gcid, err := o.fs.getGcid(ctx, src)
	if err != nil || gcid == "" {
		fs.Debugf(o, "calculating gcid: %v", err)
		if srcObj := unWrapObjectInfo(src); srcObj != nil && srcObj.Fs().Features().IsLocal {
			// No buffering; directly calculate gcid from source
			rc, err := srcObj.Open(ctx)
			if err != nil {
				return fmt.Errorf("failed to open src: %w", err)
			}
			defer fs.CheckClose(rc, &err)

			if gcid, err = calcGcid(rc, srcObj.Size()); err != nil {
				return fmt.Errorf("failed to calculate gcid: %w", err)
			}
		} else {
			var cleanup func()
			gcid, in, cleanup, err = readGcid(in, size, int64(o.fs.opt.HashMemoryThreshold))
			defer cleanup()
			if err != nil {
				return fmt.Errorf("failed to calculate gcid: %w", err)
			}
		}
	}
	fs.Debugf(o, "gcid = %s", gcid)

	if !withTemp {
		info, err := o.fs.upload(ctx, in, leaf, dirID, gcid, size, options...)
		if err != nil {
			return err
		}
		return o.setMetaData(info)
	}

	// We have to fall back to upload + rename
	tempName := "rcloneTemp" + random.String(8)
	info, err := o.fs.upload(ctx, in, tempName, dirID, gcid, size, options...)
	if err != nil {
		return err
	}

	// upload was successful, need to delete old object before rename
	if err = o.Remove(ctx); err != nil {
		return fmt.Errorf("failed to remove old object: %w", err)
	}

	// rename also updates metadata
	if info, err = o.fs.renameObject(ctx, info.ID, leaf); err != nil {
		return fmt.Errorf("failed to rename temp object: %w", err)
	}
	return o.setMetaData(info)
}

// Check the interfaces are satisfied
var (
	// _ fs.ListRer         = (*Fs)(nil)
	// _ fs.ChangeNotifier  = (*Fs)(nil)
	// _ fs.PutStreamer     = (*Fs)(nil)
	_ fs.Fs              = (*Fs)(nil)
	_ fs.Purger          = (*Fs)(nil)
	_ fs.CleanUpper      = (*Fs)(nil)
	_ fs.Copier          = (*Fs)(nil)
	_ fs.Mover           = (*Fs)(nil)
	_ fs.DirMover        = (*Fs)(nil)
	_ fs.Commander       = (*Fs)(nil)
	_ fs.DirCacheFlusher = (*Fs)(nil)
	_ fs.PublicLinker    = (*Fs)(nil)
	_ fs.Abouter         = (*Fs)(nil)
	_ fs.UserInfoer      = (*Fs)(nil)
	_ fs.Object          = (*Object)(nil)
	_ fs.MimeTyper       = (*Object)(nil)
	_ fs.IDer            = (*Object)(nil)
	_ fs.ParentIDer      = (*Object)(nil)
)<|MERGE_RESOLUTION|>--- conflicted
+++ resolved
@@ -1729,28 +1729,23 @@
 rclone backend addurl pikpak:dirpath url
 ` + "```" + `
 
-<<<<<<< HEAD
-Downloads will be stored in 'dirpath'. If 'dirpath' is invalid, 
-download will fallback to default 'My Pack' folder.
-`,
+Downloads will be stored in 'dirpath'. If 'dirpath' is invalid,
+download will fallback to default 'My Pack' folder.`,
 }, { // mod
 	Name:  "checkurl",
 	Short: "Check the resource of url",
 	Long: `This command is used to check the status of resources on the server.
 
-Usage:
-
-    rclone backend checkurl pikpak:dirpath URL1 {URL2} {URL3}
-	rclone backend checkurl pikpak:dirpath URL1 -o add=all
+Usage example:
+
+` + "```console" + `
+rclone backend checkurl pikpak:dirpath URL1 {URL2} {URL3}
+rclone backend checkurl pikpak:dirpath URL1 -o add=all
+` + "```" + `
 
 At least one URL must be specified. If you set '-o add=all', it will add an
 offline download task for all URLs depending on their cache status. Possible 
-choices for this option includes 'all', 'cached-only', and 'not-cached'.
-`,
-=======
-Downloads will be stored in 'dirpath'. If 'dirpath' is invalid,
-download will fallback to default 'My Pack' folder.`,
->>>>>>> 38ab3dd5
+choices for this option includes 'all', 'cached-only', and 'not-cached'.`,
 }, {
 	Name:  "decompress",
 	Short: "Request decompress of a file/files in a folder.",
@@ -1770,38 +1765,6 @@
 
 Result:
 
-<<<<<<< HEAD
-    {
-        "Decompressed": 17,
-        "SourceDeleted": 0,
-        "Errors": 0
-    }
-`,
-}, { // mod
-	Name:  "getid",
-	Short: "Get an ID of a file or directory",
-	Long: `This command is to obtain an ID of a file or directory.
-
-Usage:
-
-    rclone backend getid pikpak:path {subpath}
-
-The 'path' should point to a directory not a file. Use an extra argument
-'subpath' to get an ID of a file located in 'pikpak:path'.
-`,
-}, { // mod
-	Name:  "redeem",
-	Short: "Request redeem for the current account",
-	Long: `This command requests redeem for the current account.
-
-Usage:
-
-    rclone backend redeem pikpak: code
-
-The 'code' is an activation code for the redeem reqeust. The result 
-will be returned in json-formatted string.
-`,
-=======
 ` + "```json" + `
 {
     "Decompressed": 17,
@@ -1809,7 +1772,32 @@
     "Errors": 0
 }
 ` + "```",
->>>>>>> 38ab3dd5
+}, { // mod
+	Name:  "getid",
+	Short: "Get an ID of a file or directory",
+	Long: `This command is to obtain an ID of a file or directory.
+
+Usage examples:
+
+` + "```console" + `
+rclone backend getid pikpak:path {subpath}
+` + "```" + `
+
+The 'path' should point to a directory not a file. Use an extra argument
+'subpath' to get an ID of a file located in 'pikpak:path'.`,
+}, { // mod
+	Name:  "redeem",
+	Short: "Request redeem for the current account",
+	Long: `This command requests redeem for the current account.
+
+Usage examples:
+
+` + "```console" + `
+rclone backend redeem pikpak: code
+` + "```" + `
+
+The 'code' is an activation code for the redeem reqeust. The result 
+will be returned in json-formatted string.`,
 }}
 
 // Command the backend to run a named command
