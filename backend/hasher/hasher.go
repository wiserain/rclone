// Package hasher implements a checksum handling overlay backend
package hasher

import (
	"context"
	"encoding/gob"
	"errors"
	"fmt"
	"io"
	"path"
	"strings"
	"sync"
	"time"

	"github.com/rclone/rclone/fs"
	"github.com/rclone/rclone/fs/cache"
	"github.com/rclone/rclone/fs/config/configmap"
	"github.com/rclone/rclone/fs/config/configstruct"
	"github.com/rclone/rclone/fs/fspath"
	"github.com/rclone/rclone/fs/hash"
	"github.com/rclone/rclone/lib/kv"
)

// Register with Fs
func init() {
	fs.Register(&fs.RegInfo{
		Name:        "hasher",
		Description: "Better checksums for other remotes",
		NewFs:       NewFs,
		MetadataInfo: &fs.MetadataInfo{
			Help: `Any metadata supported by the underlying remote is read and written.`,
		},
		CommandHelp: commandHelp,
		Options: []fs.Option{{
			Name:     "remote",
			Required: true,
			Help:     "Remote to cache checksums for (e.g. myRemote:path).",
		}, {
			Name:     "hashes",
			Default:  fs.CommaSepList{"md5", "sha1"},
			Advanced: false,
			Help:     "Comma separated list of supported checksum types.",
		}, {
			Name:     "max_age",
			Advanced: false,
			Default:  fs.DurationOff,
			Help:     "Maximum time to keep checksums in cache (0 = no cache, off = cache forever).",
		}, {
			Name:     "auto_size",
			Advanced: true,
			Default:  fs.SizeSuffix(0),
			Help:     "Auto-update checksum for files smaller than this size (disabled by default).",
		}},
	})
}

// Options defines the configuration for this backend
type Options struct {
	Remote   string          `config:"remote"`
	Hashes   fs.CommaSepList `config:"hashes"`
	AutoSize fs.SizeSuffix   `config:"auto_size"`
	MaxAge   fs.Duration     `config:"max_age"`
}

// Fs represents a wrapped fs.Fs
type Fs struct {
	fs.Fs
	name     string
	root     string
	wrapper  fs.Fs
	features *fs.Features
	opt      *Options
	db       *kv.DB
	// fingerprinting
	fpTime bool      // true if using time in fingerprints
	fpHash hash.Type // hash type to use in fingerprints or None
	// hash types triaged by groups
	suppHashes hash.Set // all supported checksum types
	passHashes hash.Set // passed directly to the base without caching
	slowHashes hash.Set // passed to the base and then cached
	autoHashes hash.Set // calculated in-house and cached
	keepHashes hash.Set // checksums to keep in cache (slow + auto)
}

var warnExperimental sync.Once

// NewFs constructs an Fs from the remote:path string
func NewFs(ctx context.Context, fsname, rpath string, cmap configmap.Mapper) (fs.Fs, error) {
	if !kv.Supported() {
		return nil, errors.New("hasher is not supported on this OS")
	}
	warnExperimental.Do(func() {
		fs.Infof(nil, "Hasher is EXPERIMENTAL!")
	})

	opt := &Options{}
	err := configstruct.Set(cmap, opt)
	if err != nil {
		return nil, err
	}

	if strings.HasPrefix(opt.Remote, fsname+":") {
		return nil, errors.New("can't point remote at itself")
	}
	remotePath := fspath.JoinRootPath(opt.Remote, rpath)
	baseFs, err := cache.Get(ctx, remotePath)
	if err != nil && err != fs.ErrorIsFile {
		return nil, fmt.Errorf("failed to derive base remote %q: %w", opt.Remote, err)
	}

	f := &Fs{
		Fs:   baseFs,
		name: fsname,
		root: rpath,
		opt:  opt,
	}
	// Correct root if definitely pointing to a file
	if err == fs.ErrorIsFile {
		f.root = path.Dir(f.root)
		if f.root == "." || f.root == "/" {
			f.root = ""
		}
	}
	baseFeatures := baseFs.Features()
	f.fpTime = baseFs.Precision() != fs.ModTimeNotSupported

	if baseFeatures.SlowHash {
		f.slowHashes = f.Fs.Hashes()
	} else {
		f.passHashes = f.Fs.Hashes()
		f.fpHash = f.passHashes.GetOne()
	}

	f.suppHashes = f.passHashes
	f.suppHashes.Add(f.slowHashes.Array()...)

	for _, hashName := range opt.Hashes {
		var ht hash.Type
		if err := ht.Set(hashName); err != nil {
			return nil, fmt.Errorf("invalid token %q in hash string %q", hashName, opt.Hashes.String())
		}
		if !f.slowHashes.Contains(ht) {
			f.autoHashes.Add(ht)
		}
		f.keepHashes.Add(ht)
		f.suppHashes.Add(ht)
	}

	fs.Debugf(f, "Groups by usage: cached %s, passed %s, auto %s, slow %s, supported %s",
		f.keepHashes, f.passHashes, f.autoHashes, f.slowHashes, f.suppHashes)

	var nilSet hash.Set
	if f.keepHashes == nilSet {
		return nil, errors.New("configured hash_names have nothing to keep in cache")
	}

	if f.opt.MaxAge > 0 {
		gob.Register(hashRecord{})
		db, err := kv.Start(ctx, "hasher", f.Fs)
		if err != nil {
			return nil, err
		}
		f.db = db
	}

	stubFeatures := &fs.Features{
		CanHaveEmptyDirectories:  true,
		IsLocal:                  true,
		ReadMimeType:             true,
		WriteMimeType:            true,
		SetTier:                  true,
		GetTier:                  true,
		ReadMetadata:             true,
		WriteMetadata:            true,
		UserMetadata:             true,
		ReadDirMetadata:          true,
		WriteDirMetadata:         true,
		WriteDirSetModTime:       true,
		UserDirMetadata:          true,
		DirModTimeUpdatesOnWrite: true,
		PartialUploads:           true,
	}
	f.features = stubFeatures.Fill(ctx, f).Mask(ctx, f.Fs).WrapsFs(f, f.Fs)

	cache.PinUntilFinalized(f.Fs, f)
	return f, err
}

//
// Filesystem
//

// Name of the remote (as passed into NewFs)
func (f *Fs) Name() string { return f.name }

// Root of the remote (as passed into NewFs)
func (f *Fs) Root() string { return f.root }

// Features returns the optional features of this Fs
func (f *Fs) Features() *fs.Features { return f.features }

// Hashes returns the supported hash sets.
func (f *Fs) Hashes() hash.Set { return f.suppHashes }

// String returns a description of the FS
// The "hasher::" prefix is a distinctive feature.
func (f *Fs) String() string {
	return fmt.Sprintf("hasher::%s:%s", f.name, f.root)
}

// UnWrap returns the Fs that this Fs is wrapping
func (f *Fs) UnWrap() fs.Fs { return f.Fs }

// WrapFs returns the Fs that is wrapping this Fs
func (f *Fs) WrapFs() fs.Fs { return f.wrapper }

// SetWrapper sets the Fs that is wrapping this Fs
func (f *Fs) SetWrapper(wrapper fs.Fs) { f.wrapper = wrapper }

// Wrap base entries into hasher entries.
func (f *Fs) wrapEntries(baseEntries fs.DirEntries) (hashEntries fs.DirEntries, err error) {
	hashEntries = baseEntries[:0] // work inplace
	for _, entry := range baseEntries {
		switch x := entry.(type) {
		case fs.Object:
			obj, err := f.wrapObject(x, nil)
			if err != nil {
				return nil, err
			}
			hashEntries = append(hashEntries, obj)
		default:
			hashEntries = append(hashEntries, entry) // trash in - trash out
		}
	}
	return hashEntries, nil
}

// List the objects and directories in dir into entries.
func (f *Fs) List(ctx context.Context, dir string) (entries fs.DirEntries, err error) {
	if entries, err = f.Fs.List(ctx, dir); err != nil {
		return nil, err
	}
	return f.wrapEntries(entries)
}

// ListR lists the objects and directories recursively into out.
func (f *Fs) ListR(ctx context.Context, dir string, callback fs.ListRCallback) (err error) {
	return f.Fs.Features().ListR(ctx, dir, func(baseEntries fs.DirEntries) error {
		hashEntries, err := f.wrapEntries(baseEntries)
		if err != nil {
			return err
		}
		return callback(hashEntries)
	})
}

// Purge a directory
func (f *Fs) Purge(ctx context.Context, dir string) error {
	if do := f.Fs.Features().Purge; do != nil {
		if err := do(ctx, dir); err != nil {
			return err
		}
		err := f.db.Do(true, &kvPurge{
			dir: path.Join(f.Fs.Root(), dir),
		})
		if err != nil {
			fs.Errorf(f, "Failed to purge some hashes: %v", err)
		}
		return nil
	}
	return fs.ErrorCantPurge
}

// PutStream uploads to the remote path with undeterminate size.
func (f *Fs) PutStream(ctx context.Context, in io.Reader, src fs.ObjectInfo, options ...fs.OpenOption) (fs.Object, error) {
	if do := f.Fs.Features().PutStream; do != nil {
		_ = f.pruneHash(src.Remote())
		oResult, err := do(ctx, in, src, options...)
		return f.wrapObject(oResult, err)
	}
	return nil, errors.New("PutStream not supported")
}

// PutUnchecked uploads the object, allowing duplicates.
func (f *Fs) PutUnchecked(ctx context.Context, in io.Reader, src fs.ObjectInfo, options ...fs.OpenOption) (fs.Object, error) {
	if do := f.Fs.Features().PutUnchecked; do != nil {
		_ = f.pruneHash(src.Remote())
		oResult, err := do(ctx, in, src, options...)
		return f.wrapObject(oResult, err)
	}
	return nil, errors.New("PutUnchecked not supported")
}

// pruneHash deletes hash for a path
func (f *Fs) pruneHash(remote string) error {
	return f.db.Do(true, &kvPrune{
		key: path.Join(f.Fs.Root(), remote),
	})
}

// CleanUp the trash in the Fs
func (f *Fs) CleanUp(ctx context.Context) error {
	if do := f.Fs.Features().CleanUp; do != nil {
		return do(ctx)
	}
	return errors.New("not supported by underlying remote")
}

// About gets quota information from the Fs
func (f *Fs) About(ctx context.Context) (*fs.Usage, error) {
	if do := f.Fs.Features().About; do != nil {
		return do(ctx)
	}
	return nil, errors.New("not supported by underlying remote")
}

// ChangeNotify calls the passed function with a path that has had changes.
func (f *Fs) ChangeNotify(ctx context.Context, notifyFunc func(string, fs.EntryType), pollIntervalChan <-chan time.Duration) {
	if do := f.Fs.Features().ChangeNotify; do != nil {
		do(ctx, notifyFunc, pollIntervalChan)
	}
}

// UserInfo returns info about the connected user
func (f *Fs) UserInfo(ctx context.Context) (map[string]string, error) {
	if do := f.Fs.Features().UserInfo; do != nil {
		return do(ctx)
	}
	return nil, fs.ErrorNotImplemented
}

// Disconnect the current user
func (f *Fs) Disconnect(ctx context.Context) error {
	if do := f.Fs.Features().Disconnect; do != nil {
		return do(ctx)
	}
	return fs.ErrorNotImplemented
}

// MergeDirs merges the contents of all the directories passed
// in into the first one and rmdirs the other directories.
func (f *Fs) MergeDirs(ctx context.Context, dirs []fs.Directory) error {
	if do := f.Fs.Features().MergeDirs; do != nil {
		return do(ctx, dirs)
	}
	return errors.New("MergeDirs not supported")
}

// DirSetModTime sets the directory modtime for dir
func (f *Fs) DirSetModTime(ctx context.Context, dir string, modTime time.Time) error {
	if do := f.Fs.Features().DirSetModTime; do != nil {
		return do(ctx, dir, modTime)
	}
	return fs.ErrorNotImplemented
}

// MkdirMetadata makes the root directory of the Fs object
func (f *Fs) MkdirMetadata(ctx context.Context, dir string, metadata fs.Metadata) (fs.Directory, error) {
	if do := f.Fs.Features().MkdirMetadata; do != nil {
		return do(ctx, dir, metadata)
	}
	return nil, fs.ErrorNotImplemented
}

// DirCacheFlush resets the directory cache - used in testing
// as an optional interface
func (f *Fs) DirCacheFlush() {
	if do := f.Fs.Features().DirCacheFlush; do != nil {
		do()
	}
}

// PublicLink generates a public link to the remote path (usually readable by anyone)
func (f *Fs) PublicLink(ctx context.Context, remote string, expire fs.Duration, unlink bool) (string, error) {
	if do := f.Fs.Features().PublicLink; do != nil {
		return do(ctx, remote, expire, unlink)
	}
	return "", errors.New("PublicLink not supported")
}

// Copy src to this remote using server-side copy operations.
func (f *Fs) Copy(ctx context.Context, src fs.Object, remote string) (fs.Object, error) {
	do := f.Fs.Features().Copy
	if do == nil {
		return nil, fs.ErrorCantCopy
	}
	o, ok := src.(*Object)
	if !ok {
		return nil, fs.ErrorCantCopy
	}
	oResult, err := do(ctx, o.Object, remote)
	return f.wrapObject(oResult, err)
}

// Move src to this remote using server-side move operations.
func (f *Fs) Move(ctx context.Context, src fs.Object, remote string) (fs.Object, error) {
	do := f.Fs.Features().Move
	if do == nil {
		return nil, fs.ErrorCantMove
	}
	o, ok := src.(*Object)
	if !ok {
		return nil, fs.ErrorCantMove
	}
	oResult, err := do(ctx, o.Object, remote)
	if err != nil {
		return nil, err
	}
	_ = f.db.Do(true, &kvMove{
		src: path.Join(f.Fs.Root(), src.Remote()),
		dst: path.Join(f.Fs.Root(), remote),
		dir: false,
		fs:  f,
	})
	return f.wrapObject(oResult, nil)
}

// DirMove moves src, srcRemote to this remote at dstRemote using server-side move operations.
func (f *Fs) DirMove(ctx context.Context, src fs.Fs, srcRemote, dstRemote string) error {
	do := f.Fs.Features().DirMove
	if do == nil {
		return fs.ErrorCantDirMove
	}
	srcFs, ok := src.(*Fs)
	if !ok {
		return fs.ErrorCantDirMove
	}
	err := do(ctx, srcFs.Fs, srcRemote, dstRemote)
	if err == nil {
		_ = f.db.Do(true, &kvMove{
			src: path.Join(srcFs.Fs.Root(), srcRemote),
			dst: path.Join(f.Fs.Root(), dstRemote),
			dir: true,
			fs:  f,
		})
	}
	return err
}

// Shutdown the backend, closing any background tasks and any cached connections.
func (f *Fs) Shutdown(ctx context.Context) (err error) {
<<<<<<< HEAD
	if f.db != nil {
=======
	if f.db != nil && !f.db.IsStopped() {
>>>>>>> b6013a5e
		err = f.db.Stop(false)
	}
	if do := f.Fs.Features().Shutdown; do != nil {
		if err2 := do(ctx); err2 != nil {
			err = err2
		}
	}
	return
}

// NewObject finds the Object at remote.
func (f *Fs) NewObject(ctx context.Context, remote string) (fs.Object, error) {
	o, err := f.Fs.NewObject(ctx, remote)
	return f.wrapObject(o, err)
}

//
// Object
//

// Object represents a composite file wrapping one or more data chunks
type Object struct {
	fs.Object
	f *Fs
}

// Wrap base object into hasher object
func (f *Fs) wrapObject(o fs.Object, err error) (obj fs.Object, outErr error) {
	// log.Trace(o, "err=%v", err)("obj=%#v, outErr=%v", &obj, &outErr)
	if err != nil {
		return nil, err
	}
	if o == nil {
		return nil, fs.ErrorObjectNotFound
	}
	return &Object{Object: o, f: f}, nil
}

// Fs returns read only access to the Fs that this object is part of
func (o *Object) Fs() fs.Info { return o.f }

// UnWrap returns the wrapped Object
func (o *Object) UnWrap() fs.Object { return o.Object }

// Return a string version
func (o *Object) String() string {
	if o == nil {
		return "<nil>"
	}
	return o.Object.String()
}

// ID returns the ID of the Object if possible
func (o *Object) ID() string {
	if doer, ok := o.Object.(fs.IDer); ok {
		return doer.ID()
	}
	return ""
}

// GetTier returns the Tier of the Object if possible
func (o *Object) GetTier() string {
	if doer, ok := o.Object.(fs.GetTierer); ok {
		return doer.GetTier()
	}
	return ""
}

// SetTier set the Tier of the Object if possible
func (o *Object) SetTier(tier string) error {
	if doer, ok := o.Object.(fs.SetTierer); ok {
		return doer.SetTier(tier)
	}
	return errors.New("SetTier not supported")
}

// MimeType of an Object if known, "" otherwise
func (o *Object) MimeType(ctx context.Context) string {
	if doer, ok := o.Object.(fs.MimeTyper); ok {
		return doer.MimeType(ctx)
	}
	return ""
}

// Metadata returns metadata for an object
//
// It should return nil if there is no Metadata
func (o *Object) Metadata(ctx context.Context) (fs.Metadata, error) {
	do, ok := o.Object.(fs.Metadataer)
	if !ok {
		return nil, nil
	}
	return do.Metadata(ctx)
}

// Check the interfaces are satisfied
var (
	_ fs.Fs              = (*Fs)(nil)
	_ fs.Purger          = (*Fs)(nil)
	_ fs.Copier          = (*Fs)(nil)
	_ fs.Mover           = (*Fs)(nil)
	_ fs.DirMover        = (*Fs)(nil)
	_ fs.Commander       = (*Fs)(nil)
	_ fs.PutUncheckeder  = (*Fs)(nil)
	_ fs.PutStreamer     = (*Fs)(nil)
	_ fs.CleanUpper      = (*Fs)(nil)
	_ fs.UnWrapper       = (*Fs)(nil)
	_ fs.ListRer         = (*Fs)(nil)
	_ fs.Abouter         = (*Fs)(nil)
	_ fs.Wrapper         = (*Fs)(nil)
	_ fs.MergeDirser     = (*Fs)(nil)
	_ fs.DirSetModTimer  = (*Fs)(nil)
	_ fs.MkdirMetadataer = (*Fs)(nil)
	_ fs.DirCacheFlusher = (*Fs)(nil)
	_ fs.ChangeNotifier  = (*Fs)(nil)
	_ fs.PublicLinker    = (*Fs)(nil)
	_ fs.UserInfoer      = (*Fs)(nil)
	_ fs.Disconnecter    = (*Fs)(nil)
	_ fs.Shutdowner      = (*Fs)(nil)
	_ fs.FullObject      = (*Object)(nil)
)<|MERGE_RESOLUTION|>--- conflicted
+++ resolved
@@ -439,11 +439,7 @@
 
 // Shutdown the backend, closing any background tasks and any cached connections.
 func (f *Fs) Shutdown(ctx context.Context) (err error) {
-<<<<<<< HEAD
-	if f.db != nil {
-=======
 	if f.db != nil && !f.db.IsStopped() {
->>>>>>> b6013a5e
 		err = f.db.Stop(false)
 	}
 	if do := f.Fs.Features().Shutdown; do != nil {
