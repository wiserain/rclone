package local

import (
	"bytes"
	"context"
	"fmt"
	"io"
	"os"
	"path"
	"path/filepath"
	"runtime"
	"sort"
	"testing"
	"time"

	"github.com/rclone/rclone/fs"
	"github.com/rclone/rclone/fs/accounting"
	"github.com/rclone/rclone/fs/config/configmap"
	"github.com/rclone/rclone/fs/filter"
	"github.com/rclone/rclone/fs/hash"
	"github.com/rclone/rclone/fs/object"
	"github.com/rclone/rclone/fs/operations"
	"github.com/rclone/rclone/fstest"
	"github.com/rclone/rclone/lib/file"
	"github.com/rclone/rclone/lib/readers"
	"github.com/stretchr/testify/assert"
	"github.com/stretchr/testify/require"
)

// TestMain drives the tests
func TestMain(m *testing.M) {
	fstest.TestMain(m)
}

// Test copy with source file that's updating
func TestUpdatingCheck(t *testing.T) {
	r := fstest.NewRun(t)
	filePath := "sub dir/local test"
	r.WriteFile(filePath, "content", time.Now())

	fd, err := file.Open(path.Join(r.LocalName, filePath))
	if err != nil {
		t.Fatalf("failed opening file %q: %v", filePath, err)
	}
	defer func() {
		require.NoError(t, fd.Close())
	}()

	fi, err := fd.Stat()
	require.NoError(t, err)
	o := &Object{size: fi.Size(), modTime: fi.ModTime(), fs: &Fs{}}
	wrappedFd := readers.NewLimitedReadCloser(fd, -1)
	hash, err := hash.NewMultiHasherTypes(hash.Supported())
	require.NoError(t, err)
	in := localOpenFile{
		o:    o,
		in:   wrappedFd,
		hash: hash,
		fd:   fd,
	}

	buf := make([]byte, 1)
	_, err = in.Read(buf)
	require.NoError(t, err)

	r.WriteFile(filePath, "content updated", time.Now())
	_, err = in.Read(buf)
	require.Errorf(t, err, "can't copy - source file is being updated")

	// turn the checking off and try again
	in.o.fs.opt.NoCheckUpdated = true

	r.WriteFile(filePath, "content updated", time.Now())
	_, err = in.Read(buf)
	require.NoError(t, err)
}

// Test corrupted on transfer
// should error due to size/hash mismatch
func TestVerifyCopy(t *testing.T) {
	t.Skip("FIXME this test is unreliable")
	r := fstest.NewRun(t)
	filePath := "sub dir/local test"
	r.WriteFile(filePath, "some content", time.Now())
	src, err := r.Flocal.NewObject(context.Background(), filePath)
	require.NoError(t, err)
	src.(*Object).fs.opt.NoCheckUpdated = true

	for i := 0; i < 100; i++ {
		go r.WriteFile(src.Remote(), fmt.Sprintf("some new content %d", i), src.ModTime(context.Background()))
	}
	_, err = operations.Copy(context.Background(), r.Fremote, nil, filePath+"2", src)
	assert.Error(t, err)
}

func TestSymlink(t *testing.T) {
	ctx := context.Background()
	r := fstest.NewRun(t)
	f := r.Flocal.(*Fs)
	dir := f.root

	// Write a file
	modTime1 := fstest.Time("2001-02-03T04:05:10.123123123Z")
	file1 := r.WriteFile("file.txt", "hello", modTime1)

	// Write a symlink
	modTime2 := fstest.Time("2002-02-03T04:05:10.123123123Z")
	symlinkPath := filepath.Join(dir, "symlink.txt")
	require.NoError(t, os.Symlink("file.txt", symlinkPath))
	require.NoError(t, lChtimes(symlinkPath, modTime2, modTime2))

	// Object viewed as symlink
	file2 := fstest.NewItem("symlink.txt"+fs.LinkSuffix, "file.txt", modTime2)

	// Object viewed as destination
	file2d := fstest.NewItem("symlink.txt", "hello", modTime1)

	// Check with no symlink flags
	r.CheckLocalItems(t, file1)
	r.CheckRemoteItems(t)

	// Set fs into "-L" mode
	f.opt.FollowSymlinks = true
	f.opt.TranslateSymlinks = false
	f.lstat = os.Stat

	r.CheckLocalItems(t, file1, file2d)
	r.CheckRemoteItems(t)

	// Set fs into "-l" mode
	f.opt.FollowSymlinks = false
	f.opt.TranslateSymlinks = true
	f.lstat = os.Lstat

	fstest.CheckListingWithPrecision(t, r.Flocal, []fstest.Item{file1, file2}, nil, fs.ModTimeNotSupported)
	if haveLChtimes {
		r.CheckLocalItems(t, file1, file2)
	}

	// Create a symlink
	modTime3 := fstest.Time("2002-03-03T04:05:10.123123123Z")
	file3 := r.WriteObjectTo(ctx, r.Flocal, "symlink2.txt"+fs.LinkSuffix, "file.txt", modTime3, false)
	fstest.CheckListingWithPrecision(t, r.Flocal, []fstest.Item{file1, file2, file3}, nil, fs.ModTimeNotSupported)
	if haveLChtimes {
		r.CheckLocalItems(t, file1, file2, file3)
	}

	// Check it got the correct contents
	symlinkPath = filepath.Join(dir, "symlink2.txt")
	fi, err := os.Lstat(symlinkPath)
	require.NoError(t, err)
	assert.False(t, fi.Mode().IsRegular())
	linkText, err := os.Readlink(symlinkPath)
	require.NoError(t, err)
	assert.Equal(t, "file.txt", linkText)

	// Check that NewObject gets the correct object
	o, err := r.Flocal.NewObject(ctx, "symlink2.txt"+fs.LinkSuffix)
	require.NoError(t, err)
	assert.Equal(t, "symlink2.txt"+fs.LinkSuffix, o.Remote())
	assert.Equal(t, int64(8), o.Size())

	// Check that NewObject doesn't see the non suffixed version
	_, err = r.Flocal.NewObject(ctx, "symlink2.txt")
	require.Equal(t, fs.ErrorObjectNotFound, err)

	// Check that NewFs works with the suffixed version and --links
	f2, err := NewFs(ctx, "local", filepath.Join(dir, "symlink2.txt"+fs.LinkSuffix), configmap.Simple{
		"links": "true",
	})
	require.Equal(t, fs.ErrorIsFile, err)
	require.Equal(t, dir, f2.(*Fs).root)

	// Check that NewFs doesn't see the non suffixed version with --links
	f2, err = NewFs(ctx, "local", filepath.Join(dir, "symlink2.txt"), configmap.Simple{
		"links": "true",
	})
	require.Equal(t, errLinksNeedsSuffix, err)
	require.Nil(t, f2)

	// Check reading the object
	in, err := o.Open(ctx)
	require.NoError(t, err)
	contents, err := io.ReadAll(in)
	require.NoError(t, err)
	require.Equal(t, "file.txt", string(contents))
	require.NoError(t, in.Close())

	// Check reading the object with range
	in, err = o.Open(ctx, &fs.RangeOption{Start: 2, End: 5})
	require.NoError(t, err)
	contents, err = io.ReadAll(in)
	require.NoError(t, err)
	require.Equal(t, "file.txt"[2:5+1], string(contents))
	require.NoError(t, in.Close())
}

func TestSymlinkError(t *testing.T) {
	m := configmap.Simple{
		"links":      "true",
		"copy_links": "true",
	}
	_, err := NewFs(context.Background(), "local", "/", m)
	assert.Equal(t, errLinksAndCopyLinks, err)
}

// Test hashes on updating an object
func TestHashOnUpdate(t *testing.T) {
	ctx := context.Background()
	r := fstest.NewRun(t)
	const filePath = "file.txt"
	when := time.Now()
	r.WriteFile(filePath, "content", when)
	f := r.Flocal.(*Fs)

	// Get the object
	o, err := f.NewObject(ctx, filePath)
	require.NoError(t, err)

	// Test the hash is as we expect
	md5, err := o.Hash(ctx, hash.MD5)
	require.NoError(t, err)
	assert.Equal(t, "9a0364b9e99bb480dd25e1f0284c8555", md5)

	// Reupload it with different contents but same size and timestamp
	b := bytes.NewBufferString("CONTENT")
	src := object.NewStaticObjectInfo(filePath, when, int64(b.Len()), true, nil, f)
	err = o.Update(ctx, b, src)
	require.NoError(t, err)

	// Check the hash is as expected
	md5, err = o.Hash(ctx, hash.MD5)
	require.NoError(t, err)
	assert.Equal(t, "45685e95985e20822fb2538a522a5ccf", md5)
}

// Test hashes on deleting an object
func TestHashOnDelete(t *testing.T) {
	ctx := context.Background()
	r := fstest.NewRun(t)
	const filePath = "file.txt"
	when := time.Now()
	r.WriteFile(filePath, "content", when)
	f := r.Flocal.(*Fs)

	// Get the object
	o, err := f.NewObject(ctx, filePath)
	require.NoError(t, err)

	// Test the hash is as we expect
	md5, err := o.Hash(ctx, hash.MD5)
	require.NoError(t, err)
	assert.Equal(t, "9a0364b9e99bb480dd25e1f0284c8555", md5)

	// Delete the object
	require.NoError(t, o.Remove(ctx))

	// Test the hash cache is empty
	require.Nil(t, o.(*Object).hashes)

	// Test the hash returns an error
	_, err = o.Hash(ctx, hash.MD5)
	require.Error(t, err)
}

func TestMetadata(t *testing.T) {
	ctx := context.Background()
	r := fstest.NewRun(t)
	const filePath = "metafile.txt"
	when := time.Now()
	r.WriteFile(filePath, "metadata file contents", when)
	f := r.Flocal.(*Fs)

	// Set fs into "-l" / "--links" mode
	f.opt.TranslateSymlinks = true

	// Write a symlink to the file
	symlinkPath := "metafile-link.txt"
	osSymlinkPath := filepath.Join(f.root, symlinkPath)
<<<<<<< HEAD
	symlinkPath += linkSuffix
=======
	symlinkPath += fs.LinkSuffix
>>>>>>> cd3b08d8
	require.NoError(t, os.Symlink(filePath, osSymlinkPath))
	symlinkModTime := fstest.Time("2002-02-03T04:05:10.123123123Z")
	require.NoError(t, lChtimes(osSymlinkPath, symlinkModTime, symlinkModTime))

	// Get the object
	obj, err := f.NewObject(ctx, filePath)
	require.NoError(t, err)
	o := obj.(*Object)

	// Get the symlink object
	symlinkObj, err := f.NewObject(ctx, symlinkPath)
	require.NoError(t, err)
	symlinkO := symlinkObj.(*Object)

	// Record metadata for o
	oMeta, err := o.Metadata(ctx)
	require.NoError(t, err)

	// Test symlink first to check it doesn't mess up file
	t.Run("Symlink", func(t *testing.T) {
		testMetadata(t, r, symlinkO, symlinkModTime)
	})

	// Read it again
	oMetaNew, err := o.Metadata(ctx)
	require.NoError(t, err)

	// Check that operating on the symlink didn't change the file it was pointing to
	// See: https://github.com/rclone/rclone/security/advisories/GHSA-hrxh-9w67-g4cv
	assert.Equal(t, oMeta, oMetaNew, "metadata setting on symlink messed up file")

	// Now run the same tests on the file
	t.Run("File", func(t *testing.T) {
		testMetadata(t, r, o, when)
	})
}

func testMetadata(t *testing.T, r *fstest.Run, o *Object, when time.Time) {
	ctx := context.Background()
	whenRFC := when.Format(time.RFC3339Nano)
	const dayLength = len("2001-01-01")

	f := r.Flocal.(*Fs)
	features := f.Features()

	var hasXID, hasAtime, hasBtime, canSetXattrOnLinks bool
	switch runtime.GOOS {
	case "darwin", "freebsd", "netbsd", "linux":
		hasXID, hasAtime, hasBtime = true, true, true
		canSetXattrOnLinks = runtime.GOOS != "linux"
	case "openbsd", "solaris":
		hasXID, hasAtime = true, true
	case "windows":
		hasAtime, hasBtime = true, true
	case "plan9", "js":
		// nada
	default:
		t.Errorf("No test cases for OS %q", runtime.GOOS)
	}

	assert.True(t, features.ReadMetadata)
	assert.True(t, features.WriteMetadata)
	assert.Equal(t, xattrSupported, features.UserMetadata)

	t.Run("Xattr", func(t *testing.T) {
		if !xattrSupported {
			t.Skip()
		}
		m, err := o.getXattr()
		require.NoError(t, err)
		assert.Nil(t, m)

		if !canSetXattrOnLinks && o.translatedLink {
			t.Skip("Skip remainder of test as can't set xattr on symlinks on this OS")
		}

		inM := fs.Metadata{
			"potato":  "chips",
			"cabbage": "soup",
		}
		err = o.setXattr(inM)
		require.NoError(t, err)

		m, err = o.getXattr()
		require.NoError(t, err)
		assert.NotNil(t, m)
		assert.Equal(t, inM, m)
	})

	checkTime := func(m fs.Metadata, key string, when time.Time) {
		t.Helper()
		mt, ok := o.parseMetadataTime(m, key)
		assert.True(t, ok)
		dt := mt.Sub(when)
		precision := time.Second
		assert.True(t, dt >= -precision && dt <= precision, fmt.Sprintf("%s: dt %v outside +/- precision %v want %v got %v", key, dt, precision, mt, when))
	}

	checkInt := func(m fs.Metadata, key string, base int) int {
		t.Helper()
		value, ok := o.parseMetadataInt(m, key, base)
		assert.True(t, ok)
		return value
	}

	t.Run("Read", func(t *testing.T) {
		m, err := o.Metadata(ctx)
		require.NoError(t, err)
		assert.NotNil(t, m)

		// All OSes have these
		checkInt(m, "mode", 8)
		checkTime(m, "mtime", when)

		assert.Equal(t, whenRFC[:dayLength], m["mtime"][:dayLength])

		if hasAtime && !o.translatedLink { // symlinks generally don't record atime
			checkTime(m, "atime", when)
		}
		if hasBtime && !o.translatedLink { // symlinks generally don't record btime
			checkTime(m, "btime", when)
		}
		if hasXID {
			checkInt(m, "uid", 10)
			checkInt(m, "gid", 10)
		}
	})

	t.Run("Write", func(t *testing.T) {
		newAtimeString := "2011-12-13T14:15:16.999999999Z"
		newAtime := fstest.Time(newAtimeString)
		newMtimeString := "2011-12-12T14:15:16.999999999Z"
		newMtime := fstest.Time(newMtimeString)
		newBtimeString := "2011-12-11T14:15:16.999999999Z"
		newBtime := fstest.Time(newBtimeString)
		newM := fs.Metadata{
			"mtime": newMtimeString,
			"atime": newAtimeString,
			"btime": newBtimeString,
			// Can't test uid, gid without being root
			"mode":   "0767",
			"potato": "wedges",
		}
		if !canSetXattrOnLinks && o.translatedLink {
			// Don't change xattr if not supported on symlinks
			delete(newM, "potato")
		}
		err := o.writeMetadata(newM)
		require.NoError(t, err)

		m, err := o.Metadata(ctx)
		require.NoError(t, err)
		assert.NotNil(t, m)

		mode := checkInt(m, "mode", 8)
		if runtime.GOOS != "windows" {
			expectedMode := 0767
			if o.translatedLink && runtime.GOOS == "linux" {
				expectedMode = 0777 // perms of symlinks always read as 0777 on linux
			}
			assert.Equal(t, expectedMode, mode&0777, fmt.Sprintf("mode wrong - expecting 0%o got 0%o", expectedMode, mode&0777))
		}

		checkTime(m, "mtime", newMtime)
		if hasAtime {
			checkTime(m, "atime", newAtime)
		}
		if haveSetBTime {
			checkTime(m, "btime", newBtime)
		}
		if xattrSupported && (canSetXattrOnLinks || !o.translatedLink) {
			assert.Equal(t, "wedges", m["potato"])
		}
	})
}

func TestFilter(t *testing.T) {
	ctx := context.Background()
	r := fstest.NewRun(t)
	when := time.Now()
	r.WriteFile("included", "included file", when)
	r.WriteFile("excluded", "excluded file", when)
	f := r.Flocal.(*Fs)

	// Check set up for filtering
	assert.True(t, f.Features().FilterAware)

	// Add a filter
	ctx, fi := filter.AddConfig(ctx)
	require.NoError(t, fi.AddRule("+ included"))
	require.NoError(t, fi.AddRule("- *"))

	// Check listing without use filter flag
	entries, err := f.List(ctx, "")
	require.NoError(t, err)
	sort.Sort(entries)
	require.Equal(t, "[excluded included]", fmt.Sprint(entries))

	// Add user filter flag
	ctx = filter.SetUseFilter(ctx, true)

	// Check listing with use filter flag
	entries, err = f.List(ctx, "")
	require.NoError(t, err)
	sort.Sort(entries)
	require.Equal(t, "[included]", fmt.Sprint(entries))
}

func testFilterSymlink(t *testing.T, copyLinks bool) {
	ctx := context.Background()
	r := fstest.NewRun(t)
	defer r.Finalise()
	when := time.Now()
	f := r.Flocal.(*Fs)

	// Create a file, a directory, a symlink to a file, a symlink to a directory and a dangling symlink
	r.WriteFile("included.file", "included file", when)
	r.WriteFile("included.dir/included.sub.file", "included sub file", when)
	require.NoError(t, os.Symlink("included.file", filepath.Join(r.LocalName, "included.file.link")))
	require.NoError(t, os.Symlink("included.dir", filepath.Join(r.LocalName, "included.dir.link")))
	require.NoError(t, os.Symlink("dangling", filepath.Join(r.LocalName, "dangling.link")))

	defer func() {
		// Reset -L/-l mode
		f.opt.FollowSymlinks = false
		f.opt.TranslateSymlinks = false
		f.lstat = os.Lstat
	}()
	if copyLinks {
		// Set fs into "-L" mode
		f.opt.FollowSymlinks = true
		f.opt.TranslateSymlinks = false
		f.lstat = os.Stat
	} else {
		// Set fs into "-l" mode
		f.opt.FollowSymlinks = false
		f.opt.TranslateSymlinks = true
		f.lstat = os.Lstat
	}

	// Check set up for filtering
	assert.True(t, f.Features().FilterAware)

	// Reset global error count
	accounting.Stats(ctx).ResetErrors()
	assert.Equal(t, int64(0), accounting.Stats(ctx).GetErrors(), "global errors found")

	// Add a filter
	ctx, fi := filter.AddConfig(ctx)
	require.NoError(t, fi.AddRule("+ included.file"))
	require.NoError(t, fi.AddRule("+ included.dir/**"))
	if copyLinks {
		require.NoError(t, fi.AddRule("+ included.file.link"))
		require.NoError(t, fi.AddRule("+ included.dir.link/**"))
	} else {
		require.NoError(t, fi.AddRule("+ included.file.link.rclonelink"))
		require.NoError(t, fi.AddRule("+ included.dir.link.rclonelink"))
	}
	require.NoError(t, fi.AddRule("- *"))

	// Check listing without use filter flag
	entries, err := f.List(ctx, "")
	require.NoError(t, err)

	if copyLinks {
		// Check 1 global errors one for each dangling symlink
		assert.Equal(t, int64(1), accounting.Stats(ctx).GetErrors(), "global errors found")
	} else {
		// Check 0 global errors as dangling symlink copied properly
		assert.Equal(t, int64(0), accounting.Stats(ctx).GetErrors(), "global errors found")
	}
	accounting.Stats(ctx).ResetErrors()

	sort.Sort(entries)
	if copyLinks {
		require.Equal(t, "[included.dir included.dir.link included.file included.file.link]", fmt.Sprint(entries))
	} else {
		require.Equal(t, "[dangling.link.rclonelink included.dir included.dir.link.rclonelink included.file included.file.link.rclonelink]", fmt.Sprint(entries))
	}

	// Add user filter flag
	ctx = filter.SetUseFilter(ctx, true)

	// Check listing with use filter flag
	entries, err = f.List(ctx, "")
	require.NoError(t, err)
	assert.Equal(t, int64(0), accounting.Stats(ctx).GetErrors(), "global errors found")

	sort.Sort(entries)
	if copyLinks {
		require.Equal(t, "[included.dir included.dir.link included.file included.file.link]", fmt.Sprint(entries))
	} else {
		require.Equal(t, "[included.dir included.dir.link.rclonelink included.file included.file.link.rclonelink]", fmt.Sprint(entries))
	}

	// Check listing through a symlink still works
	entries, err = f.List(ctx, "included.dir")
	require.NoError(t, err)
	assert.Equal(t, int64(0), accounting.Stats(ctx).GetErrors(), "global errors found")

	sort.Sort(entries)
	require.Equal(t, "[included.dir/included.sub.file]", fmt.Sprint(entries))
}

func TestFilterSymlinkCopyLinks(t *testing.T) {
	testFilterSymlink(t, true)
}

func TestFilterSymlinkLinks(t *testing.T) {
	testFilterSymlink(t, false)
}

func TestCopySymlink(t *testing.T) {
	ctx := context.Background()
	r := fstest.NewRun(t)
	defer r.Finalise()
	when := time.Now()
	f := r.Flocal.(*Fs)

	// Create a file and a symlink to it
	r.WriteFile("src/file.txt", "hello world", when)
	require.NoError(t, os.Symlink("file.txt", filepath.Join(r.LocalName, "src", "link.txt")))
	defer func() {
		// Reset -L/-l mode
		f.opt.FollowSymlinks = false
		f.opt.TranslateSymlinks = false
		f.lstat = os.Lstat
	}()

	// Set fs into "-l/--links" mode
	f.opt.FollowSymlinks = false
	f.opt.TranslateSymlinks = true
	f.lstat = os.Lstat

	// Create dst
	require.NoError(t, f.Mkdir(ctx, "dst"))

	// Do copy from src into dst
	src, err := f.NewObject(ctx, "src/link.txt.rclonelink")
	require.NoError(t, err)
	require.NotNil(t, src)
	dst, err := operations.Copy(ctx, f, nil, "dst/link.txt.rclonelink", src)
	require.NoError(t, err)
	require.NotNil(t, dst)

	// Test that we made a symlink and it has the right contents
	dstPath := filepath.Join(r.LocalName, "dst", "link.txt")
	linkContents, err := os.Readlink(dstPath)
	require.NoError(t, err)
	assert.Equal(t, "file.txt", linkContents)

	// Set fs into "-L/--copy-links" mode
	f.opt.FollowSymlinks = true
	f.opt.TranslateSymlinks = false
	f.lstat = os.Stat

	// Create dst
	require.NoError(t, f.Mkdir(ctx, "dst2"))

	// Do copy from src into dst
	src, err = f.NewObject(ctx, "src/link.txt")
	require.NoError(t, err)
	require.NotNil(t, src)
	dst, err = operations.Copy(ctx, f, nil, "dst2/link.txt", src)
	require.NoError(t, err)
	require.NotNil(t, dst)

	// Test that we made a NON-symlink and it has the right contents
	dstPath = filepath.Join(r.LocalName, "dst2", "link.txt")
	fi, err := os.Lstat(dstPath)
	require.NoError(t, err)
	assert.True(t, fi.Mode()&os.ModeSymlink == 0)
	want := fstest.NewItem("dst2/link.txt", "hello world", when)
	fstest.CompareItems(t, []fs.DirEntry{dst}, []fstest.Item{want}, nil, f.precision, "")

	// Test that copying a normal file also works
	dst, err = operations.Copy(ctx, f, nil, "dst2/file.txt", dst)
	require.NoError(t, err)
	require.NotNil(t, dst)
	want = fstest.NewItem("dst2/file.txt", "hello world", when)
	fstest.CompareItems(t, []fs.DirEntry{dst}, []fstest.Item{want}, nil, f.precision, "")
}<|MERGE_RESOLUTION|>--- conflicted
+++ resolved
@@ -277,11 +277,7 @@
 	// Write a symlink to the file
 	symlinkPath := "metafile-link.txt"
 	osSymlinkPath := filepath.Join(f.root, symlinkPath)
-<<<<<<< HEAD
-	symlinkPath += linkSuffix
-=======
 	symlinkPath += fs.LinkSuffix
->>>>>>> cd3b08d8
 	require.NoError(t, os.Symlink(filePath, osSymlinkPath))
 	symlinkModTime := fstest.Time("2002-02-03T04:05:10.123123123Z")
 	require.NoError(t, lChtimes(osSymlinkPath, symlinkModTime, symlinkModTime))
