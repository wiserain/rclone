--- conflicted
+++ resolved
@@ -5394,14 +5394,9 @@
 	// uploaded properly. If size < 0 then we need to do the HEAD.
 	if o.fs.opt.NoHead && size >= 0 {
 		var head s3.HeadObjectOutput
-<<<<<<< HEAD
-		structs.SetFrom(&head, &req)
-		head.ETag = &md5sumHex // doesn't matter quotes are misssing
-=======
 		//structs.SetFrom(&head, &req)
 		setFrom_s3HeadObjectOutput_s3PutObjectInput(&head, &req)
 		head.ETag = &md5sumHex // doesn't matter quotes are missing
->>>>>>> 01dbbff6
 		head.ContentLength = &size
 		// If we have done a single part PUT request then we can read these
 		if gotEtag != "" {
