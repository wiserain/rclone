package s3

import (
	"bytes"
	"compress/gzip"
	"context"
	"crypto/md5"
	"fmt"
	"testing"
	"time"

	"github.com/aws/aws-sdk-go/aws"
	"github.com/aws/aws-sdk-go/service/s3"
	"github.com/rclone/rclone/fs"
	"github.com/rclone/rclone/fs/hash"
	"github.com/rclone/rclone/fstest"
	"github.com/rclone/rclone/fstest/fstests"
	"github.com/rclone/rclone/lib/random"
	"github.com/rclone/rclone/lib/version"
	"github.com/stretchr/testify/assert"
	"github.com/stretchr/testify/require"
)

func gz(t *testing.T, s string) string {
	var buf bytes.Buffer
	zw := gzip.NewWriter(&buf)
	_, err := zw.Write([]byte(s))
	require.NoError(t, err)
	err = zw.Close()
	require.NoError(t, err)
	return buf.String()
}

func md5sum(t *testing.T, s string) string {
	hash := md5.Sum([]byte(s))
	return fmt.Sprintf("%x", hash)
}

func (f *Fs) InternalTestMetadata(t *testing.T) {
	ctx := context.Background()
	original := random.String(1000)
	contents := gz(t, original)

	item := fstest.NewItem("test-metadata", contents, fstest.Time("2001-05-06T04:05:06.499999999Z"))
	btime := time.Now()
	metadata := fs.Metadata{
		"cache-control":       "no-cache",
		"content-disposition": "inline",
		"content-encoding":    "gzip",
		"content-language":    "en-US",
		"content-type":        "text/plain",
		"mtime":               "2009-05-06T04:05:06.499999999Z",
		// "tier" - read only
		// "btime" - read only
	}
	obj := fstests.PutTestContentsMetadata(ctx, t, f, &item, contents, true, "text/html", metadata)
	defer func() {
		assert.NoError(t, obj.Remove(ctx))
	}()
	o := obj.(*Object)
	gotMetadata, err := o.Metadata(ctx)
	require.NoError(t, err)
	for k, v := range metadata {
		got := gotMetadata[k]
		switch k {
		case "mtime":
			assert.True(t, fstest.Time(v).Equal(fstest.Time(got)))
		case "btime":
			gotBtime := fstest.Time(got)
			dt := gotBtime.Sub(btime)
			assert.True(t, dt < time.Minute && dt > -time.Minute, fmt.Sprintf("btime more than 1 minute out want %v got %v delta %v", btime, gotBtime, dt))
			assert.True(t, fstest.Time(v).Equal(fstest.Time(got)))
		case "tier":
			assert.NotEqual(t, "", got)
		default:
			assert.Equal(t, v, got, k)
		}
	}

	t.Run("GzipEncoding", func(t *testing.T) {
		// Test that the gzipped file we uploaded can be
		// downloaded with and without decompression
		checkDownload := func(wantContents string, wantSize int64, wantHash string) {
			gotContents := fstests.ReadObject(ctx, t, o, -1)
			assert.Equal(t, wantContents, gotContents)
			assert.Equal(t, wantSize, o.Size())
			gotHash, err := o.Hash(ctx, hash.MD5)
			require.NoError(t, err)
			assert.Equal(t, wantHash, gotHash)
		}

		t.Run("NoDecompress", func(t *testing.T) {
			checkDownload(contents, int64(len(contents)), md5sum(t, contents))
		})
		t.Run("Decompress", func(t *testing.T) {
			f.opt.Decompress = true
			defer func() {
				f.opt.Decompress = false
			}()
			checkDownload(original, -1, "")
		})

	})
}

func (f *Fs) InternalTestNoHead(t *testing.T) {
	ctx := context.Background()
	// Set NoHead for this test
	f.opt.NoHead = true
	defer func() {
		f.opt.NoHead = false
	}()
	contents := random.String(1000)
	item := fstest.NewItem("test-no-head", contents, fstest.Time("2001-05-06T04:05:06.499999999Z"))
	obj := fstests.PutTestContents(ctx, t, f, &item, contents, true)
	defer func() {
		assert.NoError(t, obj.Remove(ctx))
	}()
	// PutTestcontents checks the received object

}

func TestVersionLess(t *testing.T) {
	key1 := "key1"
	key2 := "key2"
	t1 := fstest.Time("2022-01-21T12:00:00+01:00")
	t2 := fstest.Time("2022-01-21T12:00:01+01:00")
	for n, test := range []struct {
		a, b *s3.ObjectVersion
		want bool
	}{
		{a: nil, b: nil, want: true},
		{a: &s3.ObjectVersion{Key: &key1, LastModified: &t1}, b: nil, want: false},
		{a: nil, b: &s3.ObjectVersion{Key: &key1, LastModified: &t1}, want: true},
		{a: &s3.ObjectVersion{Key: &key1, LastModified: &t1}, b: &s3.ObjectVersion{Key: &key1, LastModified: &t1}, want: false},
		{a: &s3.ObjectVersion{Key: &key1, LastModified: &t1}, b: &s3.ObjectVersion{Key: &key1, LastModified: &t2}, want: false},
		{a: &s3.ObjectVersion{Key: &key1, LastModified: &t2}, b: &s3.ObjectVersion{Key: &key1, LastModified: &t1}, want: true},
		{a: &s3.ObjectVersion{Key: &key1, LastModified: &t1}, b: &s3.ObjectVersion{Key: &key2, LastModified: &t1}, want: true},
		{a: &s3.ObjectVersion{Key: &key2, LastModified: &t1}, b: &s3.ObjectVersion{Key: &key1, LastModified: &t1}, want: false},
		{a: &s3.ObjectVersion{Key: &key1, LastModified: &t1, IsLatest: aws.Bool(false)}, b: &s3.ObjectVersion{Key: &key1, LastModified: &t1}, want: false},
		{a: &s3.ObjectVersion{Key: &key1, LastModified: &t1, IsLatest: aws.Bool(true)}, b: &s3.ObjectVersion{Key: &key1, LastModified: &t1}, want: true},
		{a: &s3.ObjectVersion{Key: &key1, LastModified: &t1, IsLatest: aws.Bool(false)}, b: &s3.ObjectVersion{Key: &key1, LastModified: &t1, IsLatest: aws.Bool(true)}, want: false},
	} {
		got := versionLess(test.a, test.b)
		assert.Equal(t, test.want, got, fmt.Sprintf("%d: %+v", n, test))
	}
}

func TestMergeDeleteMarkers(t *testing.T) {
	key1 := "key1"
	key2 := "key2"
	t1 := fstest.Time("2022-01-21T12:00:00+01:00")
	t2 := fstest.Time("2022-01-21T12:00:01+01:00")
	for n, test := range []struct {
		versions []*s3.ObjectVersion
		markers  []*s3.DeleteMarkerEntry
		want     []*s3.ObjectVersion
	}{
		{
			versions: []*s3.ObjectVersion{},
			markers:  []*s3.DeleteMarkerEntry{},
			want:     []*s3.ObjectVersion{},
		},
		{
			versions: []*s3.ObjectVersion{
				{
					Key:          &key1,
					LastModified: &t1,
				},
			},
			markers: []*s3.DeleteMarkerEntry{},
			want: []*s3.ObjectVersion{
				{
					Key:          &key1,
					LastModified: &t1,
				},
			},
		},
		{
			versions: []*s3.ObjectVersion{},
			markers: []*s3.DeleteMarkerEntry{
				{
					Key:          &key1,
					LastModified: &t1,
				},
			},
			want: []*s3.ObjectVersion{
				{
					Key:          &key1,
					LastModified: &t1,
					Size:         isDeleteMarker,
				},
			},
		},
		{
			versions: []*s3.ObjectVersion{
				{
					Key:          &key1,
					LastModified: &t2,
				},
				{
					Key:          &key2,
					LastModified: &t2,
				},
			},
			markers: []*s3.DeleteMarkerEntry{
				{
					Key:          &key1,
					LastModified: &t1,
				},
			},
			want: []*s3.ObjectVersion{
				{
					Key:          &key1,
					LastModified: &t2,
				},
				{
					Key:          &key1,
					LastModified: &t1,
					Size:         isDeleteMarker,
				},
				{
					Key:          &key2,
					LastModified: &t2,
				},
			},
		},
	} {
		got := mergeDeleteMarkers(test.versions, test.markers)
		assert.Equal(t, test.want, got, fmt.Sprintf("%d: %+v", n, test))
	}
}

func (f *Fs) InternalTestVersions(t *testing.T) {
	ctx := context.Background()

	// Enable versioning for this bucket during this test
	_, err := f.setGetVersioning(ctx, "Enabled")
	if err != nil {
		t.Skipf("Couldn't enable versioning: %v", err)
	}
	defer func() {
		// Disable versioning for this bucket
		_, err := f.setGetVersioning(ctx, "Suspended")
		assert.NoError(t, err)
	}()

	// Small pause to make the LastModified different since AWS
	// only seems to track them to 1 second granularity
	time.Sleep(2 * time.Second)

	// Create an object
	const fileName = "test-versions.txt"
	contents := random.String(100)
	item := fstest.NewItem(fileName, contents, fstest.Time("2001-05-06T04:05:06.499999999Z"))
	obj := fstests.PutTestContents(ctx, t, f, &item, contents, true)
	defer func() {
		assert.NoError(t, obj.Remove(ctx))
	}()

	// Small pause
	time.Sleep(2 * time.Second)

	// Remove it
	assert.NoError(t, obj.Remove(ctx))

	// Small pause to make the LastModified different since AWS only seems to track them to 1 second granularity
	time.Sleep(2 * time.Second)

	// And create it with different size and contents
	newContents := random.String(101)
	newItem := fstest.NewItem(fileName, newContents, fstest.Time("2002-05-06T04:05:06.499999999Z"))
	newObj := fstests.PutTestContents(ctx, t, f, &newItem, newContents, true)

	t.Run("Versions", func(t *testing.T) {
		// Set --s3-versions for this test
		f.opt.Versions = true
		defer func() {
			f.opt.Versions = false
		}()

		// Read the contents
		entries, err := f.List(ctx, "")
		require.NoError(t, err)
		tests := 0
		var fileNameVersion string
		for _, entry := range entries {
			remote := entry.Remote()
			if remote == fileName {
				t.Run("ReadCurrent", func(t *testing.T) {
					assert.Equal(t, newContents, fstests.ReadObject(ctx, t, entry.(fs.Object), -1))
				})
				tests++
			} else if versionTime, p := version.Remove(remote); !versionTime.IsZero() && p == fileName {
				t.Run("ReadVersion", func(t *testing.T) {
					assert.Equal(t, contents, fstests.ReadObject(ctx, t, entry.(fs.Object), -1))
				})
				assert.WithinDuration(t, obj.(*Object).lastModified, versionTime, time.Second, "object time must be with 1 second of version time")
				fileNameVersion = remote
				tests++
			}
		}
		assert.Equal(t, 2, tests, "object missing from listing")

		// Check we can read the object with a version suffix
		t.Run("NewObject", func(t *testing.T) {
			o, err := f.NewObject(ctx, fileNameVersion)
			require.NoError(t, err)
			require.NotNil(t, o)
			assert.Equal(t, int64(100), o.Size(), o.Remote())
		})
	})

	t.Run("VersionAt", func(t *testing.T) {
		// We set --s3-version-at for this test so make sure we reset it at the end
		defer func() {
			f.opt.VersionAt = fs.Time{}
		}()

		var (
			firstObjectTime  = obj.(*Object).lastModified
			secondObjectTime = newObj.(*Object).lastModified
		)

		for _, test := range []struct {
			what     string
			at       time.Time
			want     []fstest.Item
			wantErr  error
			wantSize int64
		}{
			{
				what:    "Before",
				at:      firstObjectTime.Add(-time.Second),
				want:    fstests.InternalTestFiles,
				wantErr: fs.ErrorObjectNotFound,
			},
			{
				what:     "AfterOne",
				at:       firstObjectTime.Add(time.Second),
				want:     append([]fstest.Item{item}, fstests.InternalTestFiles...),
				wantSize: 100,
			},
			{
				what:    "AfterDelete",
				at:      secondObjectTime.Add(-time.Second),
				want:    fstests.InternalTestFiles,
				wantErr: fs.ErrorObjectNotFound,
			},
			{
				what:     "AfterTwo",
				at:       secondObjectTime.Add(time.Second),
				want:     append([]fstest.Item{newItem}, fstests.InternalTestFiles...),
				wantSize: 101,
			},
		} {
			t.Run(test.what, func(t *testing.T) {
				f.opt.VersionAt = fs.Time(test.at)
				t.Run("List", func(t *testing.T) {
					fstest.CheckListing(t, f, test.want)
				})
				t.Run("NewObject", func(t *testing.T) {
					gotObj, gotErr := f.NewObject(ctx, fileName)
					assert.Equal(t, test.wantErr, gotErr)
					if gotErr == nil {
						assert.Equal(t, test.wantSize, gotObj.Size())
					}
				})
			})
		}
	})

	t.Run("Cleanup", func(t *testing.T) {
		require.NoError(t, f.CleanUpHidden(ctx))
		items := append([]fstest.Item{newItem}, fstests.InternalTestFiles...)
		fstest.CheckListing(t, f, items)
		// Set --s3-versions for this test
		f.opt.Versions = true
		defer func() {
			f.opt.Versions = false
		}()
		fstest.CheckListing(t, f, items)
	})

	// Purge gets tested later
}

func (f *Fs) InternalTestNoHead(t *testing.T) {
	ctx := context.Background()
	// Set NoHead for this test
	f.opt.NoHead = true
	defer func() {
		f.opt.NoHead = false
	}()
	contents := random.String(1000)
	item := fstest.NewItem("test-no-head", contents, fstest.Time("2001-05-06T04:05:06.499999999Z"))
	obj := fstests.PutTestContents(ctx, t, f, &item, contents, true)
	defer func() {
		assert.NoError(t, obj.Remove(ctx))
	}()
	// PutTestcontests checks the received object

}

func (f *Fs) InternalTest(t *testing.T) {
	t.Run("Metadata", f.InternalTestMetadata)
	t.Run("NoHead", f.InternalTestNoHead)
<<<<<<< HEAD
=======
	t.Run("Versions", f.InternalTestVersions)
>>>>>>> 01dbbff6
}

var _ fstests.InternalTester = (*Fs)(nil)<|MERGE_RESOLUTION|>--- conflicted
+++ resolved
@@ -385,30 +385,10 @@
 	// Purge gets tested later
 }
 
-func (f *Fs) InternalTestNoHead(t *testing.T) {
-	ctx := context.Background()
-	// Set NoHead for this test
-	f.opt.NoHead = true
-	defer func() {
-		f.opt.NoHead = false
-	}()
-	contents := random.String(1000)
-	item := fstest.NewItem("test-no-head", contents, fstest.Time("2001-05-06T04:05:06.499999999Z"))
-	obj := fstests.PutTestContents(ctx, t, f, &item, contents, true)
-	defer func() {
-		assert.NoError(t, obj.Remove(ctx))
-	}()
-	// PutTestcontests checks the received object
-
-}
-
 func (f *Fs) InternalTest(t *testing.T) {
 	t.Run("Metadata", f.InternalTestMetadata)
 	t.Run("NoHead", f.InternalTestNoHead)
-<<<<<<< HEAD
-=======
 	t.Run("Versions", f.InternalTestVersions)
->>>>>>> 01dbbff6
 }
 
 var _ fstests.InternalTester = (*Fs)(nil)