// Package drive interfaces with the Google Drive object storage system
package drive

// FIXME need to deal with some corner cases
// * multiple files with the same name
// * files can be in multiple directories
// * can have directory loops
// * files with / in name

import (
	"bytes"
	"context"
	"crypto/tls"
	"errors"
	"fmt"
	"io"
	"mime"
	"net/http"
	"os"
	"path"
	"path/filepath"
	"sort"
	"strconv"
	"strings"
	"sync"
	"sync/atomic"
	"text/template"
	"time"

	"github.com/rclone/rclone/fs"
	"github.com/rclone/rclone/fs/cache"
	"github.com/rclone/rclone/fs/config"
	"github.com/rclone/rclone/fs/config/configmap"
	"github.com/rclone/rclone/fs/config/configstruct"
	"github.com/rclone/rclone/fs/config/obscure"
	"github.com/rclone/rclone/fs/filter"
	"github.com/rclone/rclone/fs/fserrors"
	"github.com/rclone/rclone/fs/fshttp"
	"github.com/rclone/rclone/fs/fspath"
	"github.com/rclone/rclone/fs/hash"
	"github.com/rclone/rclone/fs/operations"
	"github.com/rclone/rclone/fs/walk"
	"github.com/rclone/rclone/lib/dircache"
	"github.com/rclone/rclone/lib/encoder"
	"github.com/rclone/rclone/lib/env"
	"github.com/rclone/rclone/lib/oauthutil"
	"github.com/rclone/rclone/lib/pacer"
	"github.com/rclone/rclone/lib/readers"
	"golang.org/x/oauth2"
	"golang.org/x/oauth2/google"
	drive_v2 "google.golang.org/api/drive/v2"
	drive "google.golang.org/api/drive/v3"
	"google.golang.org/api/googleapi"
	"google.golang.org/api/option"
)

// Constants
const (
	rcloneClientID              = "202264815644.apps.googleusercontent.com"
	rcloneEncryptedClientSecret = "eX8GpZTVx3vxMWVkuuBdDWmAUE6rGhTwVrvG9GhllYccSdj2-mvHVg"
	gdsEncryptedEndpoint        = "S02NBrLggd4DwLGR1SNhhfDXW6ZRBPP3I1oR6E0l4vGwkkAS2HX9IRPv9ch3dPXrPg" // mod
	driveFolderType             = "application/vnd.google-apps.folder"
	shortcutMimeType            = "application/vnd.google-apps.shortcut"
	shortcutMimeTypeDangling    = "application/vnd.google-apps.shortcut.dangling" // synthetic mime type for internal use
	timeFormatIn                = time.RFC3339
	timeFormatOut               = "2006-01-02T15:04:05.000000000Z07:00"
	defaultMinSleep             = fs.Duration(100 * time.Millisecond)
	defaultSAMinSleep           = fs.Duration(100 * time.Millisecond) // mod
	defaultSAMaxLoad            = 5                                   // mod
	defaultBurst                = 100
	defaultExportExtensions     = "docx,xlsx,pptx,svg"
	scopePrefix                 = "https://www.googleapis.com/auth/"
	defaultScope                = "drive"
	// chunkSize is the size of the chunks created during a resumable upload and should be a power of two.
	// 1<<18 is the minimum size supported by the Google uploader, and there is no maximum.
	minChunkSize     = fs.SizeSuffix(googleapi.MinUploadChunkSize)
	defaultChunkSize = 8 * fs.Mebi
	partialFields    = "id,name,size,md5Checksum,trashed,explicitlyTrashed,modifiedTime,createdTime,mimeType,parents,webViewLink,shortcutDetails,exportLinks,resourceKey"
	listRGrouping    = 50   // number of IDs to search at once when using ListR
	listRInputBuffer = 1000 // size of input buffer when using ListR
	defaultXDGIcon   = "text-html"
)

// Globals
var (
	// Description of how to auth for this app
	driveConfig = &oauth2.Config{
		Scopes:       []string{scopePrefix + "drive"},
		Endpoint:     google.Endpoint,
		ClientID:     rcloneClientID,
		ClientSecret: obscure.MustReveal(rcloneEncryptedClientSecret),
		RedirectURL:  oauthutil.RedirectURL,
	}
	_mimeTypeToExtensionDuplicates = map[string]string{
		"application/x-vnd.oasis.opendocument.presentation": ".odp",
		"application/x-vnd.oasis.opendocument.spreadsheet":  ".ods",
		"application/x-vnd.oasis.opendocument.text":         ".odt",
		"image/jpg":   ".jpg",
		"image/x-bmp": ".bmp",
		"image/x-png": ".png",
		"text/rtf":    ".rtf",
	}
	_mimeTypeToExtension = map[string]string{
		"application/epub+zip":                            ".epub",
		"application/json":                                ".json",
		"application/msword":                              ".doc",
		"application/pdf":                                 ".pdf",
		"application/rtf":                                 ".rtf",
		"application/vnd.ms-excel":                        ".xls",
		"application/vnd.oasis.opendocument.presentation": ".odp",
		"application/vnd.oasis.opendocument.spreadsheet":  ".ods",
		"application/vnd.oasis.opendocument.text":         ".odt",
		"application/vnd.openxmlformats-officedocument.presentationml.presentation": ".pptx",
		"application/vnd.openxmlformats-officedocument.spreadsheetml.sheet":         ".xlsx",
		"application/vnd.openxmlformats-officedocument.wordprocessingml.document":   ".docx",
		"application/x-msmetafile":  ".wmf",
		"application/zip":           ".zip",
		"image/bmp":                 ".bmp",
		"image/jpeg":                ".jpg",
		"image/pjpeg":               ".pjpeg",
		"image/png":                 ".png",
		"image/svg+xml":             ".svg",
		"text/csv":                  ".csv",
		"text/html":                 ".html",
		"text/plain":                ".txt",
		"text/tab-separated-values": ".tsv",
	}
	_mimeTypeToExtensionLinks = map[string]string{
		"application/x-link-desktop": ".desktop",
		"application/x-link-html":    ".link.html",
		"application/x-link-url":     ".url",
		"application/x-link-webloc":  ".webloc",
	}
	_mimeTypeCustomTransform = map[string]string{
		"application/vnd.google-apps.script+json": "application/json",
	}
	_mimeTypeToXDGLinkIcons = map[string]string{
		"application/vnd.google-apps.document":     "x-office-document",
		"application/vnd.google-apps.drawing":      "x-office-drawing",
		"application/vnd.google-apps.presentation": "x-office-presentation",
		"application/vnd.google-apps.spreadsheet":  "x-office-spreadsheet",
	}
	fetchFormatsOnce sync.Once                     // make sure we fetch the export/import formats only once
	_exportFormats   map[string][]string           // allowed export MIME type conversions
	_importFormats   map[string][]string           // allowed import MIME type conversions
	templatesOnce    sync.Once                     // parse link templates only once
	_linkTemplates   map[string]*template.Template // available link types
)

// Parse the scopes option returning a slice of scopes
func driveScopes(scopesString string) (scopes []string) {
	if scopesString == "" {
		scopesString = defaultScope
	}
	for _, scope := range strings.Split(scopesString, ",") {
		scope = strings.TrimSpace(scope)
		scopes = append(scopes, scopePrefix+scope)
	}
	return scopes
}

// Returns true if one of the scopes was "drive.appfolder"
func driveScopesContainsAppFolder(scopes []string) bool {
	for _, scope := range scopes {
		if scope == scopePrefix+"drive.appfolder" {
			return true
		}

	}
	return false
}

func driveOAuthOptions() []fs.Option {
	opts := []fs.Option{}
	for _, opt := range oauthutil.SharedOptions {
		if opt.Name == config.ConfigClientID {
			opt.Help = "Google Application Client Id\nSetting your own is recommended.\nSee https://rclone.org/drive/#making-your-own-client-id for how to create your own.\nIf you leave this blank, it will use an internal key which is low performance."
		}
		opts = append(opts, opt)
	}
	return opts
}

// Register with Fs
func init() {
	fs.Register(&fs.RegInfo{
		Name:        "drive",
		Description: "Google Drive",
		NewFs:       NewFs,
		CommandHelp: commandHelp,
		Config: func(ctx context.Context, name string, m configmap.Mapper, config fs.ConfigIn) (*fs.ConfigOut, error) {
			// Parse config into Options struct
			opt := new(Options)
			err := configstruct.Set(m, opt)
			if err != nil {
				return nil, fmt.Errorf("couldn't parse config into struct: %w", err)
			}

			switch config.State {
			case "":
				// Fill in the scopes
				driveConfig.Scopes = driveScopes(opt.Scope)

				// Set the root_folder_id if using drive.appfolder
				if driveScopesContainsAppFolder(driveConfig.Scopes) {
					m.Set("root_folder_id", "appDataFolder")
				}

				if opt.ServiceAccountFile == "" && opt.ServiceAccountCredentials == "" && !opt.EnvAuth {
					return oauthutil.ConfigOut("teamdrive", &oauthutil.Options{
						OAuth2Config: driveConfig,
					})
				}
				return fs.ConfigGoto("teamdrive")
			case "teamdrive":
				if opt.TeamDriveID == "" {
					return fs.ConfigConfirm("teamdrive_ok", false, "config_change_team_drive", "Configure this as a Shared Drive (Team Drive)?\n")
				}
				return fs.ConfigConfirm("teamdrive_change", false, "config_change_team_drive", fmt.Sprintf("Change current Shared Drive (Team Drive) ID %q?\n", opt.TeamDriveID))
			case "teamdrive_ok":
				if config.Result == "false" {
					m.Set("team_drive", "")
					return nil, nil
				}
				return fs.ConfigGoto("teamdrive_config")
			case "teamdrive_change":
				if config.Result == "false" {
					return nil, nil
				}
				return fs.ConfigGoto("teamdrive_config")
			case "teamdrive_config":
				f, err := newFs(ctx, name, "", m)
				if err != nil {
					return nil, fmt.Errorf("failed to make Fs to list Shared Drives: %w", err)
				}
				teamDrives, err := f.listTeamDrives(ctx)
				if err != nil {
					return nil, err
				}
				if len(teamDrives) == 0 {
					return fs.ConfigError("", "No Shared Drives found in your account")
				}
				return fs.ConfigChoose("teamdrive_final", "config_team_drive", "Shared Drive", len(teamDrives), func(i int) (string, string) {
					teamDrive := teamDrives[i]
					return teamDrive.Id, teamDrive.Name
				})
			case "teamdrive_final":
				driveID := config.Result
				m.Set("team_drive", driveID)
				m.Set("root_folder_id", "")
				opt.TeamDriveID = driveID
				opt.RootFolderID = ""
				return nil, nil
			}
			return nil, fmt.Errorf("unknown state %q", config.State)
		},
		Options: append(driveOAuthOptions(), []fs.Option{{
			Name: "scope",
			Help: "Scope that rclone should use when requesting access from drive.",
			Examples: []fs.OptionExample{{
				Value: "drive",
				Help:  "Full access all files, excluding Application Data Folder.",
			}, {
				Value: "drive.readonly",
				Help:  "Read-only access to file metadata and file contents.",
			}, {
				Value: "drive.file",
				Help:  "Access to files created by rclone only.\nThese are visible in the drive website.\nFile authorization is revoked when the user deauthorizes the app.",
			}, {
				Value: "drive.appfolder",
				Help:  "Allows read and write access to the Application Data folder.\nThis is not visible in the drive website.",
			}, {
				Value: "drive.metadata.readonly",
				Help:  "Allows read-only access to file metadata but\ndoes not allow any access to read or download file content.",
			}},
		}, {
			Name: "root_folder_id",
			Help: `ID of the root folder.
Leave blank normally.

Fill in to access "Computers" folders (see docs), or for rclone to use
a non root folder as its starting point.
`,
			Advanced: true,
		}, {
			Name: "service_account_file",
			Help: "Service Account Credentials JSON file path.\n\nLeave blank normally.\nNeeded only if you want use SA instead of interactive login." + env.ShellExpandHelp,
		}, { // mod
			Name: "service_account_file_path",
			Help: "Service Account Credentials JSON folder path.",
		}, { // mod
			Name:     "service_account_min_sleep",
			Default:  defaultSAMinSleep,
			Help:     "Minimum time to sleep between change service account.",
			Hide:     fs.OptionHideConfigurator,
			Advanced: true,
		}, { // mod
			Name:     "service_account_per_file",
			Default:  false,
			Help:     "Changes service account for each file copy.",
			Hide:     fs.OptionHideConfigurator,
			Advanced: true,
		}, { // mod
			Name:     "service_account_max_load",
			Default:  defaultSAMaxLoad,
			Help:     "Maximum number of loads for service account.",
			Hide:     fs.OptionHideConfigurator,
			Advanced: true,
		}, {
			Name:     "service_account_credentials",
			Help:     "Service Account Credentials JSON blob.\n\nLeave blank normally.\nNeeded only if you want use SA instead of interactive login.",
			Hide:     fs.OptionHideConfigurator,
			Advanced: true,
		}, {
			Name:     "team_drive",
			Help:     "ID of the Shared Drive (Team Drive).",
			Hide:     fs.OptionHideConfigurator,
			Advanced: true,
		}, {
			Name:     "auth_owner_only",
			Default:  false,
			Help:     "Only consider files owned by the authenticated user.",
			Advanced: true,
		}, {
			Name:     "use_trash",
			Default:  true,
			Help:     "Send files to the trash instead of deleting permanently.\n\nDefaults to true, namely sending files to the trash.\nUse `--drive-use-trash=false` to delete files permanently instead.",
			Advanced: true,
		}, {
			Name:    "copy_shortcut_content",
			Default: false,
			Help: `Server side copy contents of shortcuts instead of the shortcut.

When doing server side copies, normally rclone will copy shortcuts as
shortcuts.

If this flag is used then rclone will copy the contents of shortcuts
rather than shortcuts themselves when doing server side copies.`,
			Advanced: true,
		}, {
			Name:     "skip_gdocs",
			Default:  false,
			Help:     "Skip google documents in all listings.\n\nIf given, gdocs practically become invisible to rclone.",
			Advanced: true,
		}, {
			Name:    "skip_checksum_gphotos",
			Default: false,
			Help: `Skip MD5 checksum on Google photos and videos only.

Use this if you get checksum errors when transferring Google photos or
videos.

Setting this flag will cause Google photos and videos to return a
blank MD5 checksum.

Google photos are identified by being in the "photos" space.

Corrupted checksums are caused by Google modifying the image/video but
not updating the checksum.`,
			Advanced: true,
		}, {
			Name:    "shared_with_me",
			Default: false,
			Help: `Only show files that are shared with me.

Instructs rclone to operate on your "Shared with me" folder (where
Google Drive lets you access the files and folders others have shared
with you).

This works both with the "list" (lsd, lsl, etc.) and the "copy"
commands (copy, sync, etc.), and with all other commands too.`,
			Advanced: true,
		}, {
			Name:     "trashed_only",
			Default:  false,
			Help:     "Only show files that are in the trash.\n\nThis will show trashed files in their original directory structure.",
			Advanced: true,
		}, {
			Name:     "starred_only",
			Default:  false,
			Help:     "Only show files that are starred.",
			Advanced: true,
		}, {
			Name:     "formats",
			Default:  "",
			Help:     "Deprecated: See export_formats.",
			Advanced: true,
			Hide:     fs.OptionHideConfigurator,
		}, {
			Name:     "export_formats",
			Default:  defaultExportExtensions,
			Help:     "Comma separated list of preferred formats for downloading Google docs.",
			Advanced: true,
		}, {
			Name:     "import_formats",
			Default:  "",
			Help:     "Comma separated list of preferred formats for uploading Google docs.",
			Advanced: true,
		}, {
			Name:     "allow_import_name_change",
			Default:  false,
			Help:     "Allow the filetype to change when uploading Google docs.\n\nE.g. file.doc to file.docx. This will confuse sync and reupload every time.",
			Advanced: true,
		}, {
			Name:    "use_created_date",
			Default: false,
			Help: `Use file created date instead of modified date.

Useful when downloading data and you want the creation date used in
place of the last modified date.

**WARNING**: This flag may have some unexpected consequences.

When uploading to your drive all files will be overwritten unless they
haven't been modified since their creation. And the inverse will occur
while downloading.  This side effect can be avoided by using the
"--checksum" flag.

This feature was implemented to retain photos capture date as recorded
by google photos. You will first need to check the "Create a Google
Photos folder" option in your google drive settings. You can then copy
or move the photos locally and use the date the image was taken
(created) set as the modification date.`,
			Advanced: true,
			Hide:     fs.OptionHideConfigurator,
		}, {
			Name:    "use_shared_date",
			Default: false,
			Help: `Use date file was shared instead of modified date.

Note that, as with "--drive-use-created-date", this flag may have
unexpected consequences when uploading/downloading files.

If both this flag and "--drive-use-created-date" are set, the created
date is used.`,
			Advanced: true,
			Hide:     fs.OptionHideConfigurator,
		}, {
			Name:     "list_chunk",
			Default:  1000,
			Help:     "Size of listing chunk 100-1000, 0 to disable.",
			Advanced: true,
		}, {
			Name:     "impersonate",
			Default:  "",
			Help:     `Impersonate this user when using a service account.`,
			Advanced: true,
		}, { // mod
			Name:     "impersonate_list",
			Default:  "",
			Help:     `A list of names to be used for impersonation.`,
			Advanced: true,
		}, { // mod
			Name:     "gds_userid",
			Default:  "",
			Help:     `userid for custom google drive authentication server.`,
			Advanced: true,
		}, { // mod
			Name:     "gds_apikey",
			Default:  "",
			Help:     `apikey for custom google drive authentication server.`,
			Advanced: true,
		}, { // mod
			Name:     "gds_endpoint",
			Default:  obscure.MustReveal(gdsEncryptedEndpoint),
			Help:     `api endpoint for custom google drive authentication server.`,
			Advanced: true,
		}, { // mod
			Name:     "gds_mode",
			Default:  "default",
			Help:     `api mode for custom google drive authentication server.`,
			Advanced: true,
		}, {
			Name:    "alternate_export",
			Default: false,
			Help:    "Deprecated: No longer needed.",
			Hide:    fs.OptionHideBoth,
		}, {
			Name:     "upload_cutoff",
			Default:  defaultChunkSize,
			Help:     "Cutoff for switching to chunked upload.",
			Advanced: true,
		}, {
			Name:    "chunk_size",
			Default: defaultChunkSize,
			Help: `Upload chunk size.

Must a power of 2 >= 256k.

Making this larger will improve performance, but note that each chunk
is buffered in memory one per transfer.

Reducing this will reduce memory usage but decrease performance.`,
			Advanced: true,
		}, {
			Name:    "acknowledge_abuse",
			Default: false,
			Help: `Set to allow files which return cannotDownloadAbusiveFile to be downloaded.

If downloading a file returns the error "This file has been identified
as malware or spam and cannot be downloaded" with the error code
"cannotDownloadAbusiveFile" then supply this flag to rclone to
indicate you acknowledge the risks of downloading the file and rclone
will download it anyway.

Note that if you are using service account it will need Manager
permission (not Content Manager) to for this flag to work. If the SA
does not have the right permission, Google will just ignore the flag.`,
			Advanced: true,
		}, {
			Name:     "keep_revision_forever",
			Default:  false,
			Help:     "Keep new head revision of each file forever.",
			Advanced: true,
		}, {
			Name:    "size_as_quota",
			Default: false,
			Help: `Show sizes as storage quota usage, not actual size.

Show the size of a file as the storage quota used. This is the
current version plus any older versions that have been set to keep
forever.

**WARNING**: This flag may have some unexpected consequences.

It is not recommended to set this flag in your config - the
recommended usage is using the flag form --drive-size-as-quota when
doing rclone ls/lsl/lsf/lsjson/etc only.

If you do use this flag for syncing (not recommended) then you will
need to use --ignore size also.`,
			Advanced: true,
			Hide:     fs.OptionHideConfigurator,
		}, {
			Name:     "v2_download_min_size",
			Default:  fs.SizeSuffix(-1),
			Help:     "If Object's are greater, use drive v2 API to download.",
			Advanced: true,
		}, {
			Name:     "pacer_min_sleep",
			Default:  defaultMinSleep,
			Help:     "Minimum time to sleep between API calls.",
			Advanced: true,
		}, {
			Name:     "pacer_burst",
			Default:  defaultBurst,
			Help:     "Number of API calls to allow without sleeping.",
			Advanced: true,
		}, {
			Name:    "server_side_across_configs",
			Default: false,
			Help: `Deprecated: use --server-side-across-configs instead.

Allow server-side operations (e.g. copy) to work across different drive configs.

This can be useful if you wish to do a server-side copy between two
different Google drives.  Note that this isn't enabled by default
because it isn't easy to tell if it will work between any two
configurations.`,
			Advanced: true,
		}, {
			Name:    "disable_http2",
			Default: true,
			Help: `Disable drive using http2.

There is currently an unsolved issue with the google drive backend and
HTTP/2.  HTTP/2 is therefore disabled by default for the drive backend
but can be re-enabled here.  When the issue is solved this flag will
be removed.

See: https://github.com/rclone/rclone/issues/3631

`,
			Advanced: true,
		}, {
			Name:    "stop_on_upload_limit",
			Default: false,
			Help: `Make upload limit errors be fatal.

At the time of writing it is only possible to upload 750 GiB of data to
Google Drive a day (this is an undocumented limit). When this limit is
reached Google Drive produces a slightly different error message. When
this flag is set it causes these errors to be fatal.  These will stop
the in-progress sync.

Note that this detection is relying on error message strings which
Google don't document so it may break in the future.

See: https://github.com/rclone/rclone/issues/3857
`,
			Advanced: true,
		}, {
			Name:    "stop_on_download_limit",
			Default: false,
			Help: `Make download limit errors be fatal.

At the time of writing it is only possible to download 10 TiB of data from
Google Drive a day (this is an undocumented limit). When this limit is
reached Google Drive produces a slightly different error message. When
this flag is set it causes these errors to be fatal.  These will stop
the in-progress sync.

Note that this detection is relying on error message strings which
Google don't document so it may break in the future.
`,
			Advanced: true,
		}, {
			Name: "skip_shortcuts",
			Help: `If set skip shortcut files.

Normally rclone dereferences shortcut files making them appear as if
they are the original file (see [the shortcuts section](#shortcuts)).
If this flag is set then rclone will ignore shortcut files completely.
`,
			Advanced: true,
			Default:  false,
		}, {
			Name: "skip_dangling_shortcuts",
			Help: `If set skip dangling shortcut files.

If this is set then rclone will not show any dangling shortcuts in listings.
`,
			Advanced: true,
			Default:  false,
		}, {
			Name: "resource_key",
			Help: `Resource key for accessing a link-shared file.

If you need to access files shared with a link like this

    https://drive.google.com/drive/folders/XXX?resourcekey=YYY&usp=sharing

Then you will need to use the first part "XXX" as the "root_folder_id"
and the second part "YYY" as the "resource_key" otherwise you will get
404 not found errors when trying to access the directory.

See: https://developers.google.com/drive/api/guides/resource-keys

This resource key requirement only applies to a subset of old files.

Note also that opening the folder once in the web interface (with the
user you've authenticated rclone with) seems to be enough so that the
resource key is no needed.
`,
			Advanced: true,
		}, {
			Name:     config.ConfigEncoding,
			Help:     config.ConfigEncodingHelp,
			Advanced: true,
			// Encode invalid UTF-8 bytes as json doesn't handle them properly.
			// Don't encode / as it's a valid name character in drive.
			Default: encoder.EncodeInvalidUtf8,
		}, {
			Name:     "env_auth",
			Help:     "Get IAM credentials from runtime (environment variables or instance meta data if no env vars).\n\nOnly applies if service_account_file and service_account_credentials is blank.",
			Default:  false,
			Advanced: true,
			Examples: []fs.OptionExample{{
				Value: "false",
				Help:  "Enter credentials in the next step.",
			}, {
				Value: "true",
				Help:  "Get GCP IAM credentials from the environment (env vars or IAM).",
			}},
		}}...),
	})

	// register duplicate MIME types first
	// this allows them to be used with mime.ExtensionsByType() but
	// mime.TypeByExtension() will return the later registered MIME type
	for _, m := range []map[string]string{
		_mimeTypeToExtensionDuplicates, _mimeTypeToExtension, _mimeTypeToExtensionLinks,
	} {
		for mimeType, extension := range m {
			if err := mime.AddExtensionType(extension, mimeType); err != nil {
				fs.Errorf("Failed to register MIME type %q: %v", mimeType, err)
			}
		}
	}
}

// Options defines the configuration for this backend
type Options struct {
	Scope                     string               `config:"scope"`
	RootFolderID              string               `config:"root_folder_id"`
	ServiceAccountFile        string               `config:"service_account_file"`
	ServiceAccountFilePath    string               `config:"service_account_file_path"` // mod
	ServiceAccountMinSleep    fs.Duration          `config:"service_account_min_sleep"` // mod
	ServiceAccountPerFile     bool                 `config:"service_account_per_file"`  // mod
	ServiceAccountMaxLoad     int                  `config:"service_account_max_load"`  // mod
	ServiceAccountCredentials string               `config:"service_account_credentials"`
	TeamDriveID               string               `config:"team_drive"`
	AuthOwnerOnly             bool                 `config:"auth_owner_only"`
	UseTrash                  bool                 `config:"use_trash"`
	CopyShortcutContent       bool                 `config:"copy_shortcut_content"`
	SkipGdocs                 bool                 `config:"skip_gdocs"`
	SkipChecksumGphotos       bool                 `config:"skip_checksum_gphotos"`
	SharedWithMe              bool                 `config:"shared_with_me"`
	TrashedOnly               bool                 `config:"trashed_only"`
	StarredOnly               bool                 `config:"starred_only"`
	Extensions                string               `config:"formats"`
	ExportExtensions          string               `config:"export_formats"`
	ImportExtensions          string               `config:"import_formats"`
	AllowImportNameChange     bool                 `config:"allow_import_name_change"`
	UseCreatedDate            bool                 `config:"use_created_date"`
	UseSharedDate             bool                 `config:"use_shared_date"`
	ListChunk                 int64                `config:"list_chunk"`
	Impersonate               string               `config:"impersonate"`
	ImpersonateList           string               `config:"impersonate_list"` // mod
	GdsUserid                 string               `config:"gds_userid"`       // mod
	GdsApikey                 string               `config:"gds_apikey"`       // mod
	GdsEndpoint               string               `config:"gds_endpoint"`     // mod
	GdsMode                   string               `config:"gds_mode"`         // mod
	UploadCutoff              fs.SizeSuffix        `config:"upload_cutoff"`
	ChunkSize                 fs.SizeSuffix        `config:"chunk_size"`
	AcknowledgeAbuse          bool                 `config:"acknowledge_abuse"`
	KeepRevisionForever       bool                 `config:"keep_revision_forever"`
	SizeAsQuota               bool                 `config:"size_as_quota"`
	V2DownloadMinSize         fs.SizeSuffix        `config:"v2_download_min_size"`
	PacerMinSleep             fs.Duration          `config:"pacer_min_sleep"`
	PacerBurst                int                  `config:"pacer_burst"`
	ServerSideAcrossConfigs   bool                 `config:"server_side_across_configs"`
	DisableHTTP2              bool                 `config:"disable_http2"`
	StopOnUploadLimit         bool                 `config:"stop_on_upload_limit"`
	StopOnDownloadLimit       bool                 `config:"stop_on_download_limit"`
	SkipShortcuts             bool                 `config:"skip_shortcuts"`
	SkipDanglingShortcuts     bool                 `config:"skip_dangling_shortcuts"`
	ResourceKey               string               `config:"resource_key"`
	Enc                       encoder.MultiEncoder `config:"encoding"`
	EnvAuth                   bool                 `config:"env_auth"`
}

// Fs represents a remote drive server
type Fs struct {
	name             string             // name of this remote
	root             string             // the path we are working on
	opt              Options            // parsed options
	ci               *fs.ConfigInfo     // global config
	features         *fs.Features       // optional features
	svc              *drive.Service     // the connection to the drive server
	v2Svc            *drive_v2.Service  // used to create download links for the v2 api
	client           *http.Client       // authorized client
	rootFolderID     string             // the id of the root folder
	dirCache         *dircache.DirCache // Map of directory path to directory id
	lastQuery        string             // Last query string to check in unit tests
	pacer            *fs.Pacer          // To pace the API calls
	exportExtensions []string           // preferred extensions to download docs
	importMimeTypes  []string           // MIME types to convert to docs
	isTeamDrive      bool               // true if this is a team drive
	fileFields       googleapi.Field    // fields to fetch file info with
	m                configmap.Mapper
	grouping         int32               // number of IDs to search at once in ListR - read with atomic
	listRmu          *sync.Mutex         // protects listRempties
	listRempties     map[string]struct{} // IDs of supposedly empty directories which triggered grouping disable
	changeSAenabled  bool                // mod
	changeSApool     *ServiceAccountPool // mod
	changeSAmu       *sync.Mutex         // mod
	changeSAtime     time.Time           // mod
	fileObj          *fs.Object          // mod
	dirResourceKeys  *sync.Map           // map directory ID to resource key
}

type baseObject struct {
	fs           *Fs      // what this object is part of
	remote       string   // The remote path
	id           string   // Drive Id of this object
	modifiedDate string   // RFC3339 time it was last modified
	mimeType     string   // The object MIME type
	bytes        int64    // size of the object
	parents      []string // IDs of the parent directories
	resourceKey  *string  // resourceKey is needed for link shared objects
}
type documentObject struct {
	baseObject
	url              string // Download URL of this object
	documentMimeType string // the original document MIME type
	extLen           int    // The length of the added export extension
}
type linkObject struct {
	baseObject
	content []byte // The file content generated by a link template
	extLen  int    // The length of the added export extension
}

// Object describes a drive object
type Object struct {
	baseObject
	url        string // Download URL of this object
	md5sum     string // md5sum of the object
	v2Download bool   // generate v2 download link ondemand
}

// ------------------------------------------------------------

// Name of the remote (as passed into NewFs)
func (f *Fs) Name() string {
	return f.name
}

// Root of the remote (as passed into NewFs)
func (f *Fs) Root() string {
	return f.root
}

// String converts this Fs to a string
func (f *Fs) String() string {
	return fmt.Sprintf("Google drive root '%s'", f.root)
}

// Features returns the optional features of this Fs
func (f *Fs) Features() *fs.Features {
	return f.features
}

// shouldRetry determines whether a given err rates being retried
func (f *Fs) shouldRetry(ctx context.Context, err error) (bool, error) {
	if fserrors.ContextError(ctx, &err) {
		return false, err
	}
	if err == nil {
		return false, nil
	}
	if fserrors.ShouldRetry(err) {
		return true, err
	}
	switch gerr := err.(type) {
	case *googleapi.Error:
		if gerr.Code >= 500 && gerr.Code < 600 {
			// All 5xx errors should be retried
			return true, err
		}
		if len(gerr.Errors) > 0 {
			reason := gerr.Errors[0].Reason
			message := gerr.Errors[0].Message
			if reason == "rateLimitExceeded" || reason == "userRateLimitExceeded" || (reason == "dailyLimitExceededUnreg" || strings.HasPrefix(message, "Daily Limit")) {
				// mod - try changing service account
				if f.changeSAenabled {
					if saerr := f.changeServiceAccount(ctx); saerr == nil {
						return true, err
					}
				}
				if f.opt.StopOnUploadLimit && gerr.Errors[0].Message == "User rate limit exceeded." {
					fs.Errorf(f, "Received upload limit error: %v", err)
					return false, fserrors.FatalError(err)
				}
				return true, err
			} else if f.opt.StopOnDownloadLimit && reason == "downloadQuotaExceeded" {
				fs.Errorf(f, "Received download limit error: %v", err)
				return false, fserrors.FatalError(err)
			} else if f.opt.StopOnUploadLimit && (reason == "quotaExceeded" || reason == "storageQuotaExceeded") {
				fs.Errorf(f, "Received upload limit error: %v", err)
				return false, fserrors.FatalError(err)
			} else if f.opt.StopOnUploadLimit && reason == "teamDriveFileLimitExceeded" {
				fs.Errorf(f, "Received Shared Drive file limit error: %v", err)
				return false, fserrors.FatalError(err)
			}
		}
	}
	return false, err
}

// parseParse parses a drive 'url'
func parseDrivePath(path string) (root string, err error) {
	root = strings.Trim(path, "/")
	return
}

// User function to process a File item from list
//
// Should return true to finish processing
type listFn func(*drive.File) bool

func containsString(slice []string, s string) bool {
	for _, e := range slice {
		if e == s {
			return true
		}
	}
	return false
}

// getFile returns drive.File for the ID passed and fields passed in
func (f *Fs) getFile(ctx context.Context, ID string, fields googleapi.Field) (info *drive.File, err error) {
	err = f.pacer.Call(func() (bool, error) {
		info, err = f.svc.Files.Get(ID).
			Fields(fields).
			SupportsAllDrives(true).
			Context(ctx).Do()
		return f.shouldRetry(ctx, err)
	})
	return info, err
}

// getRootID returns the canonical ID for the "root" ID
func (f *Fs) getRootID(ctx context.Context) (string, error) {
	info, err := f.getFile(ctx, "root", "id")
	if err != nil {
		return "", fmt.Errorf("couldn't find root directory ID: %w", err)
	}
	return info.Id, nil
}

// Lists the directory required calling the user function on each item found
//
// If the user fn ever returns true then it early exits with found = true
//
// Search params: https://developers.google.com/drive/search-parameters
func (f *Fs) list(ctx context.Context, dirIDs []string, title string, directoriesOnly, filesOnly, trashedOnly, includeAll bool, fn listFn) (found bool, err error) {
	var query []string
	if !includeAll {
		q := "trashed=" + strconv.FormatBool(trashedOnly)
		if f.opt.TrashedOnly {
			q = fmt.Sprintf("(mimeType='%s' or %s)", driveFolderType, q)
		}
		query = append(query, q)
	}

	// Search with sharedWithMe will always return things listed in "Shared With Me" (without any parents)
	// We must not filter with parent when we try list "ROOT" with drive-shared-with-me
	// If we need to list file inside those shared folders, we must search it without sharedWithMe
	parentsQuery := bytes.NewBufferString("(")
	var resourceKeys []string
	for _, dirID := range dirIDs {
		if dirID == "" {
			continue
		}
		if parentsQuery.Len() > 1 {
			_, _ = parentsQuery.WriteString(" or ")
		}
		if (f.opt.SharedWithMe || f.opt.StarredOnly) && dirID == f.rootFolderID {
			if f.opt.SharedWithMe {
				_, _ = parentsQuery.WriteString("sharedWithMe=true")
			}
			if f.opt.StarredOnly {
				if f.opt.SharedWithMe {
					_, _ = parentsQuery.WriteString(" and ")
				}
				_, _ = parentsQuery.WriteString("starred=true")
			}
		} else {
			_, _ = fmt.Fprintf(parentsQuery, "'%s' in parents", dirID)
		}
		resourceKey, hasResourceKey := f.dirResourceKeys.Load(dirID)
		if hasResourceKey {
			resourceKeys = append(resourceKeys, fmt.Sprintf("%s/%s", dirID, resourceKey))
		}
	}
	resourceKeysHeader := strings.Join(resourceKeys, ",")
	if parentsQuery.Len() > 1 {
		_ = parentsQuery.WriteByte(')')
		query = append(query, parentsQuery.String())
	}
	var stems []string
	if title != "" {
		searchTitle := f.opt.Enc.FromStandardName(title)
		// Escaping the backslash isn't documented but seems to work
		searchTitle = strings.ReplaceAll(searchTitle, `\`, `\\`)
		searchTitle = strings.ReplaceAll(searchTitle, `'`, `\'`)

		var titleQuery bytes.Buffer
		_, _ = fmt.Fprintf(&titleQuery, "(name='%s'", searchTitle)
		if !directoriesOnly && !f.opt.SkipGdocs {
			// If the search title has an extension that is in the export extensions add a search
			// for the filename without the extension.
			// Assume that export extensions don't contain escape sequences.
			for _, ext := range f.exportExtensions {
				if strings.HasSuffix(searchTitle, ext) {
					stems = append(stems, title[:len(title)-len(ext)])
					_, _ = fmt.Fprintf(&titleQuery, " or name='%s'", searchTitle[:len(searchTitle)-len(ext)])
				}
			}
		}
		_ = titleQuery.WriteByte(')')
		query = append(query, titleQuery.String())
	}
	if directoriesOnly {
		query = append(query, fmt.Sprintf("(mimeType='%s' or mimeType='%s')", driveFolderType, shortcutMimeType))
	}
	if filesOnly {
		query = append(query, fmt.Sprintf("mimeType!='%s'", driveFolderType))
	}

	// Constrain query using filter if this remote is a sync/copy/walk source.
	if fi, use := filter.GetConfig(ctx), filter.GetUseFilter(ctx); fi != nil && use {
		queryByTime := func(op string, tm time.Time) {
			if tm.IsZero() {
				return
			}
			// https://developers.google.com/drive/api/v3/ref-search-terms#operators
			// Query times use RFC 3339 format, default timezone is UTC
			timeStr := tm.UTC().Format("2006-01-02T15:04:05")
			term := fmt.Sprintf("(modifiedTime %s '%s' or mimeType = '%s')", op, timeStr, driveFolderType)
			query = append(query, term)
		}
		queryByTime(">=", fi.ModTimeFrom)
		queryByTime("<=", fi.ModTimeTo)
	}

	list := f.svc.Files.List()
	queryString := strings.Join(query, " and ")
	if queryString != "" {
		list.Q(queryString)
		// fs.Debugf(f, "list query: %q", queryString)
	}
	f.lastQuery = queryString // for unit tests

	if f.opt.ListChunk > 0 {
		list.PageSize(f.opt.ListChunk)
	}
	list.SupportsAllDrives(true)
	list.IncludeItemsFromAllDrives(true)
	if f.isTeamDrive && !f.opt.SharedWithMe {
		list.DriveId(f.opt.TeamDriveID)
		list.Corpora("drive")
	}
	// If using appDataFolder then need to add Spaces
	if f.rootFolderID == "appDataFolder" {
		list.Spaces("appDataFolder")
	}
	// Add resource Keys if necessary
	if resourceKeysHeader != "" {
		list.Header().Add("X-Goog-Drive-Resource-Keys", resourceKeysHeader)
	}

	fields := fmt.Sprintf("files(%s),nextPageToken,incompleteSearch", f.fileFields)

OUTER:
	for {
		var files *drive.FileList
		err = f.pacer.Call(func() (bool, error) {
			files, err = list.Fields(googleapi.Field(fields)).Context(ctx).Do()
			return f.shouldRetry(ctx, err)
		})
		if err != nil {
			return false, fmt.Errorf("couldn't list directory: %w", err)
		}
		if files.IncompleteSearch {
			fs.Errorf(f, "search result INCOMPLETE")
		}
		for _, item := range files.Files {
			item.Name = f.opt.Enc.ToStandardName(item.Name)
			if isShortcut(item) {
				// ignore shortcuts if directed
				if f.opt.SkipShortcuts {
					continue
				}
				// skip file shortcuts if directory only
				if directoriesOnly && item.ShortcutDetails.TargetMimeType != driveFolderType {
					continue
				}
				// skip directory shortcuts if file only
				if filesOnly && item.ShortcutDetails.TargetMimeType == driveFolderType {
					continue
				}
				item, err = f.resolveShortcut(ctx, item)
				if err != nil {
					return false, fmt.Errorf("list: %w", err)
				}
				// leave the dangling shortcut out of the listings
				// we've already logged about the dangling shortcut in resolveShortcut
				if f.opt.SkipDanglingShortcuts && item.MimeType == shortcutMimeTypeDangling {
					continue
				}
			}
			// Check the case of items is correct since
			// the `=` operator is case insensitive.
			if title != "" && title != item.Name {
				found := false
				for _, stem := range stems {
					if stem == item.Name {
						found = true
						break
					}
				}
				if !found {
					continue
				}
				_, exportName, _, _ := f.findExportFormat(ctx, item)
				if exportName == "" || exportName != title {
					continue
				}
			}
			if fn(item) {
				found = true
				break OUTER
			}
		}
		if files.NextPageToken == "" {
			break
		}
		list.PageToken(files.NextPageToken)
	}
	return
}

// Returns true of x is a power of 2 or zero
func isPowerOfTwo(x int64) bool {
	switch {
	case x == 0:
		return true
	case x < 0:
		return false
	default:
		return (x & (x - 1)) == 0
	}
}

// add a charset parameter to all text/* MIME types
func fixMimeType(mimeTypeIn string) string {
	if mimeTypeIn == "" {
		return ""
	}
	mediaType, param, err := mime.ParseMediaType(mimeTypeIn)
	if err != nil {
		return mimeTypeIn
	}
	mimeTypeOut := mimeTypeIn
	if strings.HasPrefix(mediaType, "text/") && param["charset"] == "" {
		param["charset"] = "utf-8"
		mimeTypeOut = mime.FormatMediaType(mediaType, param)
	}
	if mimeTypeOut == "" {
		panic(fmt.Errorf("unable to fix MIME type %q", mimeTypeIn))
	}
	return mimeTypeOut
}
func fixMimeTypeMap(in map[string][]string) (out map[string][]string) {
	out = make(map[string][]string, len(in))
	for k, v := range in {
		for i, mt := range v {
			v[i] = fixMimeType(mt)
		}
		out[fixMimeType(k)] = v
	}
	return out
}
func isInternalMimeType(mimeType string) bool {
	return strings.HasPrefix(mimeType, "application/vnd.google-apps.")
}
func isLinkMimeType(mimeType string) bool {
	return strings.HasPrefix(mimeType, "application/x-link-")
}

// parseExtensions parses a list of comma separated extensions
// into a list of unique extensions with leading "." and a list of associated MIME types
func parseExtensions(extensionsIn ...string) (extensions, mimeTypes []string, err error) {
	for _, extensionText := range extensionsIn {
		for _, extension := range strings.Split(extensionText, ",") {
			extension = strings.ToLower(strings.TrimSpace(extension))
			if extension == "" {
				continue
			}
			if len(extension) > 0 && extension[0] != '.' {
				extension = "." + extension
			}
			mt := mime.TypeByExtension(extension)
			if mt == "" {
				return extensions, mimeTypes, fmt.Errorf("couldn't find MIME type for extension %q", extension)
			}
			if !containsString(extensions, extension) {
				extensions = append(extensions, extension)
				mimeTypes = append(mimeTypes, mt)
			}
		}
	}
	return
}

// getClient makes an http client according to the options
func getClient(ctx context.Context, opt *Options) *http.Client {
	t := fshttp.NewTransportCustom(ctx, func(t *http.Transport) {
		if opt.DisableHTTP2 {
			t.TLSNextProto = map[string]func(string, *tls.Conn) http.RoundTripper{}
		}
	})
	return &http.Client{
		Transport: t,
	}
}

func getServiceAccountClient(ctx context.Context, opt *Options, credentialsData []byte) (*http.Client, error) {
	scopes := driveScopes(opt.Scope)
	conf, err := google.JWTConfigFromJSON(credentialsData, scopes...)
	if err != nil {
		return nil, fmt.Errorf("error processing credentials: %w", err)
	}
	if opt.Impersonate != "" {
		conf.Subject = opt.Impersonate
	}
	ctxWithSpecialClient := oauthutil.Context(ctx, getClient(ctx, opt))
	return oauth2.NewClient(ctxWithSpecialClient, conf.TokenSource(ctxWithSpecialClient)), nil
}

func createOAuthClient(ctx context.Context, opt *Options, name string, m configmap.Mapper) (*http.Client, error) {
	var oAuthClient *http.Client
	var err error

	// try loading service account credentials from env variable, then from a file
	if len(opt.ServiceAccountCredentials) == 0 && opt.ServiceAccountFile != "" {
		loadedCreds, err := os.ReadFile(env.ShellExpand(opt.ServiceAccountFile))
		if err != nil {
			return nil, fmt.Errorf("error opening service account credentials file: %w", err)
		}
		opt.ServiceAccountCredentials = string(loadedCreds)
	}
	if opt.ServiceAccountCredentials != "" {
		oAuthClient, err = getServiceAccountClient(ctx, opt, []byte(opt.ServiceAccountCredentials))
		if err != nil {
			return nil, fmt.Errorf("failed to create oauth client from service account: %w", err)
		}
	} else if opt.EnvAuth {
		scopes := driveScopes(opt.Scope)
		oAuthClient, err = google.DefaultClient(ctx, scopes...)
		if err != nil {
			return nil, fmt.Errorf("failed to create client from environment: %w", err)
		}
	} else {
		oAuthClient, _, err = oauthutil.NewClientWithBaseClient(ctx, name, m, driveConfig, getClient(ctx, opt))
		if err != nil {
			return nil, fmt.Errorf("failed to create oauth client: %w", err)
		}
	}

	return oAuthClient, nil
}

func checkUploadChunkSize(cs fs.SizeSuffix) error {
	if !isPowerOfTwo(int64(cs)) {
		return fmt.Errorf("%v isn't a power of two", cs)
	}
	if cs < minChunkSize {
		return fmt.Errorf("%s is less than %s", cs, minChunkSize)
	}
	return nil
}

func (f *Fs) setUploadChunkSize(cs fs.SizeSuffix) (old fs.SizeSuffix, err error) {
	err = checkUploadChunkSize(cs)
	if err == nil {
		old, f.opt.ChunkSize = f.opt.ChunkSize, cs
	}
	return
}

func checkUploadCutoff(cs fs.SizeSuffix) error {
	return nil
}

func (f *Fs) setUploadCutoff(cs fs.SizeSuffix) (old fs.SizeSuffix, err error) {
	err = checkUploadCutoff(cs)
	if err == nil {
		old, f.opt.UploadCutoff = f.opt.UploadCutoff, cs
	}
	return
}

// newFs partially constructs Fs from the path
//
// It constructs a valid Fs but doesn't attempt to figure out whether
// it is a file or a directory.
func newFs(ctx context.Context, name, path string, m configmap.Mapper) (*Fs, error) {
	// Parse config into Options struct
	opt := new(Options)
	err := configstruct.Set(m, opt)

	// mod - parse object id from path remote:{ID}
	if rootID, _ := parseRootID(path); len(rootID) > 6 {
		name += rootID
		path = path[strings.Index(path, "}")+1:]
	}

	if err != nil {
		return nil, err
	}
	err = checkUploadCutoff(opt.UploadCutoff)
	if err != nil {
		return nil, fmt.Errorf("drive: upload cutoff: %w", err)
	}
	err = checkUploadChunkSize(opt.ChunkSize)
	if err != nil {
		return nil, fmt.Errorf("drive: chunk size: %w", err)
	}

	// mod
	pool, err := newServiceAccountPool(ctx, opt)
	if err != nil {
		return nil, err
	}
	if err := pool.LoadSA(); err == nil {
		if sa, err := pool.GetSA(); err == nil {
			opt.ServiceAccountFile = sa[0].ServiceAccountFile
			opt.Impersonate = sa[0].Impersonate
			if opt.Impersonate != "" {
				fs.Debugf(nil, "Starting newFs with %q as %q", filepath.Base(opt.ServiceAccountFile), opt.Impersonate)
			} else {
				fs.Debugf(nil, "Starting newFs with %q", filepath.Base(opt.ServiceAccountFile))
			}

		}
	}

	// mod
	if gds, ok, err := newGdsClient(ctx, opt); err != nil {
		return nil, err
	} else if ok {
		gdsRemote, authErr := gds.getGdsRemote(ctx)
		if authErr != nil {
			return nil, fmt.Errorf("drive: failed to get remote from gds: %w", authErr)
		} else {
			opt.Scope = gdsRemote.Scope
			opt.ServiceAccountCredentials = string(gdsRemote.SA)
			opt.Impersonate = gdsRemote.Impersonate
			opt.RootFolderID = gdsRemote.RootFolderID
			fs.Debugf(nil, "Starting newFs with remote from gds")
		}
	}

	oAuthClient, err := createOAuthClient(ctx, opt, name, m)
	if err != nil {
		return nil, fmt.Errorf("drive: failed when making oauth client: %w", err)
	}

	root, err := parseDrivePath(path)
	if err != nil {
		return nil, err
	}

	ci := fs.GetConfig(ctx)
	f := &Fs{
		name:            name,
		root:            root,
		opt:             *opt,
		ci:              ci,
		pacer:           fs.NewPacer(ctx, pacer.NewGoogleDrive(pacer.MinSleep(opt.PacerMinSleep), pacer.Burst(opt.PacerBurst))),
		m:               m,
		grouping:        listRGrouping,
		listRmu:         new(sync.Mutex),
		listRempties:    make(map[string]struct{}),
		dirResourceKeys: new(sync.Map),
	}
	f.isTeamDrive = opt.TeamDriveID != ""
	f.fileFields = f.getFileFields()
	f.features = (&fs.Features{
		DuplicateFiles:          true,
		ReadMimeType:            true,
		WriteMimeType:           true,
		CanHaveEmptyDirectories: true,
		ServerSideAcrossConfigs: opt.ServerSideAcrossConfigs,
		FilterAware:             true,
	}).Fill(ctx, f)

	// mod
	if len(pool.SAs) > 0 {
		f.changeSAenabled = true
		f.changeSApool = pool
		f.changeSAmu = new(sync.Mutex)
		fs.Infof(nil, "Changing service account is enabled")
	}

	// Create a new authorized Drive client.
	f.client = oAuthClient
	f.svc, err = drive.NewService(context.Background(), option.WithHTTPClient(f.client))
	if err != nil {
		return nil, fmt.Errorf("couldn't create Drive client: %w", err)
	}

	if f.opt.V2DownloadMinSize >= 0 {
		f.v2Svc, err = drive_v2.NewService(context.Background(), option.WithHTTPClient(f.client))
		if err != nil {
			return nil, fmt.Errorf("couldn't create Drive v2 client: %w", err)
		}
	}

	return f, nil
}

// NewFs constructs an Fs from the path, container:path
func NewFs(ctx context.Context, name, path string, m configmap.Mapper) (fs.Fs, error) {
	f, err := newFs(ctx, name, path, m)
	if err != nil {
		return nil, err
	}

	// mod -  parse object id from path remote:{ID}
	var srcFile *drive.File
	if rootID, _ := parseRootID(path); len(rootID) > 6 {
		f.opt.RootFolderID = rootID

		err = f.pacer.Call(func() (bool, error) {
			srcFile, err = f.svc.Files.Get(rootID).
				Fields("name", "id", "size", "mimeType", "driveId", "md5Checksum").
				SupportsAllDrives(true).
				Context(ctx).Do()
			return f.shouldRetry(ctx, err)
		})
		if err == nil {
			if srcFile.MimeType != "" && srcFile.MimeType != "application/vnd.google-apps.folder" {
				fs.Debugf(nil, "Root ID (File): %s", rootID)
			} else {
				if srcFile.DriveId == rootID {
					fs.Debugf(nil, "Root ID (Drive): %s", rootID)
					f.opt.RootFolderID = ""
					f.opt.TeamDriveID = rootID
				} else {
					fs.Debugf(nil, "Root ID (Folder): %s", rootID)
					f.opt.RootFolderID = rootID
				}
				srcFile = nil
			}
			f.isTeamDrive = f.opt.TeamDriveID != ""
		} else {
			return nil, err
		}
	}

	// Set the root folder ID
	if f.opt.RootFolderID != "" {
		// use root_folder ID if set
		f.rootFolderID = f.opt.RootFolderID
	} else if f.isTeamDrive {
		// otherwise use team_drive if set
		f.rootFolderID = f.opt.TeamDriveID
	} else {
		// otherwise look up the actual root ID
		rootID, err := f.getRootID(ctx)
		if err != nil {
			var gerr *googleapi.Error
			if errors.As(err, &gerr) && gerr.Code == 404 {
				// 404 means that this scope does not have permission to get the
				// root so just use "root"
				rootID = "root"
			} else {
				return nil, err
			}
		}
		f.rootFolderID = rootID
		fs.Debugf(f, "'root_folder_id = %s' - save this in the config to speed up startup", rootID)
	}

	f.dirCache = dircache.New(f.root, f.rootFolderID, f)

	// If resource key is set then cache it for the root folder id
	if f.opt.ResourceKey != "" {
		f.dirResourceKeys.Store(f.rootFolderID, f.opt.ResourceKey)
	}

	// Parse extensions
	if f.opt.Extensions != "" {
		if f.opt.ExportExtensions != defaultExportExtensions {
			return nil, errors.New("only one of 'formats' and 'export_formats' can be specified")
		}
		f.opt.Extensions, f.opt.ExportExtensions = "", f.opt.Extensions
	}
	f.exportExtensions, _, err = parseExtensions(f.opt.ExportExtensions, defaultExportExtensions)
	if err != nil {
		return nil, err
	}

	_, f.importMimeTypes, err = parseExtensions(f.opt.ImportExtensions)
	if err != nil {
		return nil, err
	}

	// mod
	if srcFile != nil {
		tempF := *f
		newRoot := ""
		tempF.dirCache = dircache.New(newRoot, f.rootFolderID, &tempF)
		tempF.root = newRoot
		f.dirCache = tempF.dirCache
		f.root = tempF.root

		extension, exportName, exportMimeType, isDocument := f.findExportFormat(ctx, srcFile)
		obj, _ := f.newObjectWithExportInfo(ctx, srcFile.Name, srcFile, extension, exportName, exportMimeType, isDocument)
		f.root = "isFile:" + srcFile.Name
		f.fileObj = &obj
		return f, fs.ErrorIsFile
	}

	// Find the current root
	err = f.dirCache.FindRoot(ctx, false)
	if err != nil {
		// Assume it is a file
		newRoot, remote := dircache.SplitPath(f.root)
		tempF := *f
		tempF.dirCache = dircache.New(newRoot, f.rootFolderID, &tempF)
		tempF.root = newRoot
		// Make new Fs which is the parent
		err = tempF.dirCache.FindRoot(ctx, false)
		if err != nil {
			// No root so return old f
			return f, nil
		}
		_, err := tempF.NewObject(ctx, remote)
		if err != nil {
			// unable to list folder so return old f
			return f, nil
		}
		// XXX: update the old f here instead of returning tempF, since
		// `features` were already filled with functions having *f as a receiver.
		// See https://github.com/rclone/rclone/issues/2182
		f.dirCache = tempF.dirCache
		f.root = tempF.root
		return f, fs.ErrorIsFile
	}
	// fmt.Printf("Root id %s", f.dirCache.RootID())
	return f, nil
}

func (f *Fs) newBaseObject(remote string, info *drive.File) baseObject {
	modifiedDate := info.ModifiedTime
	if f.opt.UseCreatedDate {
		modifiedDate = info.CreatedTime
	} else if f.opt.UseSharedDate && info.SharedWithMeTime != "" {
		modifiedDate = info.SharedWithMeTime
	}
	size := info.Size
	if f.opt.SizeAsQuota {
		size = info.QuotaBytesUsed
	}
	return baseObject{
		fs:           f,
		remote:       remote,
		id:           info.Id,
		modifiedDate: modifiedDate,
		mimeType:     info.MimeType,
		bytes:        size,
		parents:      info.Parents,
	}
}

// getFileFields gets the fields for a normal file Get or List
func (f *Fs) getFileFields() (fields googleapi.Field) {
	fields = partialFields
	if f.opt.AuthOwnerOnly {
		fields += ",owners"
	}
	if f.opt.UseSharedDate {
		fields += ",sharedWithMeTime"
	}
	if f.opt.SkipChecksumGphotos {
		fields += ",spaces"
	}
	if f.opt.SizeAsQuota {
		fields += ",quotaBytesUsed"
	}
	return fields
}

// newRegularObject creates an fs.Object for a normal drive.File
func (f *Fs) newRegularObject(remote string, info *drive.File) fs.Object {
	// wipe checksum if SkipChecksumGphotos and file is type Photo or Video
	if f.opt.SkipChecksumGphotos {
		for _, space := range info.Spaces {
			if space == "photos" {
				info.Md5Checksum = ""
				break
			}
		}
	}
	o := &Object{
		baseObject: f.newBaseObject(remote, info),
		url:        fmt.Sprintf("%sfiles/%s?alt=media", f.svc.BasePath, actualID(info.Id)),
		md5sum:     strings.ToLower(info.Md5Checksum),
		v2Download: f.opt.V2DownloadMinSize != -1 && info.Size >= int64(f.opt.V2DownloadMinSize),
	}
	if info.ResourceKey != "" {
		o.resourceKey = &info.ResourceKey
	}
	return o
}

// newDocumentObject creates an fs.Object for a google docs drive.File
func (f *Fs) newDocumentObject(remote string, info *drive.File, extension, exportMimeType string) (fs.Object, error) {
	mediaType, _, err := mime.ParseMediaType(exportMimeType)
	if err != nil {
		return nil, err
	}
	url := info.ExportLinks[mediaType]
	baseObject := f.newBaseObject(remote+extension, info)
	baseObject.bytes = -1
	baseObject.mimeType = exportMimeType
	return &documentObject{
		baseObject:       baseObject,
		url:              url,
		documentMimeType: info.MimeType,
		extLen:           len(extension),
	}, nil
}

// newLinkObject creates an fs.Object that represents a link a google docs drive.File
func (f *Fs) newLinkObject(remote string, info *drive.File, extension, exportMimeType string) (fs.Object, error) {
	t := linkTemplate(exportMimeType)
	if t == nil {
		return nil, fmt.Errorf("unsupported link type %s", exportMimeType)
	}
	xdgIcon := _mimeTypeToXDGLinkIcons[info.MimeType]
	if xdgIcon == "" {
		xdgIcon = defaultXDGIcon
	}
	var buf bytes.Buffer
	err := t.Execute(&buf, struct {
		URL, Title, XDGIcon string
	}{
		info.WebViewLink, info.Name, xdgIcon,
	})
	if err != nil {
		return nil, fmt.Errorf("executing template failed: %w", err)
	}

	baseObject := f.newBaseObject(remote+extension, info)
	baseObject.bytes = int64(buf.Len())
	baseObject.mimeType = exportMimeType
	return &linkObject{
		baseObject: baseObject,
		content:    buf.Bytes(),
		extLen:     len(extension),
	}, nil
}

// newObjectWithInfo creates an fs.Object for any drive.File
//
// When the drive.File cannot be represented as an fs.Object it will return (nil, nil).
func (f *Fs) newObjectWithInfo(ctx context.Context, remote string, info *drive.File) (fs.Object, error) {
	// If item has MD5 sum it is a file stored on drive
	if info.Md5Checksum != "" {
		return f.newRegularObject(remote, info), nil
	}

	extension, exportName, exportMimeType, isDocument := f.findExportFormat(ctx, info)
	return f.newObjectWithExportInfo(ctx, remote, info, extension, exportName, exportMimeType, isDocument)
}

// newObjectWithExportInfo creates an fs.Object for any drive.File and the result of findExportFormat
//
// When the drive.File cannot be represented as an fs.Object it will return (nil, nil).
func (f *Fs) newObjectWithExportInfo(
	ctx context.Context, remote string, info *drive.File,
	extension, exportName, exportMimeType string, isDocument bool) (o fs.Object, err error) {
	// Note that resolveShortcut will have been called already if
	// we are being called from a listing. However the drive.Item
	// will have been resolved so this will do nothing.
	info, err = f.resolveShortcut(ctx, info)
	if err != nil {
		return nil, fmt.Errorf("new object: %w", err)
	}
	switch {
	case info.MimeType == driveFolderType:
		return nil, fs.ErrorIsDir
	case info.MimeType == shortcutMimeType:
		// We can only get here if f.opt.SkipShortcuts is set
		// and not from a listing. This is unlikely.
		fs.Debugf(remote, "Ignoring shortcut as skip shortcuts is set")
		return nil, fs.ErrorObjectNotFound
	case info.MimeType == shortcutMimeTypeDangling:
		// Pretend a dangling shortcut is a regular object
		// It will error if used, but appear in listings so it can be deleted
		return f.newRegularObject(remote, info), nil
	case info.Md5Checksum != "":
		// If item has MD5 sum it is a file stored on drive
		return f.newRegularObject(remote, info), nil
	case f.opt.SkipGdocs:
		fs.Debugf(remote, "Skipping google document type %q", info.MimeType)
		return nil, fs.ErrorObjectNotFound
	default:
		// If item MimeType is in the ExportFormats then it is a google doc
		if !isDocument {
			fs.Debugf(remote, "Ignoring unknown document type %q", info.MimeType)
			return nil, fs.ErrorObjectNotFound
		}
		if extension == "" {
			fs.Debugf(remote, "No export formats found for %q", info.MimeType)
			return nil, fs.ErrorObjectNotFound
		}
		if isLinkMimeType(exportMimeType) {
			return f.newLinkObject(remote, info, extension, exportMimeType)
		}
		return f.newDocumentObject(remote, info, extension, exportMimeType)
	}
}

// NewObject finds the Object at remote.  If it can't be found
// it returns the error fs.ErrorObjectNotFound.
func (f *Fs) NewObject(ctx context.Context, remote string) (fs.Object, error) {
<<<<<<< HEAD
	// mod
	if f.fileObj != nil {
		return *f.fileObj, nil
	}

=======
	if strings.HasSuffix(remote, "/") {
		return nil, fs.ErrorIsDir
	}
>>>>>>> e90537b2
	info, extension, exportName, exportMimeType, isDocument, err := f.getRemoteInfoWithExport(ctx, remote)
	if err != nil {
		return nil, err
	}

	remote = remote[:len(remote)-len(extension)]
	obj, err := f.newObjectWithExportInfo(ctx, remote, info, extension, exportName, exportMimeType, isDocument)
	switch {
	case err != nil:
		return nil, err
	case obj == nil:
		return nil, fs.ErrorObjectNotFound
	default:
		return obj, nil
	}
}

// FindLeaf finds a directory of name leaf in the folder with ID pathID
func (f *Fs) FindLeaf(ctx context.Context, pathID, leaf string) (pathIDOut string, found bool, err error) {
	// Find the leaf in pathID
	pathID = actualID(pathID)
	found, err = f.list(ctx, []string{pathID}, leaf, true, false, f.opt.TrashedOnly, false, func(item *drive.File) bool {
		if !f.opt.SkipGdocs {
			_, exportName, _, isDocument := f.findExportFormat(ctx, item)
			if exportName == leaf {
				pathIDOut = item.Id
				return true
			}
			if isDocument {
				return false
			}
		}
		if item.Name == leaf {
			pathIDOut = item.Id
			return true
		}
		return false
	})
	return pathIDOut, found, err
}

// CreateDir makes a directory with pathID as parent and name leaf
func (f *Fs) CreateDir(ctx context.Context, pathID, leaf string) (newID string, err error) {
	leaf = f.opt.Enc.FromStandardName(leaf)
	// fmt.Println("Making", path)
	// Define the metadata for the directory we are going to create.
	pathID = actualID(pathID)
	createInfo := &drive.File{
		Name:        leaf,
		Description: leaf,
		MimeType:    driveFolderType,
		Parents:     []string{pathID},
	}
	var info *drive.File
	err = f.pacer.Call(func() (bool, error) {
		info, err = f.svc.Files.Create(createInfo).
			Fields("id").
			SupportsAllDrives(true).
			Context(ctx).Do()
		return f.shouldRetry(ctx, err)
	})
	if err != nil {
		return "", err
	}
	return info.Id, nil
}

// isAuthOwned checks if any of the item owners is the authenticated owner
func isAuthOwned(item *drive.File) bool {
	for _, owner := range item.Owners {
		if owner.Me {
			return true
		}
	}
	return false
}

// linkTemplate returns the Template for a MIME type or nil if the
// MIME type does not represent a link
func linkTemplate(mt string) *template.Template {
	templatesOnce.Do(func() {
		_linkTemplates = map[string]*template.Template{
			"application/x-link-desktop": template.Must(
				template.New("application/x-link-desktop").Parse(desktopTemplate)),
			"application/x-link-html": template.Must(
				template.New("application/x-link-html").Parse(htmlTemplate)),
			"application/x-link-url": template.Must(
				template.New("application/x-link-url").Parse(urlTemplate)),
			"application/x-link-webloc": template.Must(
				template.New("application/x-link-webloc").Parse(weblocTemplate)),
		}
	})
	return _linkTemplates[mt]
}
func (f *Fs) fetchFormats(ctx context.Context) {
	fetchFormatsOnce.Do(func() {
		var about *drive.About
		var err error
		err = f.pacer.Call(func() (bool, error) {
			about, err = f.svc.About.Get().
				Fields("exportFormats,importFormats").
				Context(ctx).Do()
			return f.shouldRetry(ctx, err)
		})
		if err != nil {
			fs.Errorf(f, "Failed to get Drive exportFormats and importFormats: %v", err)
			_exportFormats = map[string][]string{}
			_importFormats = map[string][]string{}
			return
		}
		_exportFormats = fixMimeTypeMap(about.ExportFormats)
		_importFormats = fixMimeTypeMap(about.ImportFormats)
	})
}

// exportFormats returns the export formats from drive, fetching them
// if necessary.
//
// if the fetch fails then it will not export any drive formats
func (f *Fs) exportFormats(ctx context.Context) map[string][]string {
	f.fetchFormats(ctx)
	return _exportFormats
}

// importFormats returns the import formats from drive, fetching them
// if necessary.
//
// if the fetch fails then it will not import any drive formats
func (f *Fs) importFormats(ctx context.Context) map[string][]string {
	f.fetchFormats(ctx)
	return _importFormats
}

// findExportFormatByMimeType works out the optimum export settings
// for the given MIME type.
//
// Look through the exportExtensions and find the first format that can be
// converted.  If none found then return ("", "", false)
func (f *Fs) findExportFormatByMimeType(ctx context.Context, itemMimeType string) (
	extension, mimeType string, isDocument bool) {
	exportMimeTypes, isDocument := f.exportFormats(ctx)[itemMimeType]
	if isDocument {
		for _, _extension := range f.exportExtensions {
			_mimeType := mime.TypeByExtension(_extension)
			if isLinkMimeType(_mimeType) {
				return _extension, _mimeType, true
			}
			for _, emt := range exportMimeTypes {
				if emt == _mimeType {
					return _extension, emt, true
				}
				if _mimeType == _mimeTypeCustomTransform[emt] {
					return _extension, emt, true
				}
			}
		}
	}

	// If using a link type export and a more specific export
	// hasn't been found all docs should be exported
	for _, _extension := range f.exportExtensions {
		_mimeType := mime.TypeByExtension(_extension)
		if isLinkMimeType(_mimeType) {
			return _extension, _mimeType, true
		}
	}

	// else return empty
	return "", "", isDocument
}

// findExportFormatByMimeType works out the optimum export settings
// for the given drive.File.
//
// Look through the exportExtensions and find the first format that can be
// converted.  If none found then return ("", "", "", false)
func (f *Fs) findExportFormat(ctx context.Context, item *drive.File) (extension, filename, mimeType string, isDocument bool) {
	// If item has MD5 sum it is a file stored on drive
	if item.Md5Checksum != "" {
		return
	}
	// Folders can't be documents
	if item.MimeType == driveFolderType {
		return
	}
	extension, mimeType, isDocument = f.findExportFormatByMimeType(ctx, item.MimeType)
	if extension != "" {
		filename = item.Name + extension
	}
	return
}

// findImportFormat finds the matching upload MIME type for a file
// If the given MIME type is in importMimeTypes, the matching upload
// MIME type is returned
//
// When no match is found "" is returned.
func (f *Fs) findImportFormat(ctx context.Context, mimeType string) string {
	mimeType = fixMimeType(mimeType)
	ifs := f.importFormats(ctx)
	for _, mt := range f.importMimeTypes {
		if mt == mimeType {
			importMimeTypes := ifs[mimeType]
			if l := len(importMimeTypes); l > 0 {
				if l > 1 {
					fs.Infof(f, "found %d import formats for %q: %q", l, mimeType, importMimeTypes)
				}
				return importMimeTypes[0]
			}
		}
	}
	return ""
}

// List the objects and directories in dir into entries.  The
// entries can be returned in any order but should be for a
// complete directory.
//
// dir should be "" to list the root, and should not have
// trailing slashes.
//
// This should return ErrDirNotFound if the directory isn't
// found.
func (f *Fs) List(ctx context.Context, dir string) (entries fs.DirEntries, err error) {
	directoryID, err := f.dirCache.FindDir(ctx, dir, false)
	if err != nil {
		return nil, err
	}
	directoryID = actualID(directoryID)

	var iErr error
	_, err = f.list(ctx, []string{directoryID}, "", false, false, f.opt.TrashedOnly, false, func(item *drive.File) bool {
		entry, err := f.itemToDirEntry(ctx, path.Join(dir, item.Name), item)
		if err != nil {
			iErr = err
			return true
		}
		if entry != nil {
			entries = append(entries, entry)
		}
		return false
	})
	if err != nil {
		return nil, err
	}
	if iErr != nil {
		return nil, iErr
	}
	// If listing the root of a teamdrive and got no entries,
	// double check we have access
	if f.isTeamDrive && len(entries) == 0 && f.root == "" && dir == "" {
		err = f.teamDriveOK(ctx)
		if err != nil {
			return nil, err
		}
	}
	return entries, nil
}

// listREntry is a task to be executed by a litRRunner
type listREntry struct {
	id, path string
}

// listRSlices is a helper struct to sort two slices at once
type listRSlices struct {
	dirs  []string
	paths []string
}

func (s listRSlices) Sort() {
	sort.Sort(s)
}

func (s listRSlices) Len() int {
	return len(s.dirs)
}

func (s listRSlices) Swap(i, j int) {
	s.dirs[i], s.dirs[j] = s.dirs[j], s.dirs[i]
	s.paths[i], s.paths[j] = s.paths[j], s.paths[i]
}

func (s listRSlices) Less(i, j int) bool {
	return s.dirs[i] < s.dirs[j]
}

// listRRunner will read dirIDs from the in channel, perform the file listing and call cb with each DirEntry.
//
// In each cycle it will read up to grouping entries from the in channel without blocking.
// If an error occurs it will be send to the out channel and then return. Once the in channel is closed,
// nil is send to the out channel and the function returns.
func (f *Fs) listRRunner(ctx context.Context, wg *sync.WaitGroup, in chan listREntry, out chan<- error, cb func(fs.DirEntry) error, sendJob func(listREntry)) {
	var dirs []string
	var paths []string
	var grouping int32

	for dir := range in {
		dirs = append(dirs[:0], dir.id)
		paths = append(paths[:0], dir.path)
		grouping = atomic.LoadInt32(&f.grouping)
	waitloop:
		for i := int32(1); i < grouping; i++ {
			select {
			case d, ok := <-in:
				if !ok {
					break waitloop
				}
				dirs = append(dirs, d.id)
				paths = append(paths, d.path)
			default:
			}
		}
		listRSlices{dirs, paths}.Sort()
		var iErr error
		foundItems := false
		_, err := f.list(ctx, dirs, "", false, false, f.opt.TrashedOnly, false, func(item *drive.File) bool {
			// shared with me items have no parents when at the root
			if f.opt.SharedWithMe && len(item.Parents) == 0 && len(paths) == 1 && paths[0] == "" {
				item.Parents = dirs
			}
			for _, parent := range item.Parents {
				var i int
				foundItems = true
				earlyExit := false
				// If only one item in paths then no need to search for the ID
				// assuming google drive is doing its job properly.
				//
				// Note that we at the root when len(paths) == 1 && paths[0] == ""
				if len(paths) == 1 {
					// don't check parents at root because
					// - shared with me items have no parents at the root
					// - if using a root alias, e.g. "root" or "appDataFolder" the ID won't match
					i = 0
					// items at root can have more than one parent so we need to put
					// the item in just once.
					earlyExit = true
				} else {
					// only handle parents that are in the requested dirs list if not at root
					i = sort.SearchStrings(dirs, parent)
					if i == len(dirs) || dirs[i] != parent {
						continue
					}
				}
				remote := path.Join(paths[i], item.Name)
				entry, err := f.itemToDirEntry(ctx, remote, item)
				if err != nil {
					iErr = err
					return true
				}

				err = cb(entry)
				if err != nil {
					iErr = err
					return true
				}

				// If didn't check parents then insert only once
				if earlyExit {
					break
				}
			}
			return false
		})
		// Found no items in more than one directory. Retry these as
		// individual directories This is to work around a bug in google
		// drive where (A in parents) or (B in parents) returns nothing
		// sometimes. See #3114, #4289 and
		// https://issuetracker.google.com/issues/149522397
		if len(dirs) > 1 && !foundItems {
			if atomic.SwapInt32(&f.grouping, 1) != 1 {
				fs.Debugf(f, "Disabling ListR to work around bug in drive as multi listing (%d) returned no entries", len(dirs))
			}
			f.listRmu.Lock()
			for i := range dirs {
				// Requeue the jobs
				job := listREntry{id: dirs[i], path: paths[i]}
				sendJob(job)
				// Make a note of these dirs - if they all turn
				// out to be empty then we can re-enable grouping
				f.listRempties[dirs[i]] = struct{}{}
			}
			f.listRmu.Unlock()
			fs.Debugf(f, "Recycled %d entries", len(dirs))
		}
		// If using a grouping of 1 and dir was empty then check to see if it
		// is part of the group that caused grouping to be disabled.
		if grouping == 1 && len(dirs) == 1 && !foundItems {
			f.listRmu.Lock()
			if _, found := f.listRempties[dirs[0]]; found {
				// Remove the ID
				delete(f.listRempties, dirs[0])
				// If no empties left => all the directories that
				// triggered the grouping being set to 1 were actually
				// empty so must have made a mistake
				if len(f.listRempties) == 0 {
					if atomic.SwapInt32(&f.grouping, listRGrouping) != listRGrouping {
						fs.Debugf(f, "Re-enabling ListR as previous detection was in error")
					}
				}
			}
			f.listRmu.Unlock()
		}

		for range dirs {
			wg.Done()
		}

		if iErr != nil {
			out <- iErr
			return
		}

		if err != nil {
			out <- err
			return
		}
	}
	out <- nil
}

// ListR lists the objects and directories of the Fs starting
// from dir recursively into out.
//
// dir should be "" to start from the root, and should not
// have trailing slashes.
//
// This should return ErrDirNotFound if the directory isn't
// found.
//
// It should call callback for each tranche of entries read.
// These need not be returned in any particular order.  If
// callback returns an error then the listing will stop
// immediately.
//
// Don't implement this unless you have a more efficient way
// of listing recursively that doing a directory traversal.
func (f *Fs) ListR(ctx context.Context, dir string, callback fs.ListRCallback) (err error) {
	directoryID, err := f.dirCache.FindDir(ctx, dir, false)
	if err != nil {
		return err
	}
	directoryID = actualID(directoryID)

	mu := sync.Mutex{} // protects in and overflow
	wg := sync.WaitGroup{}
	in := make(chan listREntry, listRInputBuffer)
	out := make(chan error, f.ci.Checkers)
	list := walk.NewListRHelper(callback)
	overflow := []listREntry{}
	listed := 0

	// Send a job to the input channel if not closed. If the job
	// won't fit then queue it in the overflow slice.
	//
	// This will not block if the channel is full.
	sendJob := func(job listREntry) {
		mu.Lock()
		defer mu.Unlock()
		if in == nil {
			return
		}
		wg.Add(1)
		select {
		case in <- job:
		default:
			overflow = append(overflow, job)
			wg.Add(-1)
		}
	}

	// Send the entry to the caller, queueing any directories as new jobs
	cb := func(entry fs.DirEntry) error {
		if d, isDir := entry.(*fs.Dir); isDir {
			job := listREntry{actualID(d.ID()), d.Remote()}
			sendJob(job)
		}
		mu.Lock()
		defer mu.Unlock()
		listed++
		return list.Add(entry)
	}

	wg.Add(1)
	in <- listREntry{directoryID, dir}

	for i := 0; i < f.ci.Checkers; i++ {
		go f.listRRunner(ctx, &wg, in, out, cb, sendJob)
	}
	go func() {
		// wait until the all directories are processed
		wg.Wait()
		// if the input channel overflowed add the collected entries to the channel now
		for len(overflow) > 0 {
			mu.Lock()
			l := len(overflow)
			// only fill half of the channel to prevent entries being put into overflow again
			if l > listRInputBuffer/2 {
				l = listRInputBuffer / 2
			}
			wg.Add(l)
			for _, d := range overflow[:l] {
				in <- d
			}
			overflow = overflow[l:]
			mu.Unlock()

			// wait again for the completion of all directories
			wg.Wait()
		}
		mu.Lock()
		if in != nil {
			// notify all workers to exit
			close(in)
			in = nil
		}
		mu.Unlock()
	}()
	// wait until the all workers to finish
	for i := 0; i < f.ci.Checkers; i++ {
		e := <-out
		mu.Lock()
		// if one worker returns an error early, close the input so all other workers exit
		if e != nil && in != nil {
			err = e
			close(in)
			in = nil
		}
		mu.Unlock()
	}

	close(out)
	if err != nil {
		return err
	}

	err = list.Flush()
	if err != nil {
		return err
	}

	// If listing the root of a teamdrive and got no entries,
	// double check we have access
	if f.isTeamDrive && listed == 0 && f.root == "" && dir == "" {
		err = f.teamDriveOK(ctx)
		if err != nil {
			return err
		}
	}

	return nil
}

const shortcutSeparator = '\t'

// joinID adds an actual drive ID to the shortcut ID it came from
//
// directoryIDs in the dircache are these composite directory IDs so
// we must always unpack them before use.
func joinID(actual, shortcut string) string {
	return actual + string(shortcutSeparator) + shortcut
}

// splitID separates an actual ID and a shortcut ID from a composite
// ID. If there was no shortcut ID then it will return "" for it.
func splitID(compositeID string) (actualID, shortcutID string) {
	i := strings.IndexRune(compositeID, shortcutSeparator)
	if i < 0 {
		return compositeID, ""
	}
	return compositeID[:i], compositeID[i+1:]
}

// isShortcutID returns true if compositeID refers to a shortcut
func isShortcutID(compositeID string) bool {
	return strings.ContainsRune(compositeID, shortcutSeparator)
}

// actualID returns an actual ID from a composite ID
func actualID(compositeID string) (actualID string) {
	actualID, _ = splitID(compositeID)
	return actualID
}

// shortcutID returns a shortcut ID from a composite ID if available,
// or the actual ID if not.
func shortcutID(compositeID string) (shortcutID string) {
	actualID, shortcutID := splitID(compositeID)
	if shortcutID != "" {
		return shortcutID
	}
	return actualID
}

// isShortcut returns true of the item is a shortcut
func isShortcut(item *drive.File) bool {
	return item.MimeType == shortcutMimeType && item.ShortcutDetails != nil
}

// Dereference shortcut if required. It returns the newItem (which may
// be just item).
//
// If we return a new item then the ID will be adjusted to be a
// composite of the actual ID and the shortcut ID. This is to make
// sure that we have decided in all use places what we are doing with
// the ID.
//
// Note that we assume shortcuts can't point to shortcuts. Google
// drive web interface doesn't offer the option to create a shortcut
// to a shortcut. The documentation is silent on the issue.
func (f *Fs) resolveShortcut(ctx context.Context, item *drive.File) (newItem *drive.File, err error) {
	if f.opt.SkipShortcuts || item.MimeType != shortcutMimeType {
		return item, nil
	}
	if item.ShortcutDetails == nil {
		fs.Errorf(nil, "Expecting shortcutDetails in %v", item)
		return item, nil
	}
	newItem, err = f.getFile(ctx, item.ShortcutDetails.TargetId, f.fileFields)
	if err != nil {
		var gerr *googleapi.Error
		if errors.As(err, &gerr) && gerr.Code == 404 {
			// 404 means dangling shortcut, so just return the shortcut with the mime type mangled
			fs.Logf(nil, "Dangling shortcut %q detected", item.Name)
			item.MimeType = shortcutMimeTypeDangling
			return item, nil
		}
		return nil, fmt.Errorf("failed to resolve shortcut: %w", err)
	}
	// make sure we use the Name, Parents and Trashed from the original item
	newItem.Name = item.Name
	newItem.Parents = item.Parents
	newItem.Trashed = item.Trashed
	// the new ID is a composite ID
	newItem.Id = joinID(newItem.Id, item.Id)
	return newItem, nil
}

// itemToDirEntry converts a drive.File to an fs.DirEntry.
// When the drive.File cannot be represented as an fs.DirEntry
// (nil, nil) is returned.
func (f *Fs) itemToDirEntry(ctx context.Context, remote string, item *drive.File) (entry fs.DirEntry, err error) {
	switch {
	case item.MimeType == driveFolderType:
		// cache the directory ID for later lookups
		f.dirCache.Put(remote, item.Id)
		// cache the resource key for later lookups
		if item.ResourceKey != "" {
			f.dirResourceKeys.Store(item.Id, item.ResourceKey)
		}
		when, _ := time.Parse(timeFormatIn, item.ModifiedTime)
		d := fs.NewDir(remote, when).SetID(item.Id)
		if len(item.Parents) > 0 {
			d.SetParentID(item.Parents[0])
		}
		return d, nil
	case f.opt.AuthOwnerOnly && !isAuthOwned(item):
		// ignore object
	default:
		entry, err = f.newObjectWithInfo(ctx, remote, item)
		if err == fs.ErrorObjectNotFound {
			return nil, nil
		}
		return entry, err
	}
	return nil, nil
}

// Creates a drive.File info from the parameters passed in.
//
// Used to create new objects
func (f *Fs) createFileInfo(ctx context.Context, remote string, modTime time.Time) (*drive.File, error) {
	leaf, directoryID, err := f.dirCache.FindPath(ctx, remote, true)
	if err != nil {
		return nil, err
	}
	directoryID = actualID(directoryID)

	leaf = f.opt.Enc.FromStandardName(leaf)
	// Define the metadata for the file we are going to create.
	createInfo := &drive.File{
		Name:         leaf,
		Description:  leaf,
		Parents:      []string{directoryID},
		ModifiedTime: modTime.Format(timeFormatOut),
	}
	return createInfo, nil
}

// Put the object
//
// Copy the reader in to the new object which is returned.
//
// The new object may have been created if an error is returned
func (f *Fs) Put(ctx context.Context, in io.Reader, src fs.ObjectInfo, options ...fs.OpenOption) (fs.Object, error) {
	existingObj, err := f.NewObject(ctx, src.Remote())
	switch err {
	case nil:
		return existingObj, existingObj.Update(ctx, in, src, options...)
	case fs.ErrorObjectNotFound:
		// Not found so create it
		return f.PutUnchecked(ctx, in, src, options...)
	default:
		return nil, err
	}
}

// PutStream uploads to the remote path with the modTime given of indeterminate size
func (f *Fs) PutStream(ctx context.Context, in io.Reader, src fs.ObjectInfo, options ...fs.OpenOption) (fs.Object, error) {
	return f.Put(ctx, in, src, options...)
}

// PutUnchecked uploads the object
//
// This will create a duplicate if we upload a new file without
// checking to see if there is one already - use Put() for that.
func (f *Fs) PutUnchecked(ctx context.Context, in io.Reader, src fs.ObjectInfo, options ...fs.OpenOption) (fs.Object, error) {
	remote := src.Remote()
	size := src.Size()
	modTime := src.ModTime(ctx)
	srcMimeType := fs.MimeTypeFromName(remote)
	srcExt := path.Ext(remote)
	exportExt := ""
	importMimeType := ""

	if f.importMimeTypes != nil && !f.opt.SkipGdocs {
		importMimeType = f.findImportFormat(ctx, srcMimeType)

		if isInternalMimeType(importMimeType) {
			remote = remote[:len(remote)-len(srcExt)]

			exportExt, _, _ = f.findExportFormatByMimeType(ctx, importMimeType)
			if exportExt == "" {
				return nil, fmt.Errorf("no export format found for %q", importMimeType)
			}
			if exportExt != srcExt && !f.opt.AllowImportNameChange {
				return nil, fmt.Errorf("can't convert %q to a document with a different export filetype (%q)", srcExt, exportExt)
			}
		}
	}

	createInfo, err := f.createFileInfo(ctx, remote, modTime)
	if err != nil {
		return nil, err
	}
	if importMimeType != "" {
		createInfo.MimeType = importMimeType
	} else {
		createInfo.MimeType = fs.MimeTypeFromName(remote)
	}

	var info *drive.File
	if size >= 0 && size < int64(f.opt.UploadCutoff) {
		// Make the API request to upload metadata and file data.
		// Don't retry, return a retry error instead
		err = f.pacer.CallNoRetry(func() (bool, error) {
			info, err = f.svc.Files.Create(createInfo).
				Media(in, googleapi.ContentType(srcMimeType), googleapi.ChunkSize(0)).
				Fields(partialFields).
				SupportsAllDrives(true).
				KeepRevisionForever(f.opt.KeepRevisionForever).
				Context(ctx).Do()
			return f.shouldRetry(ctx, err)
		})
		if err != nil {
			return nil, err
		}
	} else {
		// Upload the file in chunks
		info, err = f.Upload(ctx, in, size, srcMimeType, "", remote, createInfo)
		if err != nil {
			return nil, err
		}
	}
	return f.newObjectWithInfo(ctx, remote, info)
}

// MergeDirs merges the contents of all the directories passed
// in into the first one and rmdirs the other directories.
func (f *Fs) MergeDirs(ctx context.Context, dirs []fs.Directory) error {
	if len(dirs) < 2 {
		return nil
	}
	newDirs := dirs[:0]
	for _, dir := range dirs {
		if isShortcutID(dir.ID()) {
			fs.Infof(dir, "skipping shortcut directory")
			continue
		}
		newDirs = append(newDirs, dir)
	}
	dirs = newDirs
	if len(dirs) < 2 {
		return nil
	}
	dstDir := dirs[0]
	for _, srcDir := range dirs[1:] {
		// list the objects
		infos := []*drive.File{}
		_, err := f.list(ctx, []string{srcDir.ID()}, "", false, false, f.opt.TrashedOnly, true, func(info *drive.File) bool {
			infos = append(infos, info)
			return false
		})
		if err != nil {
			return fmt.Errorf("MergeDirs list failed on %v: %w", srcDir, err)
		}
		// move them into place
		for _, info := range infos {
			fs.Infof(srcDir, "merging %q", info.Name)
			// Move the file into the destination
			err = f.pacer.Call(func() (bool, error) {
				_, err = f.svc.Files.Update(info.Id, nil).
					RemoveParents(srcDir.ID()).
					AddParents(dstDir.ID()).
					Fields("").
					SupportsAllDrives(true).
					Context(ctx).Do()
				return f.shouldRetry(ctx, err)
			})
			if err != nil {
				return fmt.Errorf("MergeDirs move failed on %q in %v: %w", info.Name, srcDir, err)
			}
		}
		// rmdir (into trash) the now empty source directory
		fs.Infof(srcDir, "removing empty directory")
		err = f.delete(ctx, srcDir.ID(), true)
		if err != nil {
			return fmt.Errorf("MergeDirs move failed to rmdir %q: %w", srcDir, err)
		}
	}
	return nil
}

// Mkdir creates the container if it doesn't exist
func (f *Fs) Mkdir(ctx context.Context, dir string) error {
	_, err := f.dirCache.FindDir(ctx, dir, true)
	return err
}

// delete a file or directory unconditionally by ID
func (f *Fs) delete(ctx context.Context, id string, useTrash bool) error {
	return f.pacer.Call(func() (bool, error) {
		var err error
		if useTrash {
			info := drive.File{
				Trashed: true,
			}
			_, err = f.svc.Files.Update(id, &info).
				Fields("").
				SupportsAllDrives(true).
				Context(ctx).Do()
		} else {
			err = f.svc.Files.Delete(id).
				Fields("").
				SupportsAllDrives(true).
				Context(ctx).Do()
		}
		return f.shouldRetry(ctx, err)
	})
}

// purgeCheck removes the dir directory, if check is set then it
// refuses to do so if it has anything in
func (f *Fs) purgeCheck(ctx context.Context, dir string, check bool) error {
	root := path.Join(f.root, dir)
	dc := f.dirCache
	directoryID, err := dc.FindDir(ctx, dir, false)
	if err != nil {
		return err
	}
	directoryID, shortcutID := splitID(directoryID)
	// if directory is a shortcut remove it regardless
	if shortcutID != "" {
		return f.delete(ctx, shortcutID, f.opt.UseTrash)
	}
	var trashedFiles = false
	if check {
		found, err := f.list(ctx, []string{directoryID}, "", false, false, f.opt.TrashedOnly, true, func(item *drive.File) bool {
			if !item.Trashed {
				fs.Debugf(dir, "Rmdir: contains file: %q", item.Name)
				return true
			}
			fs.Debugf(dir, "Rmdir: contains trashed file: %q", item.Name)
			trashedFiles = true
			return false
		})
		if err != nil {
			return err
		}
		if found {
			return fmt.Errorf("directory not empty")
		}
	}
	if root != "" {
		// trash the directory if it had trashed files
		// in or the user wants to trash, otherwise
		// delete it.
		err = f.delete(ctx, directoryID, trashedFiles || f.opt.UseTrash)
		if err != nil {
			return err
		}
	} else if check {
		return errors.New("can't purge root directory")
	}
	f.dirCache.FlushDir(dir)
	if err != nil {
		return err
	}
	return nil
}

// Rmdir deletes a directory
//
// Returns an error if it isn't empty
func (f *Fs) Rmdir(ctx context.Context, dir string) error {
	return f.purgeCheck(ctx, dir, true)
}

// Precision of the object storage system
func (f *Fs) Precision() time.Duration {
	return time.Millisecond
}

// Copy src to this remote using server-side copy operations.
//
// This is stored with the remote path given.
//
// It returns the destination Object and a possible error.
//
// Will only be called if src.Fs().Name() == f.Name()
//
// If it isn't possible then return fs.ErrorCantCopy
func (f *Fs) Copy(ctx context.Context, src fs.Object, remote string) (fs.Object, error) {
	var srcObj *baseObject
	ext := ""
	isDoc := false
	switch src := src.(type) {
	case *Object:
		srcObj = &src.baseObject
	case *documentObject:
		srcObj, ext = &src.baseObject, src.ext()
		isDoc = true
	case *linkObject:
		srcObj, ext = &src.baseObject, src.ext()
	default:
		fs.Debugf(src, "Can't copy - not same remote type")
		return nil, fs.ErrorCantCopy
	}

	// Look to see if there is an existing object before we remove
	// the extension from the remote
	existingObject, _ := f.NewObject(ctx, remote)

	// Adjust the remote name to be without the extension if we
	// are about to create a doc.
	if ext != "" {
		if !strings.HasSuffix(remote, ext) {
			fs.Debugf(src, "Can't copy - not same document type")
			return nil, fs.ErrorCantCopy
		}
		remote = remote[:len(remote)-len(ext)]
	}

	createInfo, err := f.createFileInfo(ctx, remote, src.ModTime(ctx))
	if err != nil {
		return nil, err
	}

	if isDoc {
		// preserve the description on copy for docs
		info, err := f.getFile(ctx, actualID(srcObj.id), "description")
		if err != nil {
			fs.Errorf(srcObj, "Failed to read description for Google Doc: %v", err)
		} else {
			createInfo.Description = info.Description
		}
	} else {
		// don't overwrite the description on copy for files
		// this should work for docs but it doesn't - it is probably a bug in Google Drive
		createInfo.Description = ""
	}

	// get the ID of the thing to copy
	// copy the contents if CopyShortcutContent
	// else copy the shortcut only

	id := shortcutID(srcObj.id)

	if f.opt.CopyShortcutContent {
		id = actualID(srcObj.id)
	}

	// mod
	if f.changeSAenabled && f.opt.ServiceAccountPerFile {
		_ = f.changeServiceAccount(ctx) // ignore error
	}
	var info *drive.File
	err = f.pacer.Call(func() (bool, error) {
		copy := f.svc.Files.Copy(id, createInfo).
			Fields(partialFields).
			SupportsAllDrives(true).
			KeepRevisionForever(f.opt.KeepRevisionForever)
		srcObj.addResourceKey(copy.Header())
		info, err = copy.Context(ctx).Do()
		return f.shouldRetry(ctx, err)
	})
	if err != nil {
		return nil, err
	}
	newObject, err := f.newObjectWithInfo(ctx, remote, info)
	if err != nil {
		return nil, err
	}
	// Google docs aren't preserving their mod time after copy, so set them explicitly
	// See: https://github.com/rclone/rclone/issues/4517
	//
	// FIXME remove this when google fixes the problem!
	if isDoc {
		// A short sleep is needed here in order to make the
		// change effective, without it is is ignored. This is
		// probably some eventual consistency nastiness.
		sleepTime := 2 * time.Second
		fs.Debugf(f, "Sleeping for %v before setting the modtime to work around drive bug - see #4517", sleepTime)
		time.Sleep(sleepTime)
		err = newObject.SetModTime(ctx, src.ModTime(ctx))
		if err != nil {
			return nil, err
		}
	}
	if existingObject != nil {
		err = existingObject.Remove(ctx)
		if err != nil {
			fs.Errorf(existingObject, "Failed to remove existing object after copy: %v", err)
		}
	}
	return newObject, nil
}

// Purge deletes all the files and the container
//
// Optional interface: Only implement this if you have a way of
// deleting all the files quicker than just running Remove() on the
// result of List()
func (f *Fs) Purge(ctx context.Context, dir string) error {
	if f.opt.TrashedOnly {
		return errors.New("can't purge with --drive-trashed-only, use delete if you want to selectively delete files")
	}
	return f.purgeCheck(ctx, dir, false)
}

type cleanupResult struct {
	Errors int
}

func (r cleanupResult) Error() string {
	return fmt.Sprintf("%d errors during cleanup - see log", r.Errors)
}

func (f *Fs) cleanupTeamDrive(ctx context.Context, dir string, directoryID string) (r cleanupResult, err error) {
	_, err = f.list(ctx, []string{directoryID}, "", false, false, true, false, func(item *drive.File) bool {
		remote := path.Join(dir, item.Name)
		if item.ExplicitlyTrashed { // description is wrong - can also be set for folders - no need to recurse them
			err := f.delete(ctx, item.Id, false)
			if err != nil {
				r.Errors++
				fs.Errorf(remote, "%v", err)
			}
			return false
		}

		if item.MimeType == driveFolderType {
			if !isShortcutID(item.Id) {
				rNew, _ := f.cleanupTeamDrive(ctx, remote, item.Id)
				r.Errors += rNew.Errors
			}
			return false
		}
		return false
	})
	if err != nil {
		err = fmt.Errorf("failed to list directory: %w", err)
		r.Errors++
		fs.Errorf(dir, "%v", err)
	}
	if r.Errors != 0 {
		return r, r
	}
	return r, nil
}

// CleanUp empties the trash
func (f *Fs) CleanUp(ctx context.Context) error {
	if f.isTeamDrive {
		directoryID, err := f.dirCache.FindDir(ctx, "", false)
		if err != nil {
			return err
		}
		directoryID = actualID(directoryID)
		_, err = f.cleanupTeamDrive(ctx, "", directoryID)
		return err
	}
	err := f.pacer.Call(func() (bool, error) {
		err := f.svc.Files.EmptyTrash().Context(ctx).Do()
		return f.shouldRetry(ctx, err)
	})

	if err != nil {
		return err
	}
	fs.Logf(f, "Note that emptying the trash happens in the background and can take some time.")
	return nil
}

// teamDriveOK checks to see if we can access the team drive
func (f *Fs) teamDriveOK(ctx context.Context) (err error) {
	if !f.isTeamDrive {
		return nil
	}
	var td *drive.Drive
	err = f.pacer.Call(func() (bool, error) {
		td, err = f.svc.Drives.Get(f.opt.TeamDriveID).Fields("name,id,capabilities,createdTime,restrictions").Context(ctx).Do()
		return f.shouldRetry(ctx, err)
	})
	if err != nil {
		return fmt.Errorf("failed to get Shared Drive info: %w", err)
	}
	fs.Debugf(f, "read info from Shared Drive %q", td.Name)
	return err
}

// About gets quota information
func (f *Fs) About(ctx context.Context) (*fs.Usage, error) {
	if f.isTeamDrive {
		err := f.teamDriveOK(ctx)
		if err != nil {
			return nil, err
		}
		// Teamdrives don't appear to have a usage API so just return empty
		return &fs.Usage{}, nil
	}
	var about *drive.About
	var err error
	err = f.pacer.Call(func() (bool, error) {
		about, err = f.svc.About.Get().Fields("storageQuota").Context(ctx).Do()
		return f.shouldRetry(ctx, err)
	})
	if err != nil {
		return nil, fmt.Errorf("failed to get Drive storageQuota: %w", err)
	}
	q := about.StorageQuota
	usage := &fs.Usage{
		Used:    fs.NewUsageValue(q.UsageInDrive),           // bytes in use
		Trashed: fs.NewUsageValue(q.UsageInDriveTrash),      // bytes in trash
		Other:   fs.NewUsageValue(q.Usage - q.UsageInDrive), // other usage e.g. gmail in drive
	}
	if q.Limit > 0 {
		usage.Total = fs.NewUsageValue(q.Limit)          // quota of bytes that can be used
		usage.Free = fs.NewUsageValue(q.Limit - q.Usage) // bytes which can be uploaded before reaching the quota
	}
	return usage, nil
}

// Move src to this remote using server-side move operations.
//
// This is stored with the remote path given.
//
// It returns the destination Object and a possible error.
//
// Will only be called if src.Fs().Name() == f.Name()
//
// If it isn't possible then return fs.ErrorCantMove
func (f *Fs) Move(ctx context.Context, src fs.Object, remote string) (fs.Object, error) {
	var srcObj *baseObject
	ext := ""
	switch src := src.(type) {
	case *Object:
		srcObj = &src.baseObject
	case *documentObject:
		srcObj, ext = &src.baseObject, src.ext()
	case *linkObject:
		srcObj, ext = &src.baseObject, src.ext()
	default:
		fs.Debugf(src, "Can't move - not same remote type")
		return nil, fs.ErrorCantMove
	}

	if ext != "" {
		if !strings.HasSuffix(remote, ext) {
			fs.Debugf(src, "Can't move - not same document type")
			return nil, fs.ErrorCantMove
		}
		remote = remote[:len(remote)-len(ext)]
	}

	_, srcParentID, err := srcObj.fs.dirCache.FindPath(ctx, src.Remote(), false)
	if err != nil {
		return nil, err
	}
	srcParentID = actualID(srcParentID)

	// Temporary Object under construction
	dstInfo, err := f.createFileInfo(ctx, remote, src.ModTime(ctx))
	if err != nil {
		return nil, err
	}
	dstParents := strings.Join(dstInfo.Parents, ",")
	dstInfo.Parents = nil

	// Do the move
	var info *drive.File
	err = f.pacer.Call(func() (bool, error) {
		info, err = f.svc.Files.Update(shortcutID(srcObj.id), dstInfo).
			RemoveParents(srcParentID).
			AddParents(dstParents).
			Fields(partialFields).
			SupportsAllDrives(true).
			Context(ctx).Do()
		return f.shouldRetry(ctx, err)
	})
	if err != nil {
		return nil, err
	}

	return f.newObjectWithInfo(ctx, remote, info)
}

// PublicLink adds a "readable by anyone with link" permission on the given file or folder.
func (f *Fs) PublicLink(ctx context.Context, remote string, expire fs.Duration, unlink bool) (link string, err error) {
	id, err := f.dirCache.FindDir(ctx, remote, false)
	if err == nil {
		fs.Debugf(f, "attempting to share directory '%s'", remote)
		id = shortcutID(id)
	} else {
		fs.Debugf(f, "attempting to share single file '%s'", remote)
		o, err := f.NewObject(ctx, remote)
		if err != nil {
			return "", err
		}
		id = shortcutID(o.(fs.IDer).ID())
	}

	permission := &drive.Permission{
		AllowFileDiscovery: false,
		Role:               "reader",
		Type:               "anyone",
	}

	err = f.pacer.Call(func() (bool, error) {
		// TODO: On TeamDrives this might fail if lacking permissions to change ACLs.
		// Need to either check `canShare` attribute on the object or see if a sufficient permission is already present.
		_, err = f.svc.Permissions.Create(id, permission).
			Fields("").
			SupportsAllDrives(true).
			Context(ctx).Do()
		return f.shouldRetry(ctx, err)
	})
	if err != nil {
		return "", err
	}
	return fmt.Sprintf("https://drive.google.com/open?id=%s", id), nil
}

// DirMove moves src, srcRemote to this remote at dstRemote
// using server-side move operations.
//
// Will only be called if src.Fs().Name() == f.Name()
//
// If it isn't possible then return fs.ErrorCantDirMove
//
// If destination exists then return fs.ErrorDirExists
func (f *Fs) DirMove(ctx context.Context, src fs.Fs, srcRemote, dstRemote string) error {
	srcFs, ok := src.(*Fs)
	if !ok {
		fs.Debugf(srcFs, "Can't move directory - not same remote type")
		return fs.ErrorCantDirMove
	}

	srcID, srcDirectoryID, srcLeaf, dstDirectoryID, dstLeaf, err := f.dirCache.DirMove(ctx, srcFs.dirCache, srcFs.root, srcRemote, f.root, dstRemote)
	if err != nil {
		return err
	}
	_ = srcLeaf

	dstDirectoryID = actualID(dstDirectoryID)
	srcDirectoryID = actualID(srcDirectoryID)

	// Do the move
	patch := drive.File{
		Name: dstLeaf,
	}
	err = f.pacer.Call(func() (bool, error) {
		_, err = f.svc.Files.Update(shortcutID(srcID), &patch).
			RemoveParents(srcDirectoryID).
			AddParents(dstDirectoryID).
			Fields("").
			SupportsAllDrives(true).
			Context(ctx).Do()
		return f.shouldRetry(ctx, err)
	})
	if err != nil {
		return err
	}
	srcFs.dirCache.FlushDir(srcRemote)
	return nil
}

// ChangeNotify calls the passed function with a path that has had changes.
// If the implementation uses polling, it should adhere to the given interval.
//
// Automatically restarts itself in case of unexpected behavior of the remote.
//
// Close the returned channel to stop being notified.
func (f *Fs) ChangeNotify(ctx context.Context, notifyFunc func(string, fs.EntryType), pollIntervalChan <-chan time.Duration) {
	go func() {
		// get the StartPageToken early so all changes from now on get processed
		startPageToken, err := f.changeNotifyStartPageToken(ctx)
		if err != nil {
			fs.Infof(f, "Failed to get StartPageToken: %s", err)
		}
		var ticker *time.Ticker
		var tickerC <-chan time.Time
		for {
			select {
			case pollInterval, ok := <-pollIntervalChan:
				if !ok {
					if ticker != nil {
						ticker.Stop()
					}
					return
				}
				if ticker != nil {
					ticker.Stop()
					ticker, tickerC = nil, nil
				}
				if pollInterval != 0 {
					ticker = time.NewTicker(pollInterval)
					tickerC = ticker.C
				}
			case <-tickerC:
				if startPageToken == "" {
					startPageToken, err = f.changeNotifyStartPageToken(ctx)
					if err != nil {
						fs.Infof(f, "Failed to get StartPageToken: %s", err)
						continue
					}
				}
				fs.Debugf(f, "Checking for changes on remote")
				startPageToken, err = f.changeNotifyRunner(ctx, notifyFunc, startPageToken)
				if err != nil {
					fs.Infof(f, "Change notify listener failure: %s", err)
				}
			}
		}
	}()
}
func (f *Fs) changeNotifyStartPageToken(ctx context.Context) (pageToken string, err error) {
	var startPageToken *drive.StartPageToken
	err = f.pacer.Call(func() (bool, error) {
		changes := f.svc.Changes.GetStartPageToken().SupportsAllDrives(true)
		if f.isTeamDrive {
			changes.DriveId(f.opt.TeamDriveID)
		}
		startPageToken, err = changes.Context(ctx).Do()
		return f.shouldRetry(ctx, err)
	})
	if err != nil {
		return
	}
	return startPageToken.StartPageToken, nil
}

func (f *Fs) changeNotifyRunner(ctx context.Context, notifyFunc func(string, fs.EntryType), startPageToken string) (newStartPageToken string, err error) {
	pageToken := startPageToken
	for {
		var changeList *drive.ChangeList

		err = f.pacer.Call(func() (bool, error) {
			changesCall := f.svc.Changes.List(pageToken).
				Fields("nextPageToken,newStartPageToken,changes(fileId,file(name,parents,mimeType))")
			if f.opt.ListChunk > 0 {
				changesCall.PageSize(f.opt.ListChunk)
			}
			changesCall.SupportsAllDrives(true)
			changesCall.IncludeItemsFromAllDrives(true)
			if f.isTeamDrive {
				changesCall.DriveId(f.opt.TeamDriveID)
			}
			// If using appDataFolder then need to add Spaces
			if f.rootFolderID == "appDataFolder" {
				changesCall.Spaces("appDataFolder")
			}
			changesCall.RestrictToMyDrive(!f.opt.SharedWithMe)
			changeList, err = changesCall.Context(ctx).Do()
			return f.shouldRetry(ctx, err)
		})
		if err != nil {
			return
		}

		type entryType struct {
			path      string
			entryType fs.EntryType
		}
		var pathsToClear []entryType
		for _, change := range changeList.Changes {
			// find the previous path
			if path, ok := f.dirCache.GetInv(change.FileId); ok {
				if change.File != nil && change.File.MimeType != driveFolderType {
					pathsToClear = append(pathsToClear, entryType{path: path, entryType: fs.EntryObject})
				} else {
					pathsToClear = append(pathsToClear, entryType{path: path, entryType: fs.EntryDirectory})
				}
			}

			// find the new path
			if change.File != nil {
				change.File.Name = f.opt.Enc.ToStandardName(change.File.Name)
				changeType := fs.EntryDirectory
				if change.File.MimeType != driveFolderType {
					changeType = fs.EntryObject
				}

				// translate the parent dir of this object
				if len(change.File.Parents) > 0 {
					for _, parent := range change.File.Parents {
						if parentPath, ok := f.dirCache.GetInv(parent); ok {
							// and append the drive file name to compute the full file name
							newPath := path.Join(parentPath, change.File.Name)
							// this will now clear the actual file too
							pathsToClear = append(pathsToClear, entryType{path: newPath, entryType: changeType})
						}
					}
				} else { // a true root object that is changed
					pathsToClear = append(pathsToClear, entryType{path: change.File.Name, entryType: changeType})
				}
			}
		}

		visitedPaths := make(map[string]struct{})
		for _, entry := range pathsToClear {
			if _, ok := visitedPaths[entry.path]; ok {
				continue
			}
			visitedPaths[entry.path] = struct{}{}
			notifyFunc(entry.path, entry.entryType)
		}

		switch {
		case changeList.NewStartPageToken != "":
			return changeList.NewStartPageToken, nil
		case changeList.NextPageToken != "":
			pageToken = changeList.NextPageToken
		default:
			return
		}
	}
}

// DirCacheFlush resets the directory cache - used in testing as an
// optional interface
func (f *Fs) DirCacheFlush() {
	f.dirCache.ResetRoot()
}

// Hashes returns the supported hash sets.
func (f *Fs) Hashes() hash.Set {
	return hash.Set(hash.MD5)
}

func (f *Fs) changeChunkSize(chunkSizeString string) (err error) {
	chunkSizeInt, err := strconv.ParseInt(chunkSizeString, 10, 64)
	if err != nil {
		return fmt.Errorf("couldn't convert chunk size to int: %w", err)
	}
	chunkSize := fs.SizeSuffix(chunkSizeInt)
	if chunkSize == f.opt.ChunkSize {
		return nil
	}
	err = checkUploadChunkSize(chunkSize)
	if err == nil {
		f.opt.ChunkSize = chunkSize
	}
	return err
}

func (f *Fs) changeServiceAccountFile(ctx context.Context, file string) (err error) {
	fs.Debugf(nil, "Changing Service Account File from %s to %s", filepath.Base(f.opt.ServiceAccountFile), filepath.Base(file)) // mod - shorter debug log
	if file == f.opt.ServiceAccountFile {
		return nil
	}
	oldSvc := f.svc
	oldv2Svc := f.v2Svc
	oldOAuthClient := f.client
	oldFile := f.opt.ServiceAccountFile
	oldCredentials := f.opt.ServiceAccountCredentials
	defer func() {
		// Undo all the changes instead of doing selective undo's
		if err != nil {
			f.svc = oldSvc
			f.v2Svc = oldv2Svc
			f.client = oldOAuthClient
			f.opt.ServiceAccountFile = oldFile
			f.opt.ServiceAccountCredentials = oldCredentials
		}
	}()
	f.opt.ServiceAccountFile = file
	f.opt.ServiceAccountCredentials = ""
	oAuthClient, err := createOAuthClient(ctx, &f.opt, f.name, f.m)
	if err != nil {
		return fmt.Errorf("drive: failed when making oauth client: %w", err)
	}
	f.client = oAuthClient
	f.svc, err = drive.NewService(context.Background(), option.WithHTTPClient(f.client))
	if err != nil {
		return fmt.Errorf("couldn't create Drive client: %w", err)
	}
	if f.opt.V2DownloadMinSize >= 0 {
		f.v2Svc, err = drive_v2.NewService(context.Background(), option.WithHTTPClient(f.client))
		if err != nil {
			return fmt.Errorf("couldn't create Drive v2 client: %w", err)
		}
	}
	return nil
}

// Create a shortcut from (f, srcPath) to (dstFs, dstPath)
//
// Will not overwrite existing files
func (f *Fs) makeShortcut(ctx context.Context, srcPath string, dstFs *Fs, dstPath string) (o fs.Object, err error) {
	srcFs := f
	srcPath = strings.Trim(srcPath, "/")
	dstPath = strings.Trim(dstPath, "/")
	if dstPath == "" {
		return nil, errors.New("shortcut destination can't be root directory")
	}

	// Find source
	var srcID string
	isDir := false
	if srcPath == "" {
		// source is root directory
		srcID, err = f.dirCache.RootID(ctx, false)
		if err != nil {
			return nil, err
		}
		isDir = true
	} else if srcObj, err := srcFs.NewObject(ctx, srcPath); err != nil {
		if err != fs.ErrorIsDir {
			return nil, fmt.Errorf("can't find source: %w", err)
		}
		// source was a directory
		srcID, err = srcFs.dirCache.FindDir(ctx, srcPath, false)
		if err != nil {
			return nil, fmt.Errorf("failed to find source dir: %w", err)
		}
		isDir = true
	} else {
		// source was a file
		srcID = srcObj.(*Object).id
	}
	srcID = actualID(srcID) // link to underlying object not to shortcut

	// Find destination
	_, err = dstFs.NewObject(ctx, dstPath)
	if err != fs.ErrorObjectNotFound {
		if err == nil {
			err = errors.New("existing file")
		} else if err == fs.ErrorIsDir {
			err = errors.New("existing directory")
		}
		return nil, fmt.Errorf("not overwriting shortcut target: %w", err)
	}

	// Create destination shortcut
	createInfo, err := dstFs.createFileInfo(ctx, dstPath, time.Now())
	if err != nil {
		return nil, fmt.Errorf("shortcut destination failed: %w", err)
	}
	createInfo.MimeType = shortcutMimeType
	createInfo.ShortcutDetails = &drive.FileShortcutDetails{
		TargetId: srcID,
	}

	var info *drive.File
	err = dstFs.pacer.Call(func() (bool, error) {
		info, err = dstFs.svc.Files.Create(createInfo).
			Fields(partialFields).
			SupportsAllDrives(true).
			KeepRevisionForever(dstFs.opt.KeepRevisionForever).
			Context(ctx).Do()
		return dstFs.shouldRetry(ctx, err)
	})
	if err != nil {
		return nil, fmt.Errorf("shortcut creation failed: %w", err)
	}
	if isDir {
		return nil, nil
	}
	return dstFs.newObjectWithInfo(ctx, dstPath, info)
}

// List all team drives
func (f *Fs) listTeamDrives(ctx context.Context) (drives []*drive.Drive, err error) {
	drives = []*drive.Drive{}
	listTeamDrives := f.svc.Drives.List().PageSize(100)
	var defaultFs Fs // default Fs with default Options
	for {
		var teamDrives *drive.DriveList
		err = f.pacer.Call(func() (bool, error) {
			teamDrives, err = listTeamDrives.Context(ctx).Do()
			return defaultFs.shouldRetry(ctx, err)
		})
		if err != nil {
			return drives, fmt.Errorf("listing Team Drives failed: %w", err)
		}
		drives = append(drives, teamDrives.Drives...)
		if teamDrives.NextPageToken == "" {
			break
		}
		listTeamDrives.PageToken(teamDrives.NextPageToken)
	}
	return drives, nil
}

type unTrashResult struct {
	Untrashed int
	Errors    int
}

func (r unTrashResult) Error() string {
	return fmt.Sprintf("%d errors while untrashing - see log", r.Errors)
}

// Restore the trashed files from dir, directoryID recursing if needed
func (f *Fs) unTrash(ctx context.Context, dir string, directoryID string, recurse bool) (r unTrashResult, err error) {
	directoryID = actualID(directoryID)
	fs.Debugf(dir, "finding trash to restore in directory %q", directoryID)
	_, err = f.list(ctx, []string{directoryID}, "", false, false, f.opt.TrashedOnly, true, func(item *drive.File) bool {
		remote := path.Join(dir, item.Name)
		if item.ExplicitlyTrashed {
			fs.Infof(remote, "restoring %q", item.Id)
			if operations.SkipDestructive(ctx, remote, "restore") {
				return false
			}
			update := drive.File{
				ForceSendFields: []string{"Trashed"}, // necessary to set false value
				Trashed:         false,
			}
			err := f.pacer.Call(func() (bool, error) {
				_, err := f.svc.Files.Update(item.Id, &update).
					SupportsAllDrives(true).
					Fields("trashed").
					Context(ctx).Do()
				return f.shouldRetry(ctx, err)
			})
			if err != nil {
				err = fmt.Errorf("failed to restore: %w", err)
				r.Errors++
				fs.Errorf(remote, "%v", err)
			} else {
				r.Untrashed++
			}
		}
		if recurse && item.MimeType == "application/vnd.google-apps.folder" {
			if !isShortcutID(item.Id) {
				rNew, _ := f.unTrash(ctx, remote, item.Id, recurse)
				r.Untrashed += rNew.Untrashed
				r.Errors += rNew.Errors
			}
		}
		return false
	})
	if err != nil {
		err = fmt.Errorf("failed to list directory: %w", err)
		r.Errors++
		fs.Errorf(dir, "%v", err)
	}
	if r.Errors != 0 {
		return r, r
	}
	return r, nil
}

// Untrash dir
func (f *Fs) unTrashDir(ctx context.Context, dir string, recurse bool) (r unTrashResult, err error) {
	directoryID, err := f.dirCache.FindDir(ctx, dir, false)
	if err != nil {
		r.Errors++
		return r, err
	}
	return f.unTrash(ctx, dir, directoryID, true)
}

// copy file with id to dest
func (f *Fs) copyID(ctx context.Context, id, dest string) (err error) {
	info, err := f.getFile(ctx, id, f.fileFields)
	if err != nil {
		return fmt.Errorf("couldn't find id: %w", err)
	}
	if info.MimeType == driveFolderType {
		return fmt.Errorf("can't copy directory use: rclone copy --drive-root-folder-id %s %s %s", id, fs.ConfigString(f), dest)
	}
	info.Name = f.opt.Enc.ToStandardName(info.Name)
	o, err := f.newObjectWithInfo(ctx, info.Name, info)
	if err != nil {
		return err
	}
	destDir, destLeaf, err := fspath.Split(dest)
	if err != nil {
		return err
	}
	if destLeaf == "" {
		destLeaf = path.Base(o.Remote())
	}
	if destDir == "" {
		destDir = "."
	}
	dstFs, err := cache.Get(ctx, destDir)
	if err != nil {
		return err
	}
	_, err = operations.Copy(ctx, dstFs, nil, destLeaf, o)
	if err != nil {
		return fmt.Errorf("copy failed: %w", err)
	}
	return nil
}

var commandHelp = []fs.CommandHelp{{
	Name:  "get",
	Short: "Get command for fetching the drive config parameters",
	Long: `This is a get command which will be used to fetch the various drive config parameters

Usage Examples:

    rclone backend get drive: [-o service_account_file] [-o chunk_size]
    rclone rc backend/command command=get fs=drive: [-o service_account_file] [-o chunk_size]
`,
	Opts: map[string]string{
		"chunk_size":           "show the current upload chunk size",
		"service_account_file": "show the current service account file",
	},
}, {
	Name:  "set",
	Short: "Set command for updating the drive config parameters",
	Long: `This is a set command which will be used to update the various drive config parameters

Usage Examples:

    rclone backend set drive: [-o service_account_file=sa.json] [-o chunk_size=67108864]
    rclone rc backend/command command=set fs=drive: [-o service_account_file=sa.json] [-o chunk_size=67108864]
`,
	Opts: map[string]string{
		"chunk_size":           "update the current upload chunk size",
		"service_account_file": "update the current service account file",
	},
}, {
	Name:  "shortcut",
	Short: "Create shortcuts from files or directories",
	Long: `This command creates shortcuts from files or directories.

Usage:

    rclone backend shortcut drive: source_item destination_shortcut
    rclone backend shortcut drive: source_item -o target=drive2: destination_shortcut

In the first example this creates a shortcut from the "source_item"
which can be a file or a directory to the "destination_shortcut". The
"source_item" and the "destination_shortcut" should be relative paths
from "drive:"

In the second example this creates a shortcut from the "source_item"
relative to "drive:" to the "destination_shortcut" relative to
"drive2:". This may fail with a permission error if the user
authenticated with "drive2:" can't read files from "drive:".
`,
	Opts: map[string]string{
		"target": "optional target remote for the shortcut destination",
	},
}, {
	Name:  "drives",
	Short: "List the Shared Drives available to this account",
	Long: `This command lists the Shared Drives (Team Drives) available to this
account.

Usage:

    rclone backend [-o config] drives drive:

This will return a JSON list of objects like this

    [
        {
            "id": "0ABCDEF-01234567890",
            "kind": "drive#teamDrive",
            "name": "My Drive"
        },
        {
            "id": "0ABCDEFabcdefghijkl",
            "kind": "drive#teamDrive",
            "name": "Test Drive"
        }
    ]

With the -o config parameter it will output the list in a format
suitable for adding to a config file to make aliases for all the
drives found and a combined drive.

    [My Drive]
    type = alias
    remote = drive,team_drive=0ABCDEF-01234567890,root_folder_id=:

    [Test Drive]
    type = alias
    remote = drive,team_drive=0ABCDEFabcdefghijkl,root_folder_id=:

    [AllDrives]
    type = combine
    upstreams = "My Drive=My Drive:" "Test Drive=Test Drive:"

Adding this to the rclone config file will cause those team drives to
be accessible with the aliases shown. Any illegal characters will be
substituted with "_" and duplicate names will have numbers suffixed.
It will also add a remote called AllDrives which shows all the shared
drives combined into one directory tree.
`,
}, {
	Name:  "untrash",
	Short: "Untrash files and directories",
	Long: `This command untrashes all the files and directories in the directory
passed in recursively.

Usage:

This takes an optional directory to trash which make this easier to
use via the API.

    rclone backend untrash drive:directory
    rclone backend --interactive untrash drive:directory subdir

Use the --interactive/-i or --dry-run flag to see what would be restored before restoring it.

Result:

    {
        "Untrashed": 17,
        "Errors": 0
    }
`,
}, { // mod
	Name:  "getid",
	Short: "Get an ID of a file or directory",
	Long: `This command is to obtain an ID of a file or directory.

Usage:

    rclone backend getid drive:path {subpath} -o real

The "path" should point to a directory not a file. Use an extra argument
"subpath" to get an ID of a file located in "drive:path". By default,
it will return an ID of shortcut unless otherwise the flag "-o real" set.
`,
}, { // mod
	Name:  "getfile",
	Short: "Get a file's metadata",
	Long: `This command returns a file's metadata in json.

Usage:

    rclone backend getfile drive:path {subpath} -o real -o all

It retrieves a 'Files resource' using the method of 'Files.Get(ID)' and
returns in a json-formatted string. The usage is basically the same as 
for 'getid'. For development you can pass '-o all' to return all fields.
`,
}, { // mod
	Name:  "chpar",
	Short: "Change parents of files or directories",
	Long: `This command changes parents of files or directories to a new one,
results in a move of the source under the destination.

Usage:

    rclone backend chpar src:path dst:path
    rclone backend chpar src:path dst:path -o depth=1
    rclone backend chpar src:path dst:path -o delete-empty-src-dir

The "path" should point to a directory not a file. To apply for children of
given "src:path", pass "-o depth=1". Also, use "-o delete-empty-src-dir" to
remove "src:path."
`,
}, {
	Name:  "copyid",
	Short: "Copy files by ID",
	Long: `This command copies files by ID

Usage:

    rclone backend copyid drive: ID path
    rclone backend copyid drive: ID1 path1 ID2 path2

It copies the drive file with ID given to the path (an rclone path which
will be passed internally to rclone copyto). The ID and path pairs can be
repeated.

The path should end with a / to indicate copy the file as named to
this directory. If it doesn't end with a / then the last path
component will be used as the file name.

If the destination is a drive backend then server-side copying will be
attempted if possible.

Use the --interactive/-i or --dry-run flag to see what would be copied before copying.
`,
}, {
	Name:  "exportformats",
	Short: "Dump the export formats for debug purposes",
}, {
	Name:  "importformats",
	Short: "Dump the import formats for debug purposes",
}}

// Command the backend to run a named command
//
// The command run is name
// args may be used to read arguments from
// opts may be used to read optional arguments from
//
// The result should be capable of being JSON encoded
// If it is a string or a []string it will be shown to the user
// otherwise it will be JSON encoded and shown to the user like that
func (f *Fs) Command(ctx context.Context, name string, arg []string, opt map[string]string) (out interface{}, err error) {
	switch name {
	case "get":
		out := make(map[string]string)
		if _, ok := opt["service_account_file"]; ok {
			out["service_account_file"] = f.opt.ServiceAccountFile
		}
		if _, ok := opt["chunk_size"]; ok {
			out["chunk_size"] = f.opt.ChunkSize.String()
		}
		return out, nil
	case "set":
		out := make(map[string]map[string]string)
		if serviceAccountFile, ok := opt["service_account_file"]; ok {
			serviceAccountMap := make(map[string]string)
			serviceAccountMap["previous"] = f.opt.ServiceAccountFile
			if err = f.changeServiceAccountFile(ctx, serviceAccountFile); err != nil {
				return out, err
			}
			f.m.Set("service_account_file", serviceAccountFile)
			serviceAccountMap["current"] = f.opt.ServiceAccountFile
			out["service_account_file"] = serviceAccountMap
		}
		if chunkSize, ok := opt["chunk_size"]; ok {
			chunkSizeMap := make(map[string]string)
			chunkSizeMap["previous"] = f.opt.ChunkSize.String()
			if err = f.changeChunkSize(chunkSize); err != nil {
				return out, err
			}
			chunkSizeString := f.opt.ChunkSize.String()
			f.m.Set("chunk_size", chunkSizeString)
			chunkSizeMap["current"] = chunkSizeString
			out["chunk_size"] = chunkSizeMap
		}
		return out, nil
	case "shortcut":
		if len(arg) != 2 {
			return nil, errors.New("need exactly 2 arguments")
		}
		dstFs := f
		target, ok := opt["target"]
		if ok {
			targetFs, err := cache.Get(ctx, target)
			if err != nil {
				return nil, fmt.Errorf("couldn't find target: %w", err)
			}
			dstFs, ok = targetFs.(*Fs)
			if !ok {
				return nil, errors.New("target is not a drive backend")
			}
		}
		return f.makeShortcut(ctx, arg[0], dstFs, arg[1])
	case "drives":
		drives, err := f.listTeamDrives(ctx)
		if err != nil {
			return nil, err
		}
		if _, ok := opt["config"]; ok {
			lines := []string{}
			upstreams := []string{}
			names := make(map[string]struct{}, len(drives))
			for i, drive := range drives {
				name := fspath.MakeConfigName(drive.Name)
				for {
					if _, found := names[name]; !found {
						break
					}
					name += fmt.Sprintf("-%d", i)
				}
				names[name] = struct{}{}
				lines = append(lines, "")
				lines = append(lines, fmt.Sprintf("[%s]", name))
				lines = append(lines, "type = alias")
				lines = append(lines, fmt.Sprintf("remote = %s,team_drive=%s,root_folder_id=:", f.name, drive.Id))
				upstreams = append(upstreams, fmt.Sprintf(`"%s=%s:"`, name, name))
			}
			lines = append(lines, "")
			lines = append(lines, "[AllDrives]")
			lines = append(lines, "type = combine")
			lines = append(lines, fmt.Sprintf("upstreams = %s", strings.Join(upstreams, " ")))
			return lines, nil
		}
		return drives, nil
	case "untrash":
		dir := ""
		if len(arg) > 0 {
			dir = arg[0]
		}
		return f.unTrashDir(ctx, dir, true)
	case "getid":
		// mod
		path := ""
		if len(arg) > 0 {
			path = arg[0]
		}
		_, real := opt["real"]
		return f.getID(ctx, path, real)
	case "getfile":
		// mod
		path := ""
		if len(arg) > 0 {
			path = arg[0]
		}
		_, real := opt["real"]
		id, err := f.getID(ctx, path, real)
		if err != nil {
			return nil, fmt.Errorf("couldn't get id: %w", err)
		}
		if _, all := opt["all"]; all {
			return f.getFile(ctx, id, "*")
		}
		return f.getFile(ctx, id, f.fileFields)
	case "chpar":
		// mod
		if len(arg) != 1 {
			return nil, errors.New("need an argument for dst:path")
		}
		srcDepth := "0"
		if depth, ok := opt["depth"]; ok {
			if !(depth == "0" || depth == "1") {
				return nil, fmt.Errorf("invalid depth: %q", depth)
			}
			srcDepth = depth
		}
		_, srcDelete := opt["delete-empty-src-dir"]
		dst, err := cache.Get(ctx, arg[0])
		if err != nil {
			return nil, fmt.Errorf("couldn't find destination: %w", err)
		}
		dstFs, ok := dst.(*Fs)
		if !ok {
			return nil, errors.New("destination is not a drive backend")
		}
		return f.changeParents(ctx, dstFs, true, srcDepth, srcDelete)
	case "copyid":
		if len(arg)%2 != 0 {
			return nil, errors.New("need an even number of arguments")
		}
		for len(arg) > 0 {
			id, dest := arg[0], arg[1]
			arg = arg[2:]
			err = f.copyID(ctx, id, dest)
			if err != nil {
				return nil, fmt.Errorf("failed copying %q to %q: %w", id, dest, err)
			}
		}
		return nil, nil
	case "exportformats":
		return f.exportFormats(ctx), nil
	case "importformats":
		return f.importFormats(ctx), nil
	default:
		return nil, fs.ErrorCommandNotFound
	}
}

// ------------------------------------------------------------

// Fs returns the parent Fs
func (o *baseObject) Fs() fs.Info {
	return o.fs
}

// Return a string version
func (o *baseObject) String() string {
	return o.remote
}

// Return a string version
func (o *Object) String() string {
	if o == nil {
		return "<nil>"
	}
	return o.remote
}

// Remote returns the remote path
func (o *baseObject) Remote() string {
	return o.remote
}

// Hash returns the Md5sum of an object returning a lowercase hex string
func (o *Object) Hash(ctx context.Context, t hash.Type) (string, error) {
	if t != hash.MD5 {
		return "", hash.ErrUnsupported
	}
	return o.md5sum, nil
}
func (o *baseObject) Hash(ctx context.Context, t hash.Type) (string, error) {
	if t != hash.MD5 {
		return "", hash.ErrUnsupported
	}
	return "", nil
}

// Size returns the size of an object in bytes
func (o *baseObject) Size() int64 {
	return o.bytes
}

// getRemoteInfoWithExport returns a drive.File and the export settings for the remote
func (f *Fs) getRemoteInfoWithExport(ctx context.Context, remote string) (
	info *drive.File, extension, exportName, exportMimeType string, isDocument bool, err error) {
	leaf, directoryID, err := f.dirCache.FindPath(ctx, remote, false)
	if err != nil {
		if err == fs.ErrorDirNotFound {
			return nil, "", "", "", false, fs.ErrorObjectNotFound
		}
		return nil, "", "", "", false, err
	}
	directoryID = actualID(directoryID)

	found, err := f.list(ctx, []string{directoryID}, leaf, false, false, f.opt.TrashedOnly, false, func(item *drive.File) bool {
		if !f.opt.SkipGdocs {
			extension, exportName, exportMimeType, isDocument = f.findExportFormat(ctx, item)
			if exportName == leaf {
				info = item
				return true
			}
			if isDocument {
				return false
			}
		}
		if item.Name == leaf {
			info = item
			return true
		}
		return false
	})
	if err != nil {
		return nil, "", "", "", false, err
	}
	if !found {
		return nil, "", "", "", false, fs.ErrorObjectNotFound
	}
	return
}

// ModTime returns the modification time of the object
//
// It attempts to read the objects mtime and if that isn't present the
// LastModified returned in the http headers
func (o *baseObject) ModTime(ctx context.Context) time.Time {
	modTime, err := time.Parse(timeFormatIn, o.modifiedDate)
	if err != nil {
		fs.Debugf(o, "Failed to read mtime from object: %v", err)
		return time.Now()
	}
	return modTime
}

// SetModTime sets the modification time of the drive fs object
func (o *baseObject) SetModTime(ctx context.Context, modTime time.Time) error {
	// New metadata
	updateInfo := &drive.File{
		ModifiedTime: modTime.Format(timeFormatOut),
	}
	// Set modified date
	var info *drive.File
	err := o.fs.pacer.Call(func() (bool, error) {
		var err error
		info, err = o.fs.svc.Files.Update(actualID(o.id), updateInfo).
			Fields(partialFields).
			SupportsAllDrives(true).
			Context(ctx).Do()
		return o.fs.shouldRetry(ctx, err)
	})
	if err != nil {
		return err
	}
	// Update info from read data
	o.modifiedDate = info.ModifiedTime
	return nil
}

// Storable returns a boolean as to whether this object is storable
func (o *baseObject) Storable() bool {
	return true
}

// addResourceKey adds a X-Goog-Drive-Resource-Keys header for this
// object if required.
func (o *baseObject) addResourceKey(header http.Header) {
	if o.resourceKey != nil {
		header.Add("X-Goog-Drive-Resource-Keys", fmt.Sprintf("%s/%s", o.id, *o.resourceKey))
	}
}

// httpResponse gets an http.Response object for the object
// using the url and method passed in
func (o *baseObject) httpResponse(ctx context.Context, url, method string, options []fs.OpenOption) (req *http.Request, res *http.Response, err error) {
	if url == "" {
		return nil, nil, errors.New("forbidden to download - check sharing permission")
	}
	req, err = http.NewRequestWithContext(ctx, method, url, nil)
	if err != nil {
		return req, nil, err
	}
	fs.OpenOptionAddHTTPHeaders(req.Header, options)
	if o.bytes == 0 {
		// Don't supply range requests for 0 length objects as they always fail
		delete(req.Header, "Range")
	}
	o.addResourceKey(req.Header)
	err = o.fs.pacer.Call(func() (bool, error) {
		res, err = o.fs.client.Do(req)
		if err == nil {
			err = googleapi.CheckResponse(res)
			if err != nil {
				_ = res.Body.Close() // ignore error
			}
		}
		return o.fs.shouldRetry(ctx, err)
	})
	if err != nil {
		return req, nil, err
	}
	return req, res, nil
}

// openDocumentFile represents a documentObject open for reading.
// Updates the object size after read successfully.
type openDocumentFile struct {
	o       *documentObject // Object we are reading for
	in      io.ReadCloser   // reading from here
	bytes   int64           // number of bytes read on this connection
	eof     bool            // whether we have read end of file
	errored bool            // whether we have encountered an error during reading
}

// Read bytes from the object - see io.Reader
func (file *openDocumentFile) Read(p []byte) (n int, err error) {
	n, err = file.in.Read(p)
	file.bytes += int64(n)
	if err != nil && err != io.EOF {
		file.errored = true
	}
	if err == io.EOF {
		file.eof = true
	}
	return
}

// Close the object and update bytes read
func (file *openDocumentFile) Close() (err error) {
	// If end of file, update bytes read
	if file.eof && !file.errored {
		fs.Debugf(file.o, "Updating size of doc after download to %v", file.bytes)
		file.o.bytes = file.bytes
	}
	return file.in.Close()
}

// Check it satisfies the interfaces
var _ io.ReadCloser = (*openDocumentFile)(nil)

// Checks to see if err is a googleapi.Error with of type what
func isGoogleError(err error, what string) bool {
	if gerr, ok := err.(*googleapi.Error); ok {
		for _, error := range gerr.Errors {
			if error.Reason == what {
				return true
			}
		}
	}
	return false
}

// open a url for reading
func (o *baseObject) open(ctx context.Context, url string, options ...fs.OpenOption) (in io.ReadCloser, err error) {
	_, res, err := o.httpResponse(ctx, url, "GET", options)
	if err != nil {
		if isGoogleError(err, "cannotDownloadAbusiveFile") {
			if o.fs.opt.AcknowledgeAbuse {
				// Retry acknowledging abuse
				if strings.ContainsRune(url, '?') {
					url += "&"
				} else {
					url += "?"
				}
				url += "acknowledgeAbuse=true"
				_, res, err = o.httpResponse(ctx, url, "GET", options)
			} else {
				err = fmt.Errorf("use the --drive-acknowledge-abuse flag to download this file: %w", err)
			}
		}
		if err != nil {
			return nil, fmt.Errorf("open file failed: %w", err)
		}
	}
	return res.Body, nil
}

// Open an object for read
func (o *Object) Open(ctx context.Context, options ...fs.OpenOption) (in io.ReadCloser, err error) {
	if o.mimeType == shortcutMimeTypeDangling {
		return nil, errors.New("can't read dangling shortcut")
	}
	if o.v2Download {
		var v2File *drive_v2.File
		err = o.fs.pacer.Call(func() (bool, error) {
			v2File, err = o.fs.v2Svc.Files.Get(actualID(o.id)).
				Fields("downloadUrl").
				SupportsAllDrives(true).
				Context(ctx).Do()
			return o.fs.shouldRetry(ctx, err)
		})
		if err == nil {
			fs.Debugf(o, "Using v2 download: %v", v2File.DownloadUrl)
			o.url = v2File.DownloadUrl
			o.v2Download = false
		}
	}
	return o.baseObject.open(ctx, o.url, options...)
}
func (o *documentObject) Open(ctx context.Context, options ...fs.OpenOption) (in io.ReadCloser, err error) {
	// Update the size with what we are reading as it can change from
	// the HEAD in the listing to this GET. This stops rclone marking
	// the transfer as corrupted.
	var offset, end int64 = 0, -1
	var newOptions = options[:0]
	for _, o := range options {
		// Note that Range requests don't work on Google docs:
		// https://developers.google.com/drive/v3/web/manage-downloads#partial_download
		// So do a subset of them manually
		switch x := o.(type) {
		case *fs.RangeOption:
			offset, end = x.Start, x.End
		case *fs.SeekOption:
			offset, end = x.Offset, -1
		default:
			newOptions = append(newOptions, o)
		}
	}
	options = newOptions
	if offset != 0 {
		return nil, errors.New("partial downloads are not supported while exporting Google Documents")
	}
	in, err = o.baseObject.open(ctx, o.url, options...)
	if in != nil {
		in = &openDocumentFile{o: o, in: in}
	}
	if end >= 0 {
		in = readers.NewLimitedReadCloser(in, end-offset+1)
	}
	return
}
func (o *linkObject) Open(ctx context.Context, options ...fs.OpenOption) (in io.ReadCloser, err error) {
	var offset, limit int64 = 0, -1
	var data = o.content
	for _, option := range options {
		switch x := option.(type) {
		case *fs.SeekOption:
			offset = x.Offset
		case *fs.RangeOption:
			offset, limit = x.Decode(int64(len(data)))
		default:
			if option.Mandatory() {
				fs.Logf(o, "Unsupported mandatory option: %v", option)
			}
		}
	}
	if l := int64(len(data)); offset > l {
		offset = l
	}
	data = data[offset:]
	if limit != -1 && limit < int64(len(data)) {
		data = data[:limit]
	}

	return io.NopCloser(bytes.NewReader(data)), nil
}

func (o *baseObject) update(ctx context.Context, updateInfo *drive.File, uploadMimeType string, in io.Reader,
	src fs.ObjectInfo) (info *drive.File, err error) {
	// Make the API request to upload metadata and file data.
	size := src.Size()
	if size >= 0 && size < int64(o.fs.opt.UploadCutoff) {
		// Don't retry, return a retry error instead
		err = o.fs.pacer.CallNoRetry(func() (bool, error) {
			info, err = o.fs.svc.Files.Update(actualID(o.id), updateInfo).
				Media(in, googleapi.ContentType(uploadMimeType), googleapi.ChunkSize(0)).
				Fields(partialFields).
				SupportsAllDrives(true).
				KeepRevisionForever(o.fs.opt.KeepRevisionForever).
				Context(ctx).Do()
			return o.fs.shouldRetry(ctx, err)
		})
		return
	}
	// Upload the file in chunks
	return o.fs.Upload(ctx, in, size, uploadMimeType, o.id, o.remote, updateInfo)
}

// Update the already existing object
//
// Copy the reader into the object updating modTime and size.
//
// The new object may have been created if an error is returned
func (o *Object) Update(ctx context.Context, in io.Reader, src fs.ObjectInfo, options ...fs.OpenOption) error {
	// If o is a shortcut
	if isShortcutID(o.id) {
		// Delete it first
		err := o.fs.delete(ctx, shortcutID(o.id), o.fs.opt.UseTrash)
		if err != nil {
			return err
		}
		// Then put the file as a new file
		newObj, err := o.fs.PutUnchecked(ctx, in, src, options...)
		if err != nil {
			return err
		}
		// Update the object
		if newO, ok := newObj.(*Object); ok {
			*o = *newO
		} else {
			fs.Debugf(newObj, "Failed to update object %T from new object %T", o, newObj)
		}
		return nil
	}
	srcMimeType := fs.MimeType(ctx, src)
	updateInfo := &drive.File{
		MimeType:     srcMimeType,
		ModifiedTime: src.ModTime(ctx).Format(timeFormatOut),
	}
	info, err := o.baseObject.update(ctx, updateInfo, srcMimeType, in, src)
	if err != nil {
		return err
	}
	newO, err := o.fs.newObjectWithInfo(ctx, o.remote, info)
	if err != nil {
		return err
	}
	switch newO := newO.(type) {
	case *Object:
		*o = *newO
	default:
		return errors.New("object type changed by update")
	}

	return nil
}
func (o *documentObject) Update(ctx context.Context, in io.Reader, src fs.ObjectInfo, options ...fs.OpenOption) error {
	srcMimeType := fs.MimeType(ctx, src)
	importMimeType := ""
	updateInfo := &drive.File{
		MimeType:     srcMimeType,
		ModifiedTime: src.ModTime(ctx).Format(timeFormatOut),
	}

	if o.fs.importMimeTypes == nil || o.fs.opt.SkipGdocs {
		return fmt.Errorf("can't update google document type without --drive-import-formats")
	}
	importMimeType = o.fs.findImportFormat(ctx, updateInfo.MimeType)
	if importMimeType == "" {
		return fmt.Errorf("no import format found for %q", srcMimeType)
	}
	if importMimeType != o.documentMimeType {
		return fmt.Errorf("can't change google document type (o: %q, src: %q, import: %q)", o.documentMimeType, srcMimeType, importMimeType)
	}
	updateInfo.MimeType = importMimeType

	info, err := o.baseObject.update(ctx, updateInfo, srcMimeType, in, src)
	if err != nil {
		return err
	}

	remote := src.Remote()
	remote = remote[:len(remote)-o.extLen]

	newO, err := o.fs.newObjectWithInfo(ctx, remote, info)
	if err != nil {
		return err
	}
	switch newO := newO.(type) {
	case *documentObject:
		*o = *newO
	default:
		return errors.New("object type changed by update")
	}

	return nil
}

func (o *linkObject) Update(ctx context.Context, in io.Reader, src fs.ObjectInfo, options ...fs.OpenOption) error {
	return errors.New("cannot update link files")
}

// Remove an object
func (o *baseObject) Remove(ctx context.Context) error {
	if len(o.parents) > 1 {
		return errors.New("can't delete safely - has multiple parents")
	}
	return o.fs.delete(ctx, shortcutID(o.id), o.fs.opt.UseTrash)
}

// MimeType of an Object if known, "" otherwise
func (o *baseObject) MimeType(ctx context.Context) string {
	return o.mimeType
}

// ID returns the ID of the Object if known, or "" if not
func (o *baseObject) ID() string {
	return o.id
}

// ParentID returns the ID of the Object parent if known, or "" if not
func (o *baseObject) ParentID() string {
	if len(o.parents) > 0 {
		return o.parents[0]
	}
	return ""
}

func (o *documentObject) ext() string {
	return o.baseObject.remote[len(o.baseObject.remote)-o.extLen:]
}
func (o *linkObject) ext() string {
	return o.baseObject.remote[len(o.baseObject.remote)-o.extLen:]
}

// templates for document link files
const (
	urlTemplate = `[InternetShortcut]{{"\r"}}
URL={{ .URL }}{{"\r"}}
`
	weblocTemplate = `<?xml version="1.0" encoding="UTF-8"?>
<!DOCTYPE plist PUBLIC "-//Apple//DTD PLIST 1.0//EN" "http://www.apple.com/DTDs/PropertyList-1.0.dtd">
<plist version="1.0">
  <dict>
    <key>URL</key>
    <string>{{ .URL }}</string>
  </dict>
</plist>
`
	desktopTemplate = `[Desktop Entry]
Encoding=UTF-8
Name={{ .Title }}
URL={{ .URL }}
Icon={{ .XDGIcon }}
Type=Link
`
	htmlTemplate = `<html>
<head>
  <meta http-equiv="refresh" content="0; url={{ .URL }}" />
  <title>{{ .Title }}</title>
</head>
<body>
  Loading <a href="{{ .URL }}">{{ .Title }}</a>
</body>
</html>
`
)

// Check the interfaces are satisfied
var (
	_ fs.Fs              = (*Fs)(nil)
	_ fs.Purger          = (*Fs)(nil)
	_ fs.CleanUpper      = (*Fs)(nil)
	_ fs.PutStreamer     = (*Fs)(nil)
	_ fs.Copier          = (*Fs)(nil)
	_ fs.Mover           = (*Fs)(nil)
	_ fs.DirMover        = (*Fs)(nil)
	_ fs.Commander       = (*Fs)(nil)
	_ fs.DirCacheFlusher = (*Fs)(nil)
	_ fs.ChangeNotifier  = (*Fs)(nil)
	_ fs.PutUncheckeder  = (*Fs)(nil)
	_ fs.PublicLinker    = (*Fs)(nil)
	_ fs.ListRer         = (*Fs)(nil)
	_ fs.MergeDirser     = (*Fs)(nil)
	_ fs.Abouter         = (*Fs)(nil)
	_ fs.Object          = (*Object)(nil)
	_ fs.MimeTyper       = (*Object)(nil)
	_ fs.IDer            = (*Object)(nil)
	_ fs.ParentIDer      = (*Object)(nil)
	_ fs.Object          = (*documentObject)(nil)
	_ fs.MimeTyper       = (*documentObject)(nil)
	_ fs.IDer            = (*documentObject)(nil)
	_ fs.ParentIDer      = (*documentObject)(nil)
	_ fs.Object          = (*linkObject)(nil)
	_ fs.MimeTyper       = (*linkObject)(nil)
	_ fs.IDer            = (*linkObject)(nil)
	_ fs.ParentIDer      = (*linkObject)(nil)
)<|MERGE_RESOLUTION|>--- conflicted
+++ resolved
@@ -1682,17 +1682,14 @@
 // NewObject finds the Object at remote.  If it can't be found
 // it returns the error fs.ErrorObjectNotFound.
 func (f *Fs) NewObject(ctx context.Context, remote string) (fs.Object, error) {
-<<<<<<< HEAD
 	// mod
 	if f.fileObj != nil {
 		return *f.fileObj, nil
 	}
 
-=======
 	if strings.HasSuffix(remote, "/") {
 		return nil, fs.ErrorIsDir
 	}
->>>>>>> e90537b2
 	info, extension, exportName, exportMimeType, isDocument, err := f.getRemoteInfoWithExport(ctx, remote)
 	if err != nil {
 		return nil, err
