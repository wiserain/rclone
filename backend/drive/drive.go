// Package drive interfaces with the Google Drive object storage system
package drive

// FIXME need to deal with some corner cases
// * multiple files with the same name
// * files can be in multiple directories
// * can have directory loops
// * files with / in name

import (
	"bytes"
	"context"
	"crypto/tls"
	"errors"
	"fmt"
	"io"
	"mime"
	"net/http"
	"os"
	"path"
	"path/filepath"
	"slices"
	"sort"
	"strconv"
	"strings"
	"sync"
	"sync/atomic"
	"text/template"
	"time"

	"github.com/rclone/rclone/fs"
	"github.com/rclone/rclone/fs/cache"
	"github.com/rclone/rclone/fs/config"
	"github.com/rclone/rclone/fs/config/configmap"
	"github.com/rclone/rclone/fs/config/configstruct"
	"github.com/rclone/rclone/fs/config/obscure"
	"github.com/rclone/rclone/fs/filter"
	"github.com/rclone/rclone/fs/fserrors"
	"github.com/rclone/rclone/fs/fshttp"
	"github.com/rclone/rclone/fs/fspath"
	"github.com/rclone/rclone/fs/hash"
	"github.com/rclone/rclone/fs/list"
	"github.com/rclone/rclone/fs/operations"
	"github.com/rclone/rclone/lib/dircache"
	"github.com/rclone/rclone/lib/encoder"
	"github.com/rclone/rclone/lib/env"
	"github.com/rclone/rclone/lib/oauthutil"
	"github.com/rclone/rclone/lib/pacer"
	"github.com/rclone/rclone/lib/readers"
	"golang.org/x/oauth2"
	"golang.org/x/oauth2/google"
	drive_v2 "google.golang.org/api/drive/v2"
	drive "google.golang.org/api/drive/v3"
	"google.golang.org/api/driveactivity/v2"
	"google.golang.org/api/googleapi"
	"google.golang.org/api/option"
)

// Constants
const (
	rcloneClientID              = "202264815644.apps.googleusercontent.com"
	rcloneEncryptedClientSecret = "eX8GpZTVx3vxMWVkuuBdDWmAUE6rGhTwVrvG9GhllYccSdj2-mvHVg"
	driveFolderType             = "application/vnd.google-apps.folder"
	shortcutMimeType            = "application/vnd.google-apps.shortcut"
	shortcutMimeTypeDangling    = "application/vnd.google-apps.shortcut.dangling" // synthetic mime type for internal use
	timeFormatIn                = time.RFC3339
	timeFormatOut               = "2006-01-02T15:04:05.000000000Z07:00"
	defaultMinSleep             = fs.Duration(100 * time.Millisecond)
	defaultSAMinSleep           = fs.Duration(100 * time.Millisecond) // mod
	defaultSAMaxLoad            = 5                                   // mod
	defaultBurst                = 100
	defaultExportExtensions     = "docx,xlsx,pptx,svg"
	scopePrefix                 = "https://www.googleapis.com/auth/"
	defaultScope                = "drive"
	// chunkSize is the size of the chunks created during a resumable upload and should be a power of two.
	// 1<<18 is the minimum size supported by the Google uploader, and there is no maximum.
	minChunkSize     = fs.SizeSuffix(googleapi.MinUploadChunkSize)
	defaultChunkSize = 8 * fs.Mebi
	partialFields    = "id,name,size,md5Checksum,sha1Checksum,sha256Checksum,trashed,explicitlyTrashed,modifiedTime,createdTime,mimeType,parents,webViewLink,shortcutDetails,exportLinks,resourceKey"
	listRGrouping    = 50   // number of IDs to search at once when using ListR
	listRInputBuffer = 1000 // size of input buffer when using ListR
	defaultXDGIcon   = "text-html"
)

// Globals
var (
	// Description of how to auth for this app
	driveConfig = &oauthutil.Config{
		Scopes:       []string{scopePrefix + "drive"},
		AuthURL:      google.Endpoint.AuthURL,
		TokenURL:     google.Endpoint.TokenURL,
		ClientID:     rcloneClientID,
		ClientSecret: obscure.MustReveal(rcloneEncryptedClientSecret),
		RedirectURL:  oauthutil.RedirectURL,
	}
	_mimeTypeToExtensionDuplicates = map[string]string{
		"application/x-vnd.oasis.opendocument.presentation": ".odp",
		"application/x-vnd.oasis.opendocument.spreadsheet":  ".ods",
		"application/x-vnd.oasis.opendocument.text":         ".odt",
		"image/jpg":   ".jpg",
		"image/x-bmp": ".bmp",
		"image/x-png": ".png",
		"text/rtf":    ".rtf",
	}
	_mimeTypeToExtension = map[string]string{
		"application/epub+zip":                            ".epub",
		"application/json":                                ".json",
		"application/msword":                              ".doc",
		"application/pdf":                                 ".pdf",
		"application/rtf":                                 ".rtf",
		"application/vnd.ms-excel":                        ".xls",
		"application/vnd.oasis.opendocument.presentation": ".odp",
		"application/vnd.oasis.opendocument.spreadsheet":  ".ods",
		"application/vnd.oasis.opendocument.text":         ".odt",
		"application/vnd.openxmlformats-officedocument.presentationml.presentation": ".pptx",
		"application/vnd.openxmlformats-officedocument.spreadsheetml.sheet":         ".xlsx",
		"application/vnd.openxmlformats-officedocument.wordprocessingml.document":   ".docx",
		"application/x-msmetafile":  ".wmf",
		"application/zip":           ".zip",
		"image/bmp":                 ".bmp",
		"image/jpeg":                ".jpg",
		"image/pjpeg":               ".pjpeg",
		"image/png":                 ".png",
		"image/svg+xml":             ".svg",
		"text/csv":                  ".csv",
		"text/html":                 ".html",
		"text/plain":                ".txt",
		"text/tab-separated-values": ".tsv",
		"text/markdown":             ".md",
	}
	_mimeTypeToExtensionLinks = map[string]string{
		"application/x-link-desktop": ".desktop",
		"application/x-link-html":    ".link.html",
		"application/x-link-url":     ".url",
		"application/x-link-webloc":  ".webloc",
	}
	_mimeTypeCustomTransform = map[string]string{
		"application/vnd.google-apps.script+json": "application/json",
	}
	_mimeTypeToXDGLinkIcons = map[string]string{
		"application/vnd.google-apps.document":     "x-office-document",
		"application/vnd.google-apps.drawing":      "x-office-drawing",
		"application/vnd.google-apps.presentation": "x-office-presentation",
		"application/vnd.google-apps.spreadsheet":  "x-office-spreadsheet",
	}
	fetchFormatsOnce sync.Once                     // make sure we fetch the export/import formats only once
	_exportFormats   map[string][]string           // allowed export MIME type conversions
	_importFormats   map[string][]string           // allowed import MIME type conversions
	templatesOnce    sync.Once                     // parse link templates only once
	_linkTemplates   map[string]*template.Template // available link types
)

// rwChoices type for fs.Bits
type rwChoices struct{}

func (rwChoices) Choices() []fs.BitsChoicesInfo {
	return []fs.BitsChoicesInfo{
		{Bit: uint64(rwOff), Name: "off"},
		{Bit: uint64(rwRead), Name: "read"},
		{Bit: uint64(rwWrite), Name: "write"},
		{Bit: uint64(rwFailOK), Name: "failok"},
	}
}

// rwChoice type alias
type rwChoice = fs.Bits[rwChoices]

const (
	rwRead rwChoice = 1 << iota
	rwWrite
	rwFailOK
	rwOff rwChoice = 0
)

// Examples for the options
var rwExamples = fs.OptionExamples{{
	Value: rwOff.String(),
	Help:  "Do not read or write the value",
}, {
	Value: rwRead.String(),
	Help:  "Read the value only",
}, {
	Value: rwWrite.String(),
	Help:  "Write the value only",
}, {
	Value: rwFailOK.String(),
	Help:  "If writing fails log errors only, don't fail the transfer",
}, {
	Value: (rwRead | rwWrite).String(),
	Help:  "Read and Write the value.",
}}

// Parse the scopes option returning a slice of scopes
func driveScopes(scopesString string) (scopes []string) {
	if scopesString == "" {
		scopesString = defaultScope
	}
	for scope := range strings.SplitSeq(scopesString, ",") {
		scope = strings.TrimSpace(scope)
		scopes = append(scopes, scopePrefix+scope)
	}
	return scopes
}

// Returns true if one of the scopes was "drive.appfolder"
func driveScopesContainsAppFolder(scopes []string) bool {
	return slices.Contains(scopes, scopePrefix+"drive.appfolder")
}

func driveOAuthOptions() []fs.Option {
	opts := []fs.Option{}
	for _, opt := range oauthutil.SharedOptions {
		if opt.Name == config.ConfigClientID {
			opt.Help = "Google Application Client Id\nSetting your own is recommended.\nSee https://rclone.org/drive/#making-your-own-client-id for how to create your own.\nIf you leave this blank, it will use an internal key which is low performance."
		}
		opts = append(opts, opt)
	}
	return opts
}

// Register with Fs
func init() {
	fs.Register(&fs.RegInfo{
		Name:        "drive",
		Description: "Google Drive",
		NewFs:       NewFs,
		CommandHelp: commandHelp,
		Config: func(ctx context.Context, name string, m configmap.Mapper, config fs.ConfigIn) (*fs.ConfigOut, error) {
			// Parse config into Options struct
			opt := new(Options)
			err := configstruct.Set(m, opt)
			if err != nil {
				return nil, fmt.Errorf("couldn't parse config into struct: %w", err)
			}

			switch config.State {
			case "":
				// Fill in the scopes
				driveConfig.Scopes = driveScopes(opt.Scope)

				// Set the root_folder_id if using drive.appfolder
				if driveScopesContainsAppFolder(driveConfig.Scopes) {
					m.Set("root_folder_id", "appDataFolder")
				}

				if opt.ServiceAccountFile == "" && opt.ServiceAccountCredentials == "" && !opt.EnvAuth {
					return oauthutil.ConfigOut("teamdrive", &oauthutil.Options{
						OAuth2Config: driveConfig,
					})
				}
				return fs.ConfigGoto("teamdrive")
			case "teamdrive":
				if opt.TeamDriveID == "" {
					return fs.ConfigConfirm("teamdrive_ok", false, "config_change_team_drive", "Configure this as a Shared Drive (Team Drive)?\n")
				}
				return fs.ConfigConfirm("teamdrive_change", false, "config_change_team_drive", fmt.Sprintf("Change current Shared Drive (Team Drive) ID %q?\n", opt.TeamDriveID))
			case "teamdrive_ok":
				if config.Result == "false" {
					m.Set("team_drive", "")
					return nil, nil
				}
				return fs.ConfigGoto("teamdrive_config")
			case "teamdrive_change":
				if config.Result == "false" {
					return nil, nil
				}
				return fs.ConfigGoto("teamdrive_config")
			case "teamdrive_config":
				f, err := newFs(ctx, name, "", m)
				if err != nil {
					return nil, fmt.Errorf("failed to make Fs to list Shared Drives: %w", err)
				}
				teamDrives, err := f.listTeamDrives(ctx)
				if err != nil {
					return nil, err
				}
				if len(teamDrives) == 0 {
					return fs.ConfigError("", "No Shared Drives found in your account")
				}
				return fs.ConfigChoose("teamdrive_final", "config_team_drive", "Shared Drive", len(teamDrives), func(i int) (string, string) {
					teamDrive := teamDrives[i]
					return teamDrive.Id, teamDrive.Name
				})
			case "teamdrive_final":
				driveID := config.Result
				m.Set("team_drive", driveID)
				m.Set("root_folder_id", "")
				opt.TeamDriveID = driveID
				opt.RootFolderID = ""
				return nil, nil
			}
			return nil, fmt.Errorf("unknown state %q", config.State)
		},
		MetadataInfo: &fs.MetadataInfo{
			System: systemMetadataInfo,
			Help: `User metadata is stored in the properties field of the drive object.

Metadata is supported on files and directories.
`,
		},
		Options: append(driveOAuthOptions(), []fs.Option{{
			Name: "scope",
			Help: "Comma separated list of scopes that rclone should use when requesting access from drive.",
			Examples: []fs.OptionExample{{
				Value: "drive",
				Help:  "Full access all files, excluding Application Data Folder.",
			}, {
				Value: "drive.readonly",
				Help:  "Read-only access to file metadata and file contents.",
			}, {
				Value: "drive.file",
				Help:  "Access to files created by rclone only.\nThese are visible in the drive website.\nFile authorization is revoked when the user deauthorizes the app.",
			}, {
				Value: "drive.appfolder",
				Help:  "Allows read and write access to the Application Data folder.\nThis is not visible in the drive website.",
			}, {
				Value: "drive.metadata.readonly",
				Help:  "Allows read-only access to file metadata but\ndoes not allow any access to read or download file content.",
			}},
		}, {
			Name: "root_folder_id",
			Help: `ID of the root folder.
Leave blank normally.

Fill in to access "Computers" folders (see docs), or for rclone to use
a non root folder as its starting point.
`,
			Advanced:  true,
			Sensitive: true,
		}, {
			Name: "service_account_file",
			Help: "Service Account Credentials JSON file path.\n\nLeave blank normally.\nNeeded only if you want use SA instead of interactive login." + env.ShellExpandHelp,
		}, { // mod
			Name: "service_account_file_path",
			Help: "Service Account Credentials JSON folder path.",
		}, { // mod
			Name:     "service_account_min_sleep",
			Default:  defaultSAMinSleep,
			Help:     "Minimum time to sleep between change service account.",
			Hide:     fs.OptionHideConfigurator,
			Advanced: true,
		}, { // mod
			Name:     "service_account_per_file",
			Default:  false,
			Help:     "Changes service account for each file copy.",
			Hide:     fs.OptionHideConfigurator,
			Advanced: true,
		}, { // mod
			Name:     "service_account_max_load",
			Default:  defaultSAMaxLoad,
			Help:     "Maximum number of loads for service account.",
			Hide:     fs.OptionHideConfigurator,
			Advanced: true,
		}, {
			Name:      "service_account_credentials",
			Help:      "Service Account Credentials JSON blob.\n\nLeave blank normally.\nNeeded only if you want use SA instead of interactive login.",
			Hide:      fs.OptionHideConfigurator,
			Advanced:  true,
			Sensitive: true,
		}, {
			Name:      "team_drive",
			Help:      "ID of the Shared Drive (Team Drive).",
			Hide:      fs.OptionHideConfigurator,
			Advanced:  true,
			Sensitive: true,
		}, {
			Name:     "auth_owner_only",
			Default:  false,
			Help:     "Only consider files owned by the authenticated user.",
			Advanced: true,
		}, {
			Name:     "use_trash",
			Default:  true,
			Help:     "Send files to the trash instead of deleting permanently.\n\nDefaults to true, namely sending files to the trash.\nUse `--drive-use-trash=false` to delete files permanently instead.",
			Advanced: true,
		}, {
			Name:    "copy_shortcut_content",
			Default: false,
			Help: `Server side copy contents of shortcuts instead of the shortcut.

When doing server side copies, normally rclone will copy shortcuts as
shortcuts.

If this flag is used then rclone will copy the contents of shortcuts
rather than shortcuts themselves when doing server side copies.`,
			Advanced: true,
		}, {
			Name:     "skip_gdocs",
			Default:  false,
			Help:     "Skip google documents in all listings.\n\nIf given, gdocs practically become invisible to rclone.",
			Advanced: true,
		}, {
			Name:    "show_all_gdocs",
			Default: false,
			Help: `Show all Google Docs including non-exportable ones in listings.

If you try a server side copy on a Google Form without this flag, you
will get this error:

    No export formats found for "application/vnd.google-apps.form"

However adding this flag will allow the form to be server side copied.

Note that rclone doesn't add extensions to the Google Docs file names
in this mode.

Do **not** use this flag when trying to download Google Docs - rclone
will fail to download them.
`,
			Advanced: true,
		}, {
			Name:    "skip_checksum_gphotos",
			Default: false,
			Help: `Skip checksums on Google photos and videos only.

Use this if you get checksum errors when transferring Google photos or
videos.

Setting this flag will cause Google photos and videos to return a
blank checksums.

Google photos are identified by being in the "photos" space.

Corrupted checksums are caused by Google modifying the image/video but
not updating the checksum.`,
			Advanced: true,
		}, {
			Name:    "shared_with_me",
			Default: false,
			Help: `Only show files that are shared with me.

Instructs rclone to operate on your "Shared with me" folder (where
Google Drive lets you access the files and folders others have shared
with you).

This works both with the "list" (lsd, lsl, etc.) and the "copy"
commands (copy, sync, etc.), and with all other commands too.`,
			Advanced: true,
		}, {
			Name:     "trashed_only",
			Default:  false,
			Help:     "Only show files that are in the trash.\n\nThis will show trashed files in their original directory structure.",
			Advanced: true,
		}, {
			Name:     "starred_only",
			Default:  false,
			Help:     "Only show files that are starred.",
			Advanced: true,
		}, {
			Name:     "formats",
			Default:  "",
			Help:     "Deprecated: See export_formats.",
			Advanced: true,
			Hide:     fs.OptionHideConfigurator,
		}, {
			Name:     "export_formats",
			Default:  defaultExportExtensions,
			Help:     "Comma separated list of preferred formats for downloading Google docs.",
			Advanced: true,
		}, {
			Name:     "import_formats",
			Default:  "",
			Help:     "Comma separated list of preferred formats for uploading Google docs.",
			Advanced: true,
		}, {
			Name:     "allow_import_name_change",
			Default:  false,
			Help:     "Allow the filetype to change when uploading Google docs.\n\nE.g. file.doc to file.docx. This will confuse sync and reupload every time.",
			Advanced: true,
		}, {
			Name:    "use_created_date",
			Default: false,
			Help: `Use file created date instead of modified date.

Useful when downloading data and you want the creation date used in
place of the last modified date.

**WARNING**: This flag may have some unexpected consequences.

When uploading to your drive all files will be overwritten unless they
haven't been modified since their creation. And the inverse will occur
while downloading.  This side effect can be avoided by using the
"--checksum" flag.

This feature was implemented to retain photos capture date as recorded
by google photos. You will first need to check the "Create a Google
Photos folder" option in your google drive settings. You can then copy
or move the photos locally and use the date the image was taken
(created) set as the modification date.`,
			Advanced: true,
			Hide:     fs.OptionHideConfigurator,
		}, {
			Name:    "use_shared_date",
			Default: false,
			Help: `Use date file was shared instead of modified date.

Note that, as with "--drive-use-created-date", this flag may have
unexpected consequences when uploading/downloading files.

If both this flag and "--drive-use-created-date" are set, the created
date is used.`,
			Advanced: true,
			Hide:     fs.OptionHideConfigurator,
		}, {
			Name:     "list_chunk",
			Default:  1000,
			Help:     "Size of listing chunk 100-1000, 0 to disable.",
			Advanced: true,
		}, {
			Name:      "impersonate",
			Default:   "",
			Help:      `Impersonate this user when using a service account.`,
			Advanced:  true,
			Sensitive: true,
		}, { // mod
			Name:      "impersonate_list",
			Default:   "",
			Help:      `A list of names to be used for impersonation.`,
			Advanced:  true,
			Sensitive: true,
		}, { // mod
			Name:      "gds_userid",
			Default:   "",
			Help:      `userid for custom google drive authentication server.`,
			Advanced:  true,
			Sensitive: true,
		}, { // mod
			Name:      "gds_apikey",
			Default:   "",
			Help:      `apikey for custom google drive authentication server.`,
			Advanced:  true,
			Sensitive: true,
		}, { // mod
			Name:      "gds_endpoint",
			Default:   "",
			Help:      `api endpoint for custom google drive authentication server.`,
			Advanced:  true,
			Sensitive: true,
		}, { // mod
			Name:     "gds_mode",
			Default:  "default",
			Help:     `api mode for custom google drive authentication server.`,
			Advanced: true,
		}, { // mod
			Name:     "activity_targets",
			Help:     `Comma-separated list of folder IDs to monitor for file/directory changes using Drive Activity API.`,
			Advanced: true,
		}, { // mod
			Name:     "activity_sleep",
			Default:  fs.Duration(1 * time.Second),
			Help:     `Sleep duration between Drive Activity requests (per target).`,
			Advanced: true,
		}, {
			Name:    "alternate_export",
			Default: false,
			Help:    "Deprecated: No longer needed.",
			Hide:    fs.OptionHideBoth,
		}, {
			Name:     "upload_cutoff",
			Default:  defaultChunkSize,
			Help:     "Cutoff for switching to chunked upload.",
			Advanced: true,
		}, {
			Name:    "chunk_size",
			Default: defaultChunkSize,
			Help: `Upload chunk size.

Must a power of 2 >= 256k.

Making this larger will improve performance, but note that each chunk
is buffered in memory one per transfer.

Reducing this will reduce memory usage but decrease performance.`,
			Advanced: true,
		}, {
			Name:    "acknowledge_abuse",
			Default: false,
			Help: `Set to allow files which return cannotDownloadAbusiveFile to be downloaded.

If downloading a file returns the error "This file has been identified
as malware or spam and cannot be downloaded" with the error code
"cannotDownloadAbusiveFile" then supply this flag to rclone to
indicate you acknowledge the risks of downloading the file and rclone
will download it anyway.

Note that if you are using service account it will need Manager
permission (not Content Manager) to for this flag to work. If the SA
does not have the right permission, Google will just ignore the flag.`,
			Advanced: true,
		}, {
			Name:     "keep_revision_forever",
			Default:  false,
			Help:     "Keep new head revision of each file forever.",
			Advanced: true,
		}, {
			Name:    "size_as_quota",
			Default: false,
			Help: `Show sizes as storage quota usage, not actual size.

Show the size of a file as the storage quota used. This is the
current version plus any older versions that have been set to keep
forever.

**WARNING**: This flag may have some unexpected consequences.

It is not recommended to set this flag in your config - the
recommended usage is using the flag form --drive-size-as-quota when
doing rclone ls/lsl/lsf/lsjson/etc only.

If you do use this flag for syncing (not recommended) then you will
need to use --ignore size also.`,
			Advanced: true,
			Hide:     fs.OptionHideConfigurator,
		}, {
			Name:     "v2_download_min_size",
			Default:  fs.SizeSuffix(-1),
			Help:     "If Object's are greater, use drive v2 API to download.",
			Advanced: true,
		}, {
			Name:     "pacer_min_sleep",
			Default:  defaultMinSleep,
			Help:     "Minimum time to sleep between API calls.",
			Advanced: true,
		}, {
			Name:     "pacer_burst",
			Default:  defaultBurst,
			Help:     "Number of API calls to allow without sleeping.",
			Advanced: true,
		}, {
			Name:    "server_side_across_configs",
			Default: false,
			Help: `Deprecated: use --server-side-across-configs instead.

Allow server-side operations (e.g. copy) to work across different drive configs.

This can be useful if you wish to do a server-side copy between two
different Google drives.  Note that this isn't enabled by default
because it isn't easy to tell if it will work between any two
configurations.`,
			Advanced: true,
		}, {
			Name:    "disable_http2",
			Default: true,
			Help: `Disable drive using http2.

There is currently an unsolved issue with the google drive backend and
HTTP/2.  HTTP/2 is therefore disabled by default for the drive backend
but can be re-enabled here.  When the issue is solved this flag will
be removed.

See: https://github.com/rclone/rclone/issues/3631

`,
			Advanced: true,
		}, {
			Name:    "stop_on_upload_limit",
			Default: false,
			Help: `Make upload limit errors be fatal.

At the time of writing it is only possible to upload 750 GiB of data to
Google Drive a day (this is an undocumented limit). When this limit is
reached Google Drive produces a slightly different error message. When
this flag is set it causes these errors to be fatal.  These will stop
the in-progress sync.

Note that this detection is relying on error message strings which
Google don't document so it may break in the future.

See: https://github.com/rclone/rclone/issues/3857
`,
			Advanced: true,
		}, {
			Name:    "stop_on_download_limit",
			Default: false,
			Help: `Make download limit errors be fatal.

At the time of writing it is only possible to download 10 TiB of data from
Google Drive a day (this is an undocumented limit). When this limit is
reached Google Drive produces a slightly different error message. When
this flag is set it causes these errors to be fatal.  These will stop
the in-progress sync.

Note that this detection is relying on error message strings which
Google don't document so it may break in the future.
`,
			Advanced: true,
		}, {
			Name: "skip_shortcuts",
			Help: `If set skip shortcut files.

Normally rclone dereferences shortcut files making them appear as if
they are the original file (see [the shortcuts section](#shortcuts)).
If this flag is set then rclone will ignore shortcut files completely.
`,
			Advanced: true,
			Default:  false,
		}, {
			Name: "skip_dangling_shortcuts",
			Help: `If set skip dangling shortcut files.

If this is set then rclone will not show any dangling shortcuts in listings.
`,
			Advanced: true,
			Default:  false,
		}, {
			Name: "resource_key",
			Help: `Resource key for accessing a link-shared file.

If you need to access files shared with a link like this

    https://drive.google.com/drive/folders/XXX?resourcekey=YYY&usp=sharing

Then you will need to use the first part "XXX" as the "root_folder_id"
and the second part "YYY" as the "resource_key" otherwise you will get
404 not found errors when trying to access the directory.

See: https://developers.google.com/drive/api/guides/resource-keys

This resource key requirement only applies to a subset of old files.

Note also that opening the folder once in the web interface (with the
user you've authenticated rclone with) seems to be enough so that the
resource key is not needed.
`,
			Advanced:  true,
			Sensitive: true,
		}, {
			Name: "fast_list_bug_fix",
			Help: `Work around a bug in Google Drive listing.

Normally rclone will work around a bug in Google Drive when using
--fast-list (ListR) where the search "(A in parents) or (B in
parents)" returns nothing sometimes. See #3114, #4289 and
https://issuetracker.google.com/issues/149522397

Rclone detects this by finding no items in more than one directory
when listing and retries them as lists of individual directories.

This means that if you have a lot of empty directories rclone will end
up listing them all individually and this can take many more API
calls.

This flag allows the work-around to be disabled. This is **not**
recommended in normal use - only if you have a particular case you are
having trouble with like many empty directories.
`,
			Advanced: true,
			Default:  true,
		}, {
			Name: "metadata_owner",
			Help: `Control whether owner should be read or written in metadata.

Owner is a standard part of the file metadata so is easy to read. But it
isn't always desirable to set the owner from the metadata.

Note that you can't set the owner on Shared Drives, and that setting
ownership will generate an email to the new owner (this can't be
disabled), and you can't transfer ownership to someone outside your
organization.
`,
			Advanced: true,
			Default:  rwRead,
			Examples: rwExamples,
		}, {
			Name: "metadata_permissions",
			Help: `Control whether permissions should be read or written in metadata.

Reading permissions metadata from files can be done quickly, but it
isn't always desirable to set the permissions from the metadata.

Note that rclone drops any inherited permissions on Shared Drives and
any owner permission on My Drives as these are duplicated in the owner
metadata.
`,
			Advanced: true,
			Default:  rwOff,
			Examples: rwExamples,
		}, {
			Name: "metadata_labels",
			Help: `Control whether labels should be read or written in metadata.

Reading labels metadata from files takes an extra API transaction and
will slow down listings. It isn't always desirable to set the labels
from the metadata.

The format of labels is documented in the drive API documentation at
https://developers.google.com/drive/api/reference/rest/v3/Label -
rclone just provides a JSON dump of this format.

When setting labels, the label and fields must already exist - rclone
will not create them. This means that if you are transferring labels
from two different accounts you will have to create the labels in
advance and use the metadata mapper to translate the IDs between the
two accounts.
`,
			Advanced: true,
			Default:  rwOff,
			Examples: rwExamples,
		}, {
			Name:     config.ConfigEncoding,
			Help:     config.ConfigEncodingHelp,
			Advanced: true,
			// Encode invalid UTF-8 bytes as json doesn't handle them properly.
			// Don't encode / as it's a valid name character in drive.
			Default: encoder.EncodeInvalidUtf8,
		}, {
			Name:     "env_auth",
			Help:     "Get IAM credentials from runtime (environment variables or instance meta data if no env vars).\n\nOnly applies if service_account_file and service_account_credentials is blank.",
			Default:  false,
			Advanced: true,
			Examples: []fs.OptionExample{{
				Value: "false",
				Help:  "Enter credentials in the next step.",
			}, {
				Value: "true",
				Help:  "Get GCP IAM credentials from the environment (env vars or IAM).",
			}},
		}}...),
	})

	// register duplicate MIME types first
	// this allows them to be used with mime.ExtensionsByType() but
	// mime.TypeByExtension() will return the later registered MIME type
	for _, m := range []map[string]string{
		_mimeTypeToExtensionDuplicates, _mimeTypeToExtension, _mimeTypeToExtensionLinks,
	} {
		for mimeType, extension := range m {
			if err := mime.AddExtensionType(extension, mimeType); err != nil {
				fs.Errorf("Failed to register MIME type %q: %v", mimeType, err)
			}
		}
	}
}

// Options defines the configuration for this backend
type Options struct {
	Scope                     string               `config:"scope"`
	RootFolderID              string               `config:"root_folder_id"`
	ServiceAccountFile        string               `config:"service_account_file"`
	ServiceAccountFilePath    string               `config:"service_account_file_path"` // mod
	ServiceAccountMinSleep    fs.Duration          `config:"service_account_min_sleep"` // mod
	ServiceAccountPerFile     bool                 `config:"service_account_per_file"`  // mod
	ServiceAccountMaxLoad     int                  `config:"service_account_max_load"`  // mod
	ServiceAccountCredentials string               `config:"service_account_credentials"`
	TeamDriveID               string               `config:"team_drive"`
	AuthOwnerOnly             bool                 `config:"auth_owner_only"`
	UseTrash                  bool                 `config:"use_trash"`
	CopyShortcutContent       bool                 `config:"copy_shortcut_content"`
	SkipGdocs                 bool                 `config:"skip_gdocs"`
	ShowAllGdocs              bool                 `config:"show_all_gdocs"`
	SkipChecksumGphotos       bool                 `config:"skip_checksum_gphotos"`
	SharedWithMe              bool                 `config:"shared_with_me"`
	TrashedOnly               bool                 `config:"trashed_only"`
	StarredOnly               bool                 `config:"starred_only"`
	Extensions                string               `config:"formats"`
	ExportExtensions          string               `config:"export_formats"`
	ImportExtensions          string               `config:"import_formats"`
	AllowImportNameChange     bool                 `config:"allow_import_name_change"`
	UseCreatedDate            bool                 `config:"use_created_date"`
	UseSharedDate             bool                 `config:"use_shared_date"`
	ListChunk                 int64                `config:"list_chunk"`
	Impersonate               string               `config:"impersonate"`
	ImpersonateList           string               `config:"impersonate_list"` // mod
	GdsUserid                 string               `config:"gds_userid"`       // mod
	GdsApikey                 string               `config:"gds_apikey"`       // mod
	GdsEndpoint               string               `config:"gds_endpoint"`     // mod
	GdsMode                   string               `config:"gds_mode"`         // mod
	ActivityTargets           fs.CommaSepList      `config:"activity_targets"` // mod
	ActivitySleep             fs.Duration          `config:"activity_sleep"`   // mod
	UploadCutoff              fs.SizeSuffix        `config:"upload_cutoff"`
	ChunkSize                 fs.SizeSuffix        `config:"chunk_size"`
	AcknowledgeAbuse          bool                 `config:"acknowledge_abuse"`
	KeepRevisionForever       bool                 `config:"keep_revision_forever"`
	SizeAsQuota               bool                 `config:"size_as_quota"`
	V2DownloadMinSize         fs.SizeSuffix        `config:"v2_download_min_size"`
	PacerMinSleep             fs.Duration          `config:"pacer_min_sleep"`
	PacerBurst                int                  `config:"pacer_burst"`
	ServerSideAcrossConfigs   bool                 `config:"server_side_across_configs"`
	DisableHTTP2              bool                 `config:"disable_http2"`
	StopOnUploadLimit         bool                 `config:"stop_on_upload_limit"`
	StopOnDownloadLimit       bool                 `config:"stop_on_download_limit"`
	SkipShortcuts             bool                 `config:"skip_shortcuts"`
	SkipDanglingShortcuts     bool                 `config:"skip_dangling_shortcuts"`
	ResourceKey               string               `config:"resource_key"`
	FastListBugFix            bool                 `config:"fast_list_bug_fix"`
	MetadataOwner             rwChoice             `config:"metadata_owner"`
	MetadataPermissions       rwChoice             `config:"metadata_permissions"`
	MetadataLabels            rwChoice             `config:"metadata_labels"`
	Enc                       encoder.MultiEncoder `config:"encoding"`
	EnvAuth                   bool                 `config:"env_auth"`
}

// Fs represents a remote drive server
type Fs struct {
	name             string             // name of this remote
	root             string             // the path we are working on
	opt              Options            // parsed options
	ci               *fs.ConfigInfo     // global config
	features         *fs.Features       // optional features
	svc              *drive.Service     // the connection to the drive server
	v2Svc            *drive_v2.Service  // used to create download links for the v2 api
	client           *http.Client       // authorized client
	rootFolderID     string             // the id of the root folder
	dirCache         *dircache.DirCache // Map of directory path to directory id
	lastQuery        string             // Last query string to check in unit tests
	pacer            *fs.Pacer          // To pace the API calls
	exportExtensions []string           // preferred extensions to download docs
	importMimeTypes  []string           // MIME types to convert to docs
	isTeamDrive      bool               // true if this is a team drive
	m                configmap.Mapper
	grouping         int32                        // number of IDs to search at once in ListR - read with atomic
	listRmu          *sync.Mutex                  // protects listRempties
	listRempties     map[string]struct{}          // IDs of supposedly empty directories which triggered grouping disable
	changeSAenabled  bool                         // mod
	changeSApool     *ServiceAccountPool          // mod
	changeSAmu       *sync.Mutex                  // mod
	changeSAtime     time.Time                    // mod
	fileObj          *fs.Object                   // mod
	gdsSvc           *drive.Service               // mod
	actSvc           *driveactivity.Service       // mod
	dirResourceKeys  *sync.Map                    // map directory ID to resource key
	permissionsMu    *sync.Mutex                  // protect the below
	permissions      map[string]*drive.Permission // map permission IDs to Permissions
}

type baseObject struct {
	fs           *Fs          // what this object is part of
	remote       string       // The remote path
	id           string       // Drive Id of this object
	modifiedDate string       // RFC3339 time it was last modified
	mimeType     string       // The object MIME type
	bytes        int64        // size of the object
	parents      []string     // IDs of the parent directories
	resourceKey  *string      // resourceKey is needed for link shared objects
	metadata     *fs.Metadata // metadata if known
}
type documentObject struct {
	baseObject
	url              string // Download URL of this object
	documentMimeType string // the original document MIME type
	extLen           int    // The length of the added export extension
}
type linkObject struct {
	baseObject
	content []byte // The file content generated by a link template
	extLen  int    // The length of the added export extension
}

// Object describes a drive object
type Object struct {
	baseObject
	url        string // Download URL of this object
	md5sum     string // md5sum of the object
	sha1sum    string // sha1sum of the object
	sha256sum  string // sha256sum of the object
	v2Download bool   // generate v2 download link ondemand
}

// Directory describes a drive directory
type Directory struct {
	baseObject
}

// ------------------------------------------------------------

// Name of the remote (as passed into NewFs)
func (f *Fs) Name() string {
	return f.name
}

// Root of the remote (as passed into NewFs)
func (f *Fs) Root() string {
	return f.root
}

// String converts this Fs to a string
func (f *Fs) String() string {
	return fmt.Sprintf("Google drive root '%s'", f.root)
}

// Features returns the optional features of this Fs
func (f *Fs) Features() *fs.Features {
	return f.features
}

// shouldRetry determines whether a given err rates being retried
func (f *Fs) shouldRetry(ctx context.Context, err error) (bool, error) {
	if fserrors.ContextError(ctx, &err) {
		return false, err
	}
	if err == nil {
		return false, nil
	}
	if fserrors.ShouldRetry(err) {
		return true, err
	}
	switch gerr := err.(type) {
	case *googleapi.Error:
		if gerr.Code >= 500 && gerr.Code < 600 {
			// All 5xx errors should be retried
			return true, err
		}
		if len(gerr.Errors) > 0 {
			reason := gerr.Errors[0].Reason
			message := gerr.Errors[0].Message
			if reason == "rateLimitExceeded" || reason == "userRateLimitExceeded" || (reason == "dailyLimitExceededUnreg" || strings.HasPrefix(message, "Daily Limit")) {
				// mod - try changing service account
				if f.changeSAenabled {
					if saerr := f.changeServiceAccount(ctx); saerr == nil {
						return true, err
					}
				}
				if f.opt.StopOnUploadLimit && gerr.Errors[0].Message == "User rate limit exceeded." {
					fs.Errorf(f, "Received upload limit error: %v", err)
					return false, fserrors.FatalError(err)
				}
				return true, err
			} else if f.opt.StopOnDownloadLimit && reason == "downloadQuotaExceeded" {
				fs.Errorf(f, "Received download limit error: %v", err)
				return false, fserrors.FatalError(err)
			} else if f.opt.StopOnUploadLimit && (reason == "quotaExceeded" || reason == "storageQuotaExceeded") {
				fs.Errorf(f, "Received upload limit error: %v", err)
				return false, fserrors.FatalError(err)
			} else if f.opt.StopOnUploadLimit && reason == "teamDriveFileLimitExceeded" {
				fs.Errorf(f, "Received Shared Drive file limit error: %v", err)
				return false, fserrors.FatalError(err)
			}
		}
	}
	return false, err
}

// parseParse parses a drive 'url'
func parseDrivePath(path string) (root string, err error) {
	root = strings.Trim(path, "/")
	return
}

// User function to process a File item from list
//
// Should return true to finish processing
type listFn func(*drive.File) bool

func containsString(slice []string, s string) bool {
	return slices.Contains(slice, s)
}

// getFile returns drive.File for the ID passed and fields passed in
func (f *Fs) getFile(ctx context.Context, ID string, fields googleapi.Field) (info *drive.File, err error) {
	err = f.pacer.Call(func() (bool, error) {
		info, err = f.svc.Files.Get(ID).
			Fields(fields).
			SupportsAllDrives(true).
			Context(ctx).Do()
		return f.shouldRetry(ctx, err)
	})
	return info, err
}

// getRootID returns the canonical ID for the "root" ID
func (f *Fs) getRootID(ctx context.Context) (string, error) {
	info, err := f.getFile(ctx, "root", "id")
	if err != nil {
		return "", fmt.Errorf("couldn't find root directory ID: %w", err)
	}
	return info.Id, nil
}

// Lists the directory required calling the user function on each item found
//
// If the user fn ever returns true then it early exits with found = true
//
// Search params: https://developers.google.com/drive/search-parameters
func (f *Fs) list(ctx context.Context, dirIDs []string, title string, directoriesOnly, filesOnly, trashedOnly, includeAll bool, fn listFn) (found bool, err error) {
	var query []string
	if !includeAll {
		q := "trashed=" + strconv.FormatBool(trashedOnly)
		if f.opt.TrashedOnly {
			q = fmt.Sprintf("(mimeType='%s' or %s)", driveFolderType, q)
		}
		query = append(query, q)
	}

	// Search with sharedWithMe will always return things listed in "Shared With Me" (without any parents)
	// We must not filter with parent when we try list "ROOT" with drive-shared-with-me
	// If we need to list file inside those shared folders, we must search it without sharedWithMe
	parentsQuery := bytes.NewBufferString("(")
	var resourceKeys []string
	for _, dirID := range dirIDs {
		if dirID == "" {
			continue
		}
		if parentsQuery.Len() > 1 {
			_, _ = parentsQuery.WriteString(" or ")
		}
		if (f.opt.SharedWithMe || f.opt.StarredOnly) && dirID == f.rootFolderID {
			if f.opt.SharedWithMe {
				_, _ = parentsQuery.WriteString("sharedWithMe=true")
			}
			if f.opt.StarredOnly {
				if f.opt.SharedWithMe {
					_, _ = parentsQuery.WriteString(" and ")
				}
				_, _ = parentsQuery.WriteString("starred=true")
			}
		} else {
			_, _ = fmt.Fprintf(parentsQuery, "'%s' in parents", dirID)
		}
		resourceKey, hasResourceKey := f.dirResourceKeys.Load(dirID)
		if hasResourceKey {
			resourceKeys = append(resourceKeys, fmt.Sprintf("%s/%s", dirID, resourceKey))
		}
	}
	resourceKeysHeader := strings.Join(resourceKeys, ",")
	if parentsQuery.Len() > 1 {
		_ = parentsQuery.WriteByte(')')
		query = append(query, parentsQuery.String())
	}
	var stems []string
	if title != "" {
		searchTitle := f.opt.Enc.FromStandardName(title)
		// Escaping the backslash isn't documented but seems to work
		searchTitle = strings.ReplaceAll(searchTitle, `\`, `\\`)
		searchTitle = strings.ReplaceAll(searchTitle, `'`, `\'`)

		var titleQuery bytes.Buffer
		_, _ = fmt.Fprintf(&titleQuery, "(name='%s'", searchTitle)
		if !directoriesOnly && !f.opt.SkipGdocs {
			// If the search title has an extension that is in the export extensions add a search
			// for the filename without the extension.
			// Assume that export extensions don't contain escape sequences.
			for _, ext := range f.exportExtensions {
				if strings.HasSuffix(searchTitle, ext) {
					stems = append(stems, title[:len(title)-len(ext)])
					_, _ = fmt.Fprintf(&titleQuery, " or name='%s'", searchTitle[:len(searchTitle)-len(ext)])
				}
			}
		}
		_ = titleQuery.WriteByte(')')
		query = append(query, titleQuery.String())
	}
	if directoriesOnly {
		query = append(query, fmt.Sprintf("(mimeType='%s' or mimeType='%s')", driveFolderType, shortcutMimeType))
	}
	if filesOnly {
		query = append(query, fmt.Sprintf("mimeType!='%s'", driveFolderType))
	}

	// Constrain query using filter if this remote is a sync/copy/walk source.
	if fi, use := filter.GetConfig(ctx), filter.GetUseFilter(ctx); fi != nil && use {
		queryByTime := func(op string, tm time.Time) {
			if tm.IsZero() {
				return
			}
			// https://developers.google.com/drive/api/v3/ref-search-terms#operators
			// Query times use RFC 3339 format, default timezone is UTC
			timeStr := tm.UTC().Format("2006-01-02T15:04:05")
			term := fmt.Sprintf("(modifiedTime %s '%s' or mimeType = '%s')", op, timeStr, driveFolderType)
			query = append(query, term)
		}
		queryByTime(">=", fi.ModTimeFrom)
		queryByTime("<=", fi.ModTimeTo)
	}

	list := f.svc.Files.List()
	if f.gdsSvc != nil { // mod
		list = f.gdsSvc.Files.List()
	}
	queryString := strings.Join(query, " and ")
	if queryString != "" {
		list.Q(queryString)
		// fs.Debugf(f, "list query: %q", queryString)
	}
	f.lastQuery = queryString // for unit tests

	if f.opt.ListChunk > 0 {
		list.PageSize(f.opt.ListChunk)
	}
	list.SupportsAllDrives(true)
	list.IncludeItemsFromAllDrives(true)
	if f.isTeamDrive && !f.opt.SharedWithMe {
		list.DriveId(f.opt.TeamDriveID)
		list.Corpora("drive")
	}
	// If using appDataFolder then need to add Spaces
	if f.rootFolderID == "appDataFolder" {
		list.Spaces("appDataFolder")
	}
	// Add resource Keys if necessary
	if resourceKeysHeader != "" {
		list.Header().Add("X-Goog-Drive-Resource-Keys", resourceKeysHeader)
	}

	fields := fmt.Sprintf("files(%s),nextPageToken,incompleteSearch", f.getFileFields(ctx))

OUTER:
	for {
		var files *drive.FileList
		err = f.pacer.Call(func() (bool, error) {
			files, err = list.Fields(googleapi.Field(fields)).Context(ctx).Do()
			return f.shouldRetry(ctx, err)
		})
		if err != nil {
			return false, fmt.Errorf("couldn't list directory: %w", err)
		}
		if files.IncompleteSearch {
			fs.Errorf(f, "search result INCOMPLETE")
		}
		for _, item := range files.Files {
			item.Name = f.opt.Enc.ToStandardName(item.Name)
			if isShortcut(item) {
				// ignore shortcuts if directed
				if f.opt.SkipShortcuts {
					continue
				}
				// skip file shortcuts if directory only
				if directoriesOnly && item.ShortcutDetails.TargetMimeType != driveFolderType {
					continue
				}
				// skip directory shortcuts if file only
				if filesOnly && item.ShortcutDetails.TargetMimeType == driveFolderType {
					continue
				}
				item, err = f.resolveShortcut(ctx, item)
				if err != nil {
					return false, fmt.Errorf("list: %w", err)
				}
				// leave the dangling shortcut out of the listings
				// we've already logged about the dangling shortcut in resolveShortcut
				if f.opt.SkipDanglingShortcuts && item.MimeType == shortcutMimeTypeDangling {
					continue
				}
			}
			// Check the case of items is correct since
			// the `=` operator is case insensitive.
			if title != "" && title != item.Name {
				found := slices.Contains(stems, item.Name)
				if !found {
					continue
				}
				_, exportName, _, _ := f.findExportFormat(ctx, item)
				if exportName == "" || exportName != title {
					continue
				}
			}
			if fn(item) {
				found = true
				break OUTER
			}
		}
		if files.NextPageToken == "" {
			break
		}
		list.PageToken(files.NextPageToken)
	}
	return
}

// Returns true of x is a power of 2 or zero
func isPowerOfTwo(x int64) bool {
	switch {
	case x == 0:
		return true
	case x < 0:
		return false
	default:
		return (x & (x - 1)) == 0
	}
}

// add a charset parameter to all text/* MIME types
func fixMimeType(mimeTypeIn string) string {
	if mimeTypeIn == "" {
		return ""
	}
	mediaType, param, err := mime.ParseMediaType(mimeTypeIn)
	if err != nil {
		return mimeTypeIn
	}
	mimeTypeOut := mimeTypeIn
	if strings.HasPrefix(mediaType, "text/") && param["charset"] == "" {
		param["charset"] = "utf-8"
		mimeTypeOut = mime.FormatMediaType(mediaType, param)
	}
	if mimeTypeOut == "" {
		panic(fmt.Errorf("unable to fix MIME type %q", mimeTypeIn))
	}
	return mimeTypeOut
}

func fixMimeTypeMap(in map[string][]string) (out map[string][]string) {
	out = make(map[string][]string, len(in))
	for k, v := range in {
		for i, mt := range v {
			v[i] = fixMimeType(mt)
		}
		out[fixMimeType(k)] = v
	}
	return out
}

func isInternalMimeType(mimeType string) bool {
	return strings.HasPrefix(mimeType, "application/vnd.google-apps.")
}

func isLinkMimeType(mimeType string) bool {
	return strings.HasPrefix(mimeType, "application/x-link-")
}

// parseExtensions parses a list of comma separated extensions
// into a list of unique extensions with leading "." and a list of associated MIME types
func parseExtensions(extensionsIn ...string) (extensions, mimeTypes []string, err error) {
	for _, extensionText := range extensionsIn {
		for extension := range strings.SplitSeq(extensionText, ",") {
			extension = strings.ToLower(strings.TrimSpace(extension))
			if extension == "" {
				continue
			}
			if len(extension) > 0 && extension[0] != '.' {
				extension = "." + extension
			}
			mt := mime.TypeByExtension(extension)
			if mt == "" {
				return extensions, mimeTypes, fmt.Errorf("couldn't find MIME type for extension %q", extension)
			}
			if !containsString(extensions, extension) {
				extensions = append(extensions, extension)
				mimeTypes = append(mimeTypes, mt)
			}
		}
	}
	return
}

// getClient makes an http client according to the options
func getClient(ctx context.Context, opt *Options) *http.Client {
	t := fshttp.NewTransportCustom(ctx, func(t *http.Transport) {
		if opt.DisableHTTP2 {
			t.TLSNextProto = map[string]func(string, *tls.Conn) http.RoundTripper{}
		}
	})
	return &http.Client{
		Transport: t,
	}
}

func getServiceAccountClient(ctx context.Context, opt *Options, credentialsData []byte) (*http.Client, error) {
	scopes := driveScopes(opt.Scope)
	conf, err := google.JWTConfigFromJSON(credentialsData, scopes...)
	if err != nil {
		return nil, fmt.Errorf("error processing credentials: %w", err)
	}
	if opt.Impersonate != "" {
		conf.Subject = opt.Impersonate
	}
	ctxWithSpecialClient := oauthutil.Context(ctx, getClient(ctx, opt))
	return oauth2.NewClient(ctxWithSpecialClient, conf.TokenSource(ctxWithSpecialClient)), nil
}

func createOAuthClient(ctx context.Context, opt *Options, name string, m configmap.Mapper) (*http.Client, error) {
	var oAuthClient *http.Client
	var err error

	// try loading service account credentials from env variable, then from a file
	if len(opt.ServiceAccountCredentials) == 0 && opt.ServiceAccountFile != "" {
		loadedCreds, err := os.ReadFile(env.ShellExpand(opt.ServiceAccountFile))
		if err != nil {
			return nil, fmt.Errorf("error opening service account credentials file: %w", err)
		}
		opt.ServiceAccountCredentials = string(loadedCreds)
	}
	if opt.ServiceAccountCredentials != "" {
		oAuthClient, err = getServiceAccountClient(ctx, opt, []byte(opt.ServiceAccountCredentials))
		if err != nil {
			return nil, fmt.Errorf("failed to create oauth client from service account: %w", err)
		}
	} else if opt.EnvAuth {
		scopes := driveScopes(opt.Scope)
		oAuthClient, err = google.DefaultClient(ctx, scopes...)
		if err != nil {
			return nil, fmt.Errorf("failed to create client from environment: %w", err)
		}
	} else {
		oAuthClient, _, err = oauthutil.NewClientWithBaseClient(ctx, name, m, driveConfig, getClient(ctx, opt))
		if err != nil {
			return nil, fmt.Errorf("failed to create oauth client: %w", err)
		}
	}

	return oAuthClient, nil
}

func checkUploadChunkSize(cs fs.SizeSuffix) error {
	if !isPowerOfTwo(int64(cs)) {
		return fmt.Errorf("%v isn't a power of two", cs)
	}
	if cs < minChunkSize {
		return fmt.Errorf("%s is less than %s", cs, minChunkSize)
	}
	return nil
}

func (f *Fs) setUploadChunkSize(cs fs.SizeSuffix) (old fs.SizeSuffix, err error) {
	err = checkUploadChunkSize(cs)
	if err == nil {
		old, f.opt.ChunkSize = f.opt.ChunkSize, cs
	}
	return
}

func checkUploadCutoff(cs fs.SizeSuffix) error {
	return nil
}

func (f *Fs) setUploadCutoff(cs fs.SizeSuffix) (old fs.SizeSuffix, err error) {
	err = checkUploadCutoff(cs)
	if err == nil {
		old, f.opt.UploadCutoff = f.opt.UploadCutoff, cs
	}
	return
}

// newFs partially constructs Fs from the path
//
// It constructs a valid Fs but doesn't attempt to figure out whether
// it is a file or a directory.
func newFs(ctx context.Context, name, path string, m configmap.Mapper) (*Fs, error) {
	// Parse config into Options struct
	opt := new(Options)
	err := configstruct.Set(m, opt)

	// mod - parse object id from path remote:{ID}
	if rootID, _ := parseRootID(path); len(rootID) > 6 {
		name += rootID
		path = path[strings.Index(path, "}")+1:]
	}

	if err != nil {
		return nil, err
	}
	err = checkUploadCutoff(opt.UploadCutoff)
	if err != nil {
		return nil, fmt.Errorf("drive: upload cutoff: %w", err)
	}
	err = checkUploadChunkSize(opt.ChunkSize)
	if err != nil {
		return nil, fmt.Errorf("drive: chunk size: %w", err)
	}

	// mod
	pool, err := newServiceAccountPool(opt)
	if err != nil {
		return nil, err
	}
	if sa, err := pool.GetSA(); err == nil {
		opt.ServiceAccountFile = sa[0].ServiceAccountFile
		opt.Impersonate = sa[0].Impersonate
		if opt.Impersonate != "" {
			fs.Debugf(nil, "Starting newFs with %q as %q", filepath.Base(opt.ServiceAccountFile), opt.Impersonate)
		} else {
			fs.Debugf(nil, "Starting newFs with %q", filepath.Base(opt.ServiceAccountFile))
		}
	}

	// mod
	var gdsSvc *drive.Service
	var actSvc *driveactivity.Service
	if gds, ok, err := newGdsClient(ctx, opt); err != nil {
		return nil, err
	} else if ok {
		gdsRemote, authErr := gds.getGdsRemote(ctx)
		if authErr != nil {
			return nil, fmt.Errorf("gds: failed to get remote: %w", authErr)
		}
		if token, ok := m.Get("token"); ok && token != "" {
			cli, _, err := oauthutil.NewClientWithBaseClient(ctx, name, m, driveConfig, getClient(ctx, opt))
			if err != nil {
				return nil, fmt.Errorf("gds: failed to create oauth client: %w", err)
			}
			gdsSvc, err = drive.NewService(context.Background(), option.WithHTTPClient(cli))
			if err != nil {
				return nil, fmt.Errorf("gds: couldn't create Drive client: %w", err)
			}
			if len(opt.ActivityTargets) > 0 {
				actSvc, err = driveactivity.NewService(context.Background(), option.WithHTTPClient(cli))
				if err != nil {
					return nil, fmt.Errorf("gds: couldn't create Drive Activity client: %w", err)
				}
			}
		}
		opt.Scope = gdsRemote.Scope
		opt.ServiceAccountCredentials = string(gdsRemote.SA)
		opt.Impersonate = gdsRemote.Impersonate
		opt.RootFolderID = gdsRemote.RootFolderID
		fs.Debugf(nil, "Starting newFs with remote from gds")
	}

	oAuthClient, err := createOAuthClient(ctx, opt, name, m)
	if err != nil {
		return nil, fmt.Errorf("drive: failed when making oauth client: %w", err)
	}

	root, err := parseDrivePath(path)
	if err != nil {
		return nil, err
	}

	ci := fs.GetConfig(ctx)
	f := &Fs{
		name:            name,
		root:            root,
		opt:             *opt,
		ci:              ci,
		pacer:           fs.NewPacer(ctx, pacer.NewGoogleDrive(pacer.MinSleep(opt.PacerMinSleep), pacer.Burst(opt.PacerBurst))),
		m:               m,
		grouping:        listRGrouping,
		listRmu:         new(sync.Mutex),
		listRempties:    make(map[string]struct{}),
		dirResourceKeys: new(sync.Map),
		permissionsMu:   new(sync.Mutex),
		permissions:     make(map[string]*drive.Permission),
	}
	f.isTeamDrive = opt.TeamDriveID != ""
	f.features = (&fs.Features{
		DuplicateFiles:           true,
		ReadMimeType:             true,
		WriteMimeType:            true,
		CanHaveEmptyDirectories:  true,
		ServerSideAcrossConfigs:  opt.ServerSideAcrossConfigs,
		FilterAware:              true,
		ReadMetadata:             true,
		WriteMetadata:            true,
		UserMetadata:             true,
		ReadDirMetadata:          true,
		WriteDirMetadata:         true,
		WriteDirSetModTime:       true,
		UserDirMetadata:          true,
		DirModTimeUpdatesOnWrite: false, // FIXME need to check!
	}).Fill(ctx, f)

	// mod
	if len(pool.SAs) > 0 {
		f.changeSAenabled = true
		f.changeSApool = pool
		f.changeSAmu = new(sync.Mutex)
		fs.Infof(nil, "Changing service account is enabled")
	}
	f.gdsSvc = gdsSvc
	f.actSvc = actSvc

	// Create a new authorized Drive client.
	f.client = oAuthClient
	f.svc, err = drive.NewService(context.Background(), option.WithHTTPClient(f.client))
	if err != nil {
		return nil, fmt.Errorf("couldn't create Drive client: %w", err)
	}
	if f.actSvc == nil && len(f.opt.ActivityTargets) > 0 { // mod
		f.actSvc, err = driveactivity.NewService(context.Background(), option.WithHTTPClient(f.client))
		if err != nil {
			return nil, fmt.Errorf("couldn't create Drive Activity client: %w", err)
		}
	}

	if f.opt.V2DownloadMinSize >= 0 {
		f.v2Svc, err = drive_v2.NewService(context.Background(), option.WithHTTPClient(f.client))
		if err != nil {
			return nil, fmt.Errorf("couldn't create Drive v2 client: %w", err)
		}
	}

	return f, nil
}

// NewFs constructs an Fs from the path, container:path
func NewFs(ctx context.Context, name, path string, m configmap.Mapper) (fs.Fs, error) {
	f, err := newFs(ctx, name, path, m)
	if err != nil {
		return nil, err
	}

	// mod - parse object id from path remote:{ID}
	var srcFile *drive.File
	if rootID, _ := parseRootID(path); len(rootID) > 6 {
		srcFile, err = f.getFile(ctx, rootID, "name,id,size,mimeType,driveId,md5Checksum")
		if err != nil {
			return nil, err
		}
		f.opt.RootFolderID = rootID
		if srcFile.MimeType != "" && srcFile.MimeType != "application/vnd.google-apps.folder" {
			fs.Debugf(nil, "Root ID (File): %s", rootID)
		} else {
			if srcFile.DriveId == rootID {
				fs.Debugf(nil, "Root ID (Drive): %s", rootID)
				f.opt.RootFolderID = ""
				f.opt.TeamDriveID = rootID
			} else {
				fs.Debugf(nil, "Root ID (Folder): %s", rootID)
			}
			srcFile = nil
		}
		f.isTeamDrive = f.opt.TeamDriveID != ""
	}

	// Set the root folder ID
	if f.opt.RootFolderID != "" {
		// use root_folder ID if set
		f.rootFolderID = f.opt.RootFolderID
	} else if f.isTeamDrive {
		// otherwise use team_drive if set
		f.rootFolderID = f.opt.TeamDriveID
	} else {
		// otherwise look up the actual root ID
		rootID, err := f.getRootID(ctx)
		if err != nil {
			var gerr *googleapi.Error
			if errors.As(err, &gerr) && gerr.Code == 404 {
				// 404 means that this scope does not have permission to get the
				// root so just use "root"
				rootID = "root"
			} else {
				return nil, err
			}
		}
		f.rootFolderID = rootID
		fs.Debugf(f, "'root_folder_id = %s' - save this in the config to speed up startup", rootID)
	}

	f.dirCache = dircache.New(f.root, f.rootFolderID, f)

	// If resource key is set then cache it for the root folder id
	if f.opt.ResourceKey != "" {
		f.dirResourceKeys.Store(f.rootFolderID, f.opt.ResourceKey)
	}

	// Parse extensions
	if f.opt.Extensions != "" {
		if f.opt.ExportExtensions != defaultExportExtensions {
			return nil, errors.New("only one of 'formats' and 'export_formats' can be specified")
		}
		f.opt.Extensions, f.opt.ExportExtensions = "", f.opt.Extensions
	}
	f.exportExtensions, _, err = parseExtensions(f.opt.ExportExtensions, defaultExportExtensions)
	if err != nil {
		return nil, err
	}

	_, f.importMimeTypes, err = parseExtensions(f.opt.ImportExtensions)
	if err != nil {
		return nil, err
	}

	// mod
	if srcFile != nil {
		tempF := *f
		newRoot := ""
		tempF.dirCache = dircache.New(newRoot, f.rootFolderID, &tempF)
		tempF.root = newRoot
		f.dirCache = tempF.dirCache
		f.root = tempF.root

		extension, exportName, exportMimeType, isDocument := f.findExportFormat(ctx, srcFile)
		obj, _ := f.newObjectWithExportInfo(ctx, srcFile.Name, srcFile, extension, exportName, exportMimeType, isDocument)
		f.root = "isFile:" + srcFile.Name
		f.fileObj = &obj
		return f, fs.ErrorIsFile
	}

	// Find the current root
	err = f.dirCache.FindRoot(ctx, false)
	if err != nil {
		// Assume it is a file
		newRoot, remote := dircache.SplitPath(f.root)
		tempF := *f
		tempF.dirCache = dircache.New(newRoot, f.rootFolderID, &tempF)
		tempF.root = newRoot
		// Make new Fs which is the parent
		err = tempF.dirCache.FindRoot(ctx, false)
		if err != nil {
			// No root so return old f
			return f, nil
		}
		_, err := tempF.NewObject(ctx, remote)
		if err != nil {
			// unable to list folder so return old f
			return f, nil
		}
		// XXX: update the old f here instead of returning tempF, since
		// `features` were already filled with functions having *f as a receiver.
		// See https://github.com/rclone/rclone/issues/2182
		f.dirCache = tempF.dirCache
		f.root = tempF.root
		return f, fs.ErrorIsFile
	}
	// fmt.Printf("Root id %s", f.dirCache.RootID())
	return f, nil
}

func (f *Fs) newBaseObject(ctx context.Context, remote string, info *drive.File) (o baseObject, err error) {
	modifiedDate := info.ModifiedTime
	if f.opt.UseCreatedDate {
		modifiedDate = info.CreatedTime
	} else if f.opt.UseSharedDate && info.SharedWithMeTime != "" {
		modifiedDate = info.SharedWithMeTime
	}
	size := info.Size
	if f.opt.SizeAsQuota {
		size = info.QuotaBytesUsed
	}
	o = baseObject{
		fs:           f,
		remote:       remote,
		id:           info.Id,
		modifiedDate: modifiedDate,
		mimeType:     info.MimeType,
		bytes:        size,
		parents:      info.Parents,
	}
	err = nil
	if fs.GetConfig(ctx).Metadata {
		err = o.parseMetadata(ctx, info)
	}
	return o, err
}

// getFileFields gets the fields for a normal file Get or List
func (f *Fs) getFileFields(ctx context.Context) (fields googleapi.Field) {
	fields = partialFields
	if f.opt.AuthOwnerOnly {
		fields += ",owners"
	}
	if f.opt.UseSharedDate {
		fields += ",sharedWithMeTime"
	}
	if f.opt.SkipChecksumGphotos {
		fields += ",spaces"
	}
	if f.opt.SizeAsQuota {
		fields += ",quotaBytesUsed"
	}
	if fs.GetConfig(ctx).Metadata {
		fields += "," + metadataFields
	}
	return fields
}

// newRegularObject creates an fs.Object for a normal drive.File
func (f *Fs) newRegularObject(ctx context.Context, remote string, info *drive.File) (obj fs.Object, err error) {
	// wipe checksum if SkipChecksumGphotos and file is type Photo or Video
	if f.opt.SkipChecksumGphotos {
		if slices.Contains(info.Spaces, "photos") {
			info.Md5Checksum = ""
			info.Sha1Checksum = ""
			info.Sha256Checksum = ""
		}
	}
	o := &Object{
		url:        fmt.Sprintf("%sfiles/%s?alt=media", f.svc.BasePath, actualID(info.Id)),
		md5sum:     strings.ToLower(info.Md5Checksum),
		sha1sum:    strings.ToLower(info.Sha1Checksum),
		sha256sum:  strings.ToLower(info.Sha256Checksum),
		v2Download: f.opt.V2DownloadMinSize != -1 && info.Size >= int64(f.opt.V2DownloadMinSize),
	}
	o.baseObject, err = f.newBaseObject(ctx, remote, info)
	if err != nil {
		return nil, err
	}
	if info.ResourceKey != "" {
		o.resourceKey = &info.ResourceKey
	}
	return o, nil
}

// newDocumentObject creates an fs.Object for a google docs drive.File
func (f *Fs) newDocumentObject(ctx context.Context, remote string, info *drive.File, extension, exportMimeType string) (fs.Object, error) {
	mediaType, _, err := mime.ParseMediaType(exportMimeType)
	if err != nil {
		return nil, err
	}
	url := info.ExportLinks[mediaType]
	baseObject, err := f.newBaseObject(ctx, remote+extension, info)
	if err != nil {
		return nil, err
	}
	baseObject.bytes = -1
	baseObject.mimeType = exportMimeType
	return &documentObject{
		baseObject:       baseObject,
		url:              url,
		documentMimeType: info.MimeType,
		extLen:           len(extension),
	}, nil
}

// newLinkObject creates an fs.Object that represents a link a google docs drive.File
func (f *Fs) newLinkObject(ctx context.Context, remote string, info *drive.File, extension, exportMimeType string) (fs.Object, error) {
	t := linkTemplate(exportMimeType)
	if t == nil {
		return nil, fmt.Errorf("unsupported link type %s", exportMimeType)
	}
	xdgIcon := _mimeTypeToXDGLinkIcons[info.MimeType]
	if xdgIcon == "" {
		xdgIcon = defaultXDGIcon
	}
	var buf bytes.Buffer
	err := t.Execute(&buf, struct {
		URL, Title, XDGIcon string
	}{
		info.WebViewLink, info.Name, xdgIcon,
	})
	if err != nil {
		return nil, fmt.Errorf("executing template failed: %w", err)
	}

	baseObject, err := f.newBaseObject(ctx, remote+extension, info)
	if err != nil {
		return nil, err
	}
	baseObject.bytes = int64(buf.Len())
	baseObject.mimeType = exportMimeType
	return &linkObject{
		baseObject: baseObject,
		content:    buf.Bytes(),
		extLen:     len(extension),
	}, nil
}

// newObjectWithInfo creates an fs.Object for any drive.File
//
// When the drive.File cannot be represented as an fs.Object it will return (nil, nil).
func (f *Fs) newObjectWithInfo(ctx context.Context, remote string, info *drive.File) (fs.Object, error) {
	// If item has MD5 sum it is a file stored on drive
	if info.Md5Checksum != "" {
		return f.newRegularObject(ctx, remote, info)
	}

	extension, exportName, exportMimeType, isDocument := f.findExportFormat(ctx, info)
	return f.newObjectWithExportInfo(ctx, remote, info, extension, exportName, exportMimeType, isDocument)
}

// newObjectWithExportInfo creates an fs.Object for any drive.File and the result of findExportFormat
//
// When the drive.File cannot be represented as an fs.Object it will return (nil, nil).
func (f *Fs) newObjectWithExportInfo(
	ctx context.Context, remote string, info *drive.File,
	extension, exportName, exportMimeType string, isDocument bool,
) (o fs.Object, err error) {
	// Note that resolveShortcut will have been called already if
	// we are being called from a listing. However the drive.Item
	// will have been resolved so this will do nothing.
	info, err = f.resolveShortcut(ctx, info)
	if err != nil {
		return nil, fmt.Errorf("new object: %w", err)
	}
	switch {
	case info.MimeType == driveFolderType:
		return nil, fs.ErrorIsDir
	case info.MimeType == shortcutMimeType:
		// We can only get here if f.opt.SkipShortcuts is set
		// and not from a listing. This is unlikely.
		fs.Debugf(remote, "Ignoring shortcut as skip shortcuts is set")
		return nil, fs.ErrorObjectNotFound
	case info.MimeType == shortcutMimeTypeDangling:
		// Pretend a dangling shortcut is a regular object
		// It will error if used, but appear in listings so it can be deleted
		return f.newRegularObject(ctx, remote, info)
	case info.Md5Checksum != "":
		// If item has MD5 sum it is a file stored on drive
		return f.newRegularObject(ctx, remote, info)
	case f.opt.SkipGdocs:
		fs.Debugf(remote, "Skipping google document type %q", info.MimeType)
		return nil, fs.ErrorObjectNotFound
	case f.opt.ShowAllGdocs:
		return f.newDocumentObject(ctx, remote, info, "", info.MimeType)
	default:
		// If item MimeType is in the ExportFormats then it is a google doc
		if !isDocument {
			fs.Debugf(remote, "Ignoring unknown document type %q", info.MimeType)
			return nil, fs.ErrorObjectNotFound
		}
		if extension == "" {
			fs.Debugf(remote, "No export formats found for %q", info.MimeType)
			return nil, fs.ErrorObjectNotFound
		}
		if isLinkMimeType(exportMimeType) {
			return f.newLinkObject(ctx, remote, info, extension, exportMimeType)
		}
		return f.newDocumentObject(ctx, remote, info, extension, exportMimeType)
	}
}

// NewObject finds the Object at remote.  If it can't be found
// it returns the error fs.ErrorObjectNotFound.
func (f *Fs) NewObject(ctx context.Context, remote string) (fs.Object, error) {
	// mod
	if f.fileObj != nil {
		return *f.fileObj, nil
	}

	if strings.HasSuffix(remote, "/") {
		return nil, fs.ErrorIsDir
	}
	info, extension, exportName, exportMimeType, isDocument, err := f.getRemoteInfoWithExport(ctx, remote)
	if err != nil {
		return nil, err
	}

	remote = remote[:len(remote)-len(extension)]
	obj, err := f.newObjectWithExportInfo(ctx, remote, info, extension, exportName, exportMimeType, isDocument)
	switch {
	case err != nil:
		return nil, err
	case obj == nil:
		return nil, fs.ErrorObjectNotFound
	default:
		return obj, nil
	}
}

// FindLeaf finds a directory of name leaf in the folder with ID pathID
func (f *Fs) FindLeaf(ctx context.Context, pathID, leaf string) (pathIDOut string, found bool, err error) {
	// Find the leaf in pathID
	pathID = actualID(pathID)
	found, err = f.list(ctx, []string{pathID}, leaf, true, false, f.opt.TrashedOnly, false, func(item *drive.File) bool {
		if !f.opt.SkipGdocs {
			_, exportName, _, isDocument := f.findExportFormat(ctx, item)
			if exportName == leaf {
				pathIDOut = item.Id
				return true
			}
			if isDocument {
				return false
			}
		}
		if item.Name == leaf {
			pathIDOut = item.Id
			return true
		}
		return false
	})
	return pathIDOut, found, err
}

// createDir makes a directory with pathID as parent and name leaf with optional metadata
func (f *Fs) createDir(ctx context.Context, pathID, leaf string, metadata fs.Metadata) (info *drive.File, err error) {
	leaf = f.opt.Enc.FromStandardName(leaf)
	pathID = actualID(pathID)
	createInfo := &drive.File{
		Name:     leaf,
		MimeType: driveFolderType,
		Parents:  []string{pathID},
	}
	var updateMetadata updateMetadataFn
	if len(metadata) > 0 {
		updateMetadata, err = f.updateMetadata(ctx, createInfo, metadata, true, true)
		if err != nil {
			return nil, fmt.Errorf("create dir: failed to update metadata: %w", err)
		}
	}
	err = f.pacer.Call(func() (bool, error) {
		info, err = f.svc.Files.Create(createInfo).
			Fields(f.getFileFields(ctx)).
			SupportsAllDrives(true).
			Context(ctx).Do()
		return f.shouldRetry(ctx, err)
	})
	if err != nil {
		return nil, err
	}
	if updateMetadata != nil {
		err = updateMetadata(ctx, info)
		if err != nil {
			return nil, err
		}
	}
	return info, nil
}

// updateDir updates an existing a directory with the metadata passed in
func (f *Fs) updateDir(ctx context.Context, dirID string, metadata fs.Metadata) (info *drive.File, err error) {
	if len(metadata) == 0 {
		return f.getFile(ctx, dirID, f.getFileFields(ctx))
	}
	dirID = actualID(dirID)
	updateInfo := &drive.File{}
	updateMetadata, err := f.updateMetadata(ctx, updateInfo, metadata, true, true)
	if err != nil {
		return nil, fmt.Errorf("update dir: failed to update metadata from source object: %w", err)
	}
	err = f.pacer.Call(func() (bool, error) {
		info, err = f.svc.Files.Update(dirID, updateInfo).
			Fields(f.getFileFields(ctx)).
			SupportsAllDrives(true).
			Context(ctx).Do()
		return f.shouldRetry(ctx, err)
	})
	if err != nil {
		return nil, err
	}
	err = updateMetadata(ctx, info)
	if err != nil {
		return nil, err
	}
	return info, nil
}

// CreateDir makes a directory with pathID as parent and name leaf
func (f *Fs) CreateDir(ctx context.Context, pathID, leaf string) (newID string, err error) {
	info, err := f.createDir(ctx, pathID, leaf, nil)
	if err != nil {
		return "", err
	}
	return info.Id, nil
}

// isAuthOwned checks if any of the item owners is the authenticated owner
func isAuthOwned(item *drive.File) bool {
	for _, owner := range item.Owners {
		if owner.Me {
			return true
		}
	}
	return false
}

// linkTemplate returns the Template for a MIME type or nil if the
// MIME type does not represent a link
func linkTemplate(mt string) *template.Template {
	templatesOnce.Do(func() {
		_linkTemplates = map[string]*template.Template{
			"application/x-link-desktop": template.Must(
				template.New("application/x-link-desktop").Parse(desktopTemplate)),
			"application/x-link-html": template.Must(
				template.New("application/x-link-html").Parse(htmlTemplate)),
			"application/x-link-url": template.Must(
				template.New("application/x-link-url").Parse(urlTemplate)),
			"application/x-link-webloc": template.Must(
				template.New("application/x-link-webloc").Parse(weblocTemplate)),
		}
	})
	return _linkTemplates[mt]
}

func (f *Fs) fetchFormats(ctx context.Context) {
	fetchFormatsOnce.Do(func() {
		var about *drive.About
		var err error
		err = f.pacer.Call(func() (bool, error) {
			about, err = f.svc.About.Get().
				Fields("exportFormats,importFormats").
				Context(ctx).Do()
			return f.shouldRetry(ctx, err)
		})
		if err != nil {
			fs.Errorf(f, "Failed to get Drive exportFormats and importFormats: %v", err)
			_exportFormats = map[string][]string{}
			_importFormats = map[string][]string{}
			return
		}
		_exportFormats = fixMimeTypeMap(about.ExportFormats)
		_importFormats = fixMimeTypeMap(about.ImportFormats)
	})
}

// exportFormats returns the export formats from drive, fetching them
// if necessary.
//
// if the fetch fails then it will not export any drive formats
func (f *Fs) exportFormats(ctx context.Context) map[string][]string {
	f.fetchFormats(ctx)
	return _exportFormats
}

// importFormats returns the import formats from drive, fetching them
// if necessary.
//
// if the fetch fails then it will not import any drive formats
func (f *Fs) importFormats(ctx context.Context) map[string][]string {
	f.fetchFormats(ctx)
	return _importFormats
}

// findExportFormatByMimeType works out the optimum export settings
// for the given MIME type.
//
// Look through the exportExtensions and find the first format that can be
// converted.  If none found then return ("", "", false)
func (f *Fs) findExportFormatByMimeType(ctx context.Context, itemMimeType string) (
	extension, mimeType string, isDocument bool,
) {
	exportMimeTypes, isDocument := f.exportFormats(ctx)[itemMimeType]
	if isDocument {
		for _, _extension := range f.exportExtensions {
			_mimeType := mime.TypeByExtension(_extension)
			if isLinkMimeType(_mimeType) {
				return _extension, _mimeType, true
			}
			for _, emt := range exportMimeTypes {
				if emt == _mimeType {
					return _extension, emt, true
				}
				if _mimeType == _mimeTypeCustomTransform[emt] {
					return _extension, emt, true
				}
			}
		}
	}

	// If using a link type export and a more specific export
	// hasn't been found all docs should be exported
	for _, _extension := range f.exportExtensions {
		_mimeType := mime.TypeByExtension(_extension)
		if isLinkMimeType(_mimeType) {
			return _extension, _mimeType, true
		}
	}

	// else return empty
	return "", "", isDocument
}

// findExportFormat works out the optimum export settings
// for the given drive.File.
//
// Look through the exportExtensions and find the first format that can be
// converted.  If none found then return ("", "", "", false)
func (f *Fs) findExportFormat(ctx context.Context, item *drive.File) (extension, filename, mimeType string, isDocument bool) {
	// If item has MD5 sum it is a file stored on drive
	if item.Md5Checksum != "" {
		return
	}
	// Folders can't be documents
	if item.MimeType == driveFolderType {
		return
	}
	extension, mimeType, isDocument = f.findExportFormatByMimeType(ctx, item.MimeType)
	if extension != "" {
		filename = item.Name + extension
	}
	return
}

// findImportFormat finds the matching upload MIME type for a file
// If the given MIME type is in importMimeTypes, the matching upload
// MIME type is returned
//
// When no match is found "" is returned.
func (f *Fs) findImportFormat(ctx context.Context, mimeType string) string {
	mimeType = fixMimeType(mimeType)
	ifs := f.importFormats(ctx)
	for _, mt := range f.importMimeTypes {
		if mt == mimeType {
			importMimeTypes := ifs[mimeType]
			if l := len(importMimeTypes); l > 0 {
				if l > 1 {
					fs.Infof(f, "found %d import formats for %q: %q", l, mimeType, importMimeTypes)
				}
				return importMimeTypes[0]
			}
		}
	}
	return ""
}

// List the objects and directories in dir into entries.  The
// entries can be returned in any order but should be for a
// complete directory.
//
// dir should be "" to list the root, and should not have
// trailing slashes.
//
// This should return ErrDirNotFound if the directory isn't
// found.
func (f *Fs) List(ctx context.Context, dir string) (entries fs.DirEntries, err error) {
	return list.WithListP(ctx, dir, f)
}

// ListP lists the objects and directories of the Fs starting
// from dir non recursively into out.
//
// dir should be "" to start from the root, and should not
// have trailing slashes.
//
// This should return ErrDirNotFound if the directory isn't
// found.
//
// It should call callback for each tranche of entries read.
// These need not be returned in any particular order.  If
// callback returns an error then the listing will stop
// immediately.
func (f *Fs) ListP(ctx context.Context, dir string, callback fs.ListRCallback) error {
	list := list.NewHelper(callback)
	entriesAdded := 0
	directoryID, err := f.dirCache.FindDir(ctx, dir, false)
	if err != nil {
		return err
	}
	directoryID = actualID(directoryID)

	var iErr error
	_, err = f.list(ctx, []string{directoryID}, "", false, false, f.opt.TrashedOnly, false, func(item *drive.File) bool {
		entry, err := f.itemToDirEntry(ctx, path.Join(dir, item.Name), item)
		if err != nil {
			iErr = err
			return true
		}
		if entry != nil {
			err = list.Add(entry)
			if err != nil {
				iErr = err
				return true
			}
			entriesAdded++
		}
		return false
	})
	if err != nil {
		return err
	}
	if iErr != nil {
		return iErr
	}
	// If listing the root of a teamdrive and got no entries,
	// double check we have access
	if f.isTeamDrive && entriesAdded == 0 && f.root == "" && dir == "" {
		err = f.teamDriveOK(ctx)
		if err != nil {
			return err
		}
	}
	return list.Flush()
}

// listREntry is a task to be executed by a litRRunner
type listREntry struct {
	id, path string
}

// listRSlices is a helper struct to sort two slices at once
type listRSlices struct {
	dirs  []string
	paths []string
}

func (s listRSlices) Sort() {
	sort.Sort(s)
}

func (s listRSlices) Len() int {
	return len(s.dirs)
}

func (s listRSlices) Swap(i, j int) {
	s.dirs[i], s.dirs[j] = s.dirs[j], s.dirs[i]
	s.paths[i], s.paths[j] = s.paths[j], s.paths[i]
}

func (s listRSlices) Less(i, j int) bool {
	return s.dirs[i] < s.dirs[j]
}

// listRRunner will read dirIDs from the in channel, perform the file listing and call cb with each DirEntry.
//
// In each cycle it will read up to grouping entries from the in channel without blocking.
// If an error occurs it will be send to the out channel and then return. Once the in channel is closed,
// nil is send to the out channel and the function returns.
func (f *Fs) listRRunner(ctx context.Context, wg *sync.WaitGroup, in chan listREntry, out chan<- error, cb func(fs.DirEntry) error, sendJob func(listREntry)) {
	var dirs []string
	var paths []string
	var grouping int32

	for dir := range in {
		dirs = append(dirs[:0], dir.id)
		paths = append(paths[:0], dir.path)
		grouping = atomic.LoadInt32(&f.grouping)
	waitloop:
		for i := int32(1); i < grouping; i++ {
			select {
			case d, ok := <-in:
				if !ok {
					break waitloop
				}
				dirs = append(dirs, d.id)
				paths = append(paths, d.path)
			default:
			}
		}
		listRSlices{dirs, paths}.Sort()
		var iErr error
		foundItems := false
		_, err := f.list(ctx, dirs, "", false, false, f.opt.TrashedOnly, false, func(item *drive.File) bool {
			// shared with me items have no parents when at the root
			if f.opt.SharedWithMe && len(item.Parents) == 0 && len(paths) == 1 && paths[0] == "" {
				item.Parents = dirs
			}
			for _, parent := range item.Parents {
				var i int
				foundItems = true
				earlyExit := false
				// If only one item in paths then no need to search for the ID
				// assuming google drive is doing its job properly.
				//
				// Note that we at the root when len(paths) == 1 && paths[0] == ""
				if len(paths) == 1 {
					// don't check parents at root because
					// - shared with me items have no parents at the root
					// - if using a root alias, e.g. "root" or "appDataFolder" the ID won't match
					i = 0
					// items at root can have more than one parent so we need to put
					// the item in just once.
					earlyExit = true
				} else {
					// only handle parents that are in the requested dirs list if not at root
					i = sort.SearchStrings(dirs, parent)
					if i == len(dirs) || dirs[i] != parent {
						continue
					}
				}
				remote := path.Join(paths[i], item.Name)
				entry, err := f.itemToDirEntry(ctx, remote, item)
				if err != nil {
					iErr = err
					return true
				}

				err = cb(entry)
				if err != nil {
					iErr = err
					return true
				}

				// If didn't check parents then insert only once
				if earlyExit {
					break
				}
			}
			return false
		})
		// Found no items in more than one directory. Retry these as
		// individual directories This is to work around a bug in google
		// drive where (A in parents) or (B in parents) returns nothing
		// sometimes. See #3114, #4289 and
		// https://issuetracker.google.com/issues/149522397
		if f.opt.FastListBugFix && len(dirs) > 1 && !foundItems {
			if atomic.SwapInt32(&f.grouping, 1) != 1 {
				fs.Debugf(f, "Disabling ListR to work around bug in drive as multi listing (%d) returned no entries", len(dirs))
			}
			f.listRmu.Lock()
			for i := range dirs {
				// Requeue the jobs
				job := listREntry{id: dirs[i], path: paths[i]}
				sendJob(job)
				// Make a note of these dirs - if they all turn
				// out to be empty then we can re-enable grouping
				f.listRempties[dirs[i]] = struct{}{}
			}
			f.listRmu.Unlock()
			fs.Debugf(f, "Recycled %d entries", len(dirs))
		}
		// If using a grouping of 1 and dir was empty then check to see if it
		// is part of the group that caused grouping to be disabled.
		if grouping == 1 && len(dirs) == 1 && !foundItems {
			f.listRmu.Lock()
			if _, found := f.listRempties[dirs[0]]; found {
				// Remove the ID
				delete(f.listRempties, dirs[0])
				// If no empties left => all the directories that
				// triggered the grouping being set to 1 were actually
				// empty so must have made a mistake
				if len(f.listRempties) == 0 {
					if atomic.SwapInt32(&f.grouping, listRGrouping) != listRGrouping {
						fs.Debugf(f, "Re-enabling ListR as previous detection was in error")
					}
				}
			}
			f.listRmu.Unlock()
		}

		for range dirs {
			wg.Done()
		}

		if iErr != nil {
			out <- iErr
			return
		}

		if err != nil {
			out <- err
			return
		}
	}
	out <- nil
}

// ListR lists the objects and directories of the Fs starting
// from dir recursively into out.
//
// dir should be "" to start from the root, and should not
// have trailing slashes.
//
// This should return ErrDirNotFound if the directory isn't
// found.
//
// It should call callback for each tranche of entries read.
// These need not be returned in any particular order.  If
// callback returns an error then the listing will stop
// immediately.
//
// Don't implement this unless you have a more efficient way
// of listing recursively that doing a directory traversal.
func (f *Fs) ListR(ctx context.Context, dir string, callback fs.ListRCallback) (err error) {
	directoryID, err := f.dirCache.FindDir(ctx, dir, false)
	if err != nil {
		return err
	}
	directoryID = actualID(directoryID)

	mu := sync.Mutex{} // protects in and overflow
	wg := sync.WaitGroup{}
	in := make(chan listREntry, listRInputBuffer)
	out := make(chan error, f.ci.Checkers)
	list := list.NewHelper(callback)
	overflow := []listREntry{}
	listed := 0

	// Send a job to the input channel if not closed. If the job
	// won't fit then queue it in the overflow slice.
	//
	// This will not block if the channel is full.
	sendJob := func(job listREntry) {
		mu.Lock()
		defer mu.Unlock()
		if in == nil {
			return
		}
		wg.Add(1)
		select {
		case in <- job:
		default:
			overflow = append(overflow, job)
			wg.Done()
		}
	}

	// Send the entry to the caller, queueing any directories as new jobs
	cb := func(entry fs.DirEntry) error {
		if d, isDir := entry.(fs.Directory); isDir {
			job := listREntry{actualID(d.ID()), d.Remote()}
			sendJob(job)
		}
		mu.Lock()
		defer mu.Unlock()
		listed++
		return list.Add(entry)
	}

	wg.Add(1)
	in <- listREntry{directoryID, dir}

	for range f.ci.Checkers {
		go f.listRRunner(ctx, &wg, in, out, cb, sendJob)
	}
	go func() {
		// wait until the all directories are processed
		wg.Wait()
		// if the input channel overflowed add the collected entries to the channel now
		for len(overflow) > 0 {
			mu.Lock()
			// only fill half of the channel to prevent entries being put into overflow again
			l := min(len(overflow), listRInputBuffer/2)
			wg.Add(l)
			for _, d := range overflow[:l] {
				in <- d
			}
			overflow = overflow[l:]
			mu.Unlock()

			// wait again for the completion of all directories
			wg.Wait()
		}
		mu.Lock()
		if in != nil {
			// notify all workers to exit
			close(in)
			in = nil
		}
		mu.Unlock()
	}()
	// wait until the all workers to finish
	for range f.ci.Checkers {
		e := <-out
		mu.Lock()
		// if one worker returns an error early, close the input so all other workers exit
		if e != nil && in != nil {
			err = e
			close(in)
			in = nil
		}
		mu.Unlock()
	}

	close(out)
	if err != nil {
		return err
	}

	err = list.Flush()
	if err != nil {
		return err
	}

	// If listing the root of a teamdrive and got no entries,
	// double check we have access
	if f.isTeamDrive && listed == 0 && f.root == "" && dir == "" {
		err = f.teamDriveOK(ctx)
		if err != nil {
			return err
		}
	}

	return nil
}

const shortcutSeparator = '\t'

// joinID adds an actual drive ID to the shortcut ID it came from
//
// directoryIDs in the dircache are these composite directory IDs so
// we must always unpack them before use.
func joinID(actual, shortcut string) string {
	return actual + string(shortcutSeparator) + shortcut
}

// splitID separates an actual ID and a shortcut ID from a composite
// ID. If there was no shortcut ID then it will return "" for it.
func splitID(compositeID string) (actualID, shortcutID string) {
	i := strings.IndexRune(compositeID, shortcutSeparator)
	if i < 0 {
		return compositeID, ""
	}
	return compositeID[:i], compositeID[i+1:]
}

// isShortcutID returns true if compositeID refers to a shortcut
func isShortcutID(compositeID string) bool {
	return strings.ContainsRune(compositeID, shortcutSeparator)
}

// actualID returns an actual ID from a composite ID
func actualID(compositeID string) (actualID string) {
	actualID, _ = splitID(compositeID)
	return actualID
}

// shortcutID returns a shortcut ID from a composite ID if available,
// or the actual ID if not.
func shortcutID(compositeID string) (shortcutID string) {
	actualID, shortcutID := splitID(compositeID)
	if shortcutID != "" {
		return shortcutID
	}
	return actualID
}

// isShortcut returns true of the item is a shortcut
func isShortcut(item *drive.File) bool {
	return item.MimeType == shortcutMimeType && item.ShortcutDetails != nil
}

// Dereference shortcut if required. It returns the newItem (which may
// be just item).
//
// If we return a new item then the ID will be adjusted to be a
// composite of the actual ID and the shortcut ID. This is to make
// sure that we have decided in all use places what we are doing with
// the ID.
//
// Note that we assume shortcuts can't point to shortcuts. Google
// drive web interface doesn't offer the option to create a shortcut
// to a shortcut. The documentation is silent on the issue.
func (f *Fs) resolveShortcut(ctx context.Context, item *drive.File) (newItem *drive.File, err error) {
	if f.opt.SkipShortcuts || item.MimeType != shortcutMimeType {
		return item, nil
	}
	if item.ShortcutDetails == nil {
		fs.Errorf(nil, "Expecting shortcutDetails in %v", item)
		return item, nil
	}
	newItem, err = f.getFile(ctx, item.ShortcutDetails.TargetId, f.getFileFields(ctx))
	if err != nil {
		var gerr *googleapi.Error
		if errors.As(err, &gerr) && gerr.Code == 404 {
			// 404 means dangling shortcut, so just return the shortcut with the mime type mangled
			fs.Logf(nil, "Dangling shortcut %q detected", item.Name)
			item.MimeType = shortcutMimeTypeDangling
			return item, nil
		}
		return nil, fmt.Errorf("failed to resolve shortcut: %w", err)
	}
	// make sure we use the Name, Parents and Trashed from the original item
	newItem.Name = item.Name
	newItem.Parents = item.Parents
	newItem.Trashed = item.Trashed
	// the new ID is a composite ID
	newItem.Id = joinID(newItem.Id, item.Id)
	return newItem, nil
}

// itemToDirEntry converts a drive.File to an fs.DirEntry.
// When the drive.File cannot be represented as an fs.DirEntry
// (nil, nil) is returned.
func (f *Fs) itemToDirEntry(ctx context.Context, remote string, item *drive.File) (entry fs.DirEntry, err error) {
	switch {
	case item.MimeType == driveFolderType:
		// cache the directory ID for later lookups
		f.dirCache.Put(remote, item.Id)
		// cache the resource key for later lookups
		if item.ResourceKey != "" {
			f.dirResourceKeys.Store(item.Id, item.ResourceKey)
		}
		baseObject, err := f.newBaseObject(ctx, remote, item)
		if err != nil {
			return nil, err
		}
		d := &Directory{baseObject: baseObject}
		return d, nil
	case f.opt.AuthOwnerOnly && !isAuthOwned(item):
		// ignore object
	default:
		entry, err = f.newObjectWithInfo(ctx, remote, item)
		if err == fs.ErrorObjectNotFound {
			return nil, nil
		}
		return entry, err
	}
	return nil, nil
}

// Creates a drive.File info from the parameters passed in.
//
// Used to create new objects
func (f *Fs) createFileInfo(ctx context.Context, remote string, modTime time.Time) (*drive.File, error) {
	leaf, directoryID, err := f.dirCache.FindPath(ctx, remote, true)
	if err != nil {
		return nil, err
	}
	directoryID = actualID(directoryID)

	leaf = f.opt.Enc.FromStandardName(leaf)
	// Define the metadata for the file we are going to create.
	createInfo := &drive.File{
		Name:         leaf,
		Parents:      []string{directoryID},
		ModifiedTime: modTime.Format(timeFormatOut),
	}
	return createInfo, nil
}

// Put the object
//
// Copy the reader in to the new object which is returned.
//
// The new object may have been created if an error is returned
func (f *Fs) Put(ctx context.Context, in io.Reader, src fs.ObjectInfo, options ...fs.OpenOption) (fs.Object, error) {
	existingObj, err := f.NewObject(ctx, src.Remote())
	switch err {
	case nil:
		return existingObj, existingObj.Update(ctx, in, src, options...)
	case fs.ErrorObjectNotFound:
		// Not found so create it
		return f.PutUnchecked(ctx, in, src, options...)
	default:
		return nil, err
	}
}

// PutStream uploads to the remote path with the modTime given of indeterminate size
func (f *Fs) PutStream(ctx context.Context, in io.Reader, src fs.ObjectInfo, options ...fs.OpenOption) (fs.Object, error) {
	return f.Put(ctx, in, src, options...)
}

// PutUnchecked uploads the object
//
// This will create a duplicate if we upload a new file without
// checking to see if there is one already - use Put() for that.
func (f *Fs) PutUnchecked(ctx context.Context, in io.Reader, src fs.ObjectInfo, options ...fs.OpenOption) (fs.Object, error) {
	remote := src.Remote()
	size := src.Size()
	modTime := src.ModTime(ctx)
	srcMimeType := fs.MimeTypeFromName(remote)
	srcExt := path.Ext(remote)
	exportExt := ""
	importMimeType := ""

	if f.importMimeTypes != nil && !f.opt.SkipGdocs {
		importMimeType = f.findImportFormat(ctx, srcMimeType)

		if isInternalMimeType(importMimeType) {
			remote = remote[:len(remote)-len(srcExt)]

			exportExt, _, _ = f.findExportFormatByMimeType(ctx, importMimeType)
			if exportExt == "" {
				return nil, fmt.Errorf("no export format found for %q", importMimeType)
			}
			if exportExt != srcExt && !f.opt.AllowImportNameChange {
				return nil, fmt.Errorf("can't convert %q to a document with a different export filetype (%q)", srcExt, exportExt)
			}
		}
	}

	createInfo, err := f.createFileInfo(ctx, remote, modTime)
	if err != nil {
		return nil, err
	}
	if importMimeType != "" {
		createInfo.MimeType = importMimeType
	} else {
		createInfo.MimeType = fs.MimeTypeFromName(remote)
	}
	updateMetadata, err := f.fetchAndUpdateMetadata(ctx, src, options, createInfo, false)
	if err != nil {
		return nil, err
	}

	var info *drive.File
	if size >= 0 && size < int64(f.opt.UploadCutoff) {
		// Make the API request to upload metadata and file data.
		// Don't retry, return a retry error instead
		err = f.pacer.CallNoRetry(func() (bool, error) {
			info, err = f.svc.Files.Create(createInfo).
				Media(in, googleapi.ContentType(srcMimeType), googleapi.ChunkSize(0)).
				Fields(partialFields).
				SupportsAllDrives(true).
				KeepRevisionForever(f.opt.KeepRevisionForever).
				Context(ctx).Do()
			return f.shouldRetry(ctx, err)
		})
		if err != nil {
			return nil, err
		}
	} else {
		// Upload the file in chunks
		info, err = f.Upload(ctx, in, size, srcMimeType, "", remote, createInfo)
		if err != nil {
			return nil, err
		}
	}
	err = updateMetadata(ctx, info)
	if err != nil {
		return nil, err
	}
	return f.newObjectWithInfo(ctx, remote, info)
}

// MergeDirs merges the contents of all the directories passed
// in into the first one and rmdirs the other directories.
func (f *Fs) MergeDirs(ctx context.Context, dirs []fs.Directory) error {
	if len(dirs) < 2 {
		return nil
	}
	newDirs := dirs[:0]
	for _, dir := range dirs {
		if isShortcutID(dir.ID()) {
			fs.Infof(dir, "skipping shortcut directory")
			continue
		}
		newDirs = append(newDirs, dir)
	}
	dirs = newDirs
	if len(dirs) < 2 {
		return nil
	}
	dstDir := dirs[0]
	for _, srcDir := range dirs[1:] {
		// list the objects
		infos := []*drive.File{}
		_, err := f.list(ctx, []string{srcDir.ID()}, "", false, false, f.opt.TrashedOnly, true, func(info *drive.File) bool {
			infos = append(infos, info)
			return false
		})
		if err != nil {
			return fmt.Errorf("MergeDirs list failed on %v: %w", srcDir, err)
		}
		// move them into place
		for _, info := range infos {
			fs.Infof(srcDir, "merging %q", info.Name)
			// Move the file into the destination
			err = f.pacer.Call(func() (bool, error) {
				_, err = f.svc.Files.Update(info.Id, nil).
					RemoveParents(srcDir.ID()).
					AddParents(dstDir.ID()).
					Fields("").
					SupportsAllDrives(true).
					Context(ctx).Do()
				return f.shouldRetry(ctx, err)
			})
			if err != nil {
				return fmt.Errorf("MergeDirs move failed on %q in %v: %w", info.Name, srcDir, err)
			}
		}
		// rmdir (into trash) the now empty source directory
		fs.Infof(srcDir, "removing empty directory")
		err = f.delete(ctx, srcDir.ID(), true)
		if err != nil {
			return fmt.Errorf("MergeDirs move failed to rmdir %q: %w", srcDir, err)
		}
	}
	return nil
}

// Mkdir creates the container if it doesn't exist
func (f *Fs) Mkdir(ctx context.Context, dir string) error {
	_, err := f.dirCache.FindDir(ctx, dir, true)
	return err
}

// MkdirMetadata makes the directory passed in as dir.
//
// It shouldn't return an error if it already exists.
//
// If the metadata is not nil it is set.
//
// It returns the directory that was created.
func (f *Fs) MkdirMetadata(ctx context.Context, dir string, metadata fs.Metadata) (fs.Directory, error) {
	var info *drive.File
	dirID, err := f.dirCache.FindDir(ctx, dir, false)
	if err == fs.ErrorDirNotFound {
		// Directory does not exist so create it
		var leaf, parentID string
		leaf, parentID, err = f.dirCache.FindPath(ctx, dir, true)
		if err != nil {
			return nil, err
		}
		info, err = f.createDir(ctx, parentID, leaf, metadata)
	} else if err == nil {
		// Directory exists and needs updating
		info, err = f.updateDir(ctx, dirID, metadata)
	}
	if err != nil {
		return nil, err
	}

	// Convert the info into a directory entry
	entry, err := f.itemToDirEntry(ctx, dir, info)
	if err != nil {
		return nil, err
	}
	dirEntry, ok := entry.(fs.Directory)
	if !ok {
		return nil, fmt.Errorf("internal error: expecting %T to be an fs.Directory", entry)
	}

	return dirEntry, nil
}

// DirSetModTime sets the directory modtime for dir
func (f *Fs) DirSetModTime(ctx context.Context, dir string, modTime time.Time) error {
	dirID, err := f.dirCache.FindDir(ctx, dir, false)
	if err != nil {
		return err
	}
	o := baseObject{
		fs:     f,
		remote: dir,
		id:     dirID,
	}
	return o.SetModTime(ctx, modTime)
}

// delete a file or directory unconditionally by ID
func (f *Fs) delete(ctx context.Context, id string, useTrash bool) error {
	return f.pacer.Call(func() (bool, error) {
		var err error
		if useTrash {
			info := drive.File{
				Trashed: true,
			}
			_, err = f.svc.Files.Update(id, &info).
				Fields("").
				SupportsAllDrives(true).
				Context(ctx).Do()
		} else {
			err = f.svc.Files.Delete(id).
				Fields("").
				SupportsAllDrives(true).
				Context(ctx).Do()
		}
		return f.shouldRetry(ctx, err)
	})
}

// purgeCheck removes the dir directory, if check is set then it
// refuses to do so if it has anything in
func (f *Fs) purgeCheck(ctx context.Context, dir string, check bool) error {
	root := path.Join(f.root, dir)
	dc := f.dirCache
	directoryID, err := dc.FindDir(ctx, dir, false)
	if err != nil {
		return err
	}
	directoryID, shortcutID := splitID(directoryID)
	// if directory is a shortcut remove it regardless
	if shortcutID != "" {
		return f.delete(ctx, shortcutID, f.opt.UseTrash)
	}
	trashedFiles := false
	if check {
		found, err := f.list(ctx, []string{directoryID}, "", false, false, f.opt.TrashedOnly, true, func(item *drive.File) bool {
			if !item.Trashed {
				fs.Debugf(dir, "Rmdir: contains file: %q", item.Name)
				return true
			}
			fs.Debugf(dir, "Rmdir: contains trashed file: %q", item.Name)
			trashedFiles = true
			return false
		})
		if err != nil {
			return err
		}
		if found {
			return fmt.Errorf("directory not empty")
		}
	}
	if root != "" {
		// trash the directory if it had trashed files
		// in or the user wants to trash, otherwise
		// delete it.
		err = f.delete(ctx, directoryID, trashedFiles || f.opt.UseTrash)
		if err != nil {
			return err
		}
	} else if check {
		return errors.New("can't purge root directory")
	}
	f.dirCache.FlushDir(dir)
	if err != nil {
		return err
	}
	return nil
}

// Rmdir deletes a directory
//
// Returns an error if it isn't empty
func (f *Fs) Rmdir(ctx context.Context, dir string) error {
	return f.purgeCheck(ctx, dir, true)
}

// Precision of the object storage system
func (f *Fs) Precision() time.Duration {
	return time.Millisecond
}

// Copy src to this remote using server-side copy operations.
//
// This is stored with the remote path given.
//
// It returns the destination Object and a possible error.
//
// Will only be called if src.Fs().Name() == f.Name()
//
// If it isn't possible then return fs.ErrorCantCopy
func (f *Fs) Copy(ctx context.Context, src fs.Object, remote string) (fs.Object, error) {
	var srcObj *baseObject
	ext := ""
	isDoc := false
	switch src := src.(type) {
	case *Object:
		srcObj = &src.baseObject
	case *documentObject:
		srcObj, ext = &src.baseObject, src.ext()
		isDoc = true
	case *linkObject:
		srcObj, ext = &src.baseObject, src.ext()
	default:
		fs.Debugf(src, "Can't copy - not same remote type")
		return nil, fs.ErrorCantCopy
	}

	// Look to see if there is an existing object before we remove
	// the extension from the remote
	existingObject, _ := f.NewObject(ctx, remote)

	// Adjust the remote name to be without the extension if we
	// are about to create a doc.
	if ext != "" {
		if !strings.HasSuffix(remote, ext) {
			fs.Debugf(src, "Can't copy - not same document type")
			return nil, fs.ErrorCantCopy
		}
		remote = remote[:len(remote)-len(ext)]
	}

	createInfo, err := f.createFileInfo(ctx, remote, src.ModTime(ctx))
	if err != nil {
		return nil, err
	}

	if isDoc {
		// preserve the description on copy for docs
		info, err := f.getFile(ctx, actualID(srcObj.id), "description")
		if err != nil {
			fs.Errorf(srcObj, "Failed to read description for Google Doc: %v", err)
		} else {
			createInfo.Description = info.Description
		}
	} else {
		// don't overwrite the description on copy for files
		// this should work for docs but it doesn't - it is probably a bug in Google Drive
		createInfo.Description = ""
	}

	// Adjust metadata if required
	updateMetadata, err := f.fetchAndUpdateMetadata(ctx, src, fs.MetadataAsOpenOptions(ctx), createInfo, false)
	if err != nil {
		return nil, err
	}

	// get the ID of the thing to copy
	// copy the contents if CopyShortcutContent
	// else copy the shortcut only

	id := shortcutID(srcObj.id)

	if f.opt.CopyShortcutContent {
		id = actualID(srcObj.id)
	}

	// mod
	if f.changeSAenabled && f.opt.ServiceAccountPerFile {
		_ = f.changeServiceAccount(ctx) // ignore error
	}
	var info *drive.File
	err = f.pacer.Call(func() (bool, error) {
		copy := f.svc.Files.Copy(id, createInfo).
			Fields(f.getFileFields(ctx)).
			SupportsAllDrives(true).
			KeepRevisionForever(f.opt.KeepRevisionForever)
		srcObj.addResourceKey(copy.Header())
		info, err = copy.Context(ctx).Do()
		return f.shouldRetry(ctx, err)
	})
	if err != nil {
		return nil, err
	}
	newObject, err := f.newObjectWithInfo(ctx, remote, info)
	if err != nil {
		return nil, err
	}
	// Google docs aren't preserving their mod time after copy, so set them explicitly
	// See: https://github.com/rclone/rclone/issues/4517
	//
	// FIXME remove this when google fixes the problem!
	if isDoc {
		// A short sleep is needed here in order to make the
		// change effective, without it is ignored. This is
		// probably some eventual consistency nastiness.
		sleepTime := 2 * time.Second
		fs.Debugf(f, "Sleeping for %v before setting the modtime to work around drive bug - see #4517", sleepTime)
		time.Sleep(sleepTime)
		err = newObject.SetModTime(ctx, src.ModTime(ctx))
		if err != nil {
			return nil, err
		}
	}
	if existingObject != nil {
		err = existingObject.Remove(ctx)
		if err != nil {
			fs.Errorf(existingObject, "Failed to remove existing object after copy: %v", err)
		}
	}
	// Finalise metadata
	err = updateMetadata(ctx, info)
	if err != nil {
		return nil, err
	}
	return newObject, nil
}

// Purge deletes all the files and the container
//
// Optional interface: Only implement this if you have a way of
// deleting all the files quicker than just running Remove() on the
// result of List()
func (f *Fs) Purge(ctx context.Context, dir string) error {
	if f.opt.TrashedOnly {
		return errors.New("can't purge with --drive-trashed-only, use delete if you want to selectively delete files")
	}
	return f.purgeCheck(ctx, dir, false)
}

type cleanupResult struct {
	Errors int
}

func (r cleanupResult) Error() string {
	return fmt.Sprintf("%d errors during cleanup - see log", r.Errors)
}

func (f *Fs) cleanupTeamDrive(ctx context.Context, dir string, directoryID string) (r cleanupResult, err error) {
	_, err = f.list(ctx, []string{directoryID}, "", false, false, true, false, func(item *drive.File) bool {
		remote := path.Join(dir, item.Name)
		if item.ExplicitlyTrashed { // description is wrong - can also be set for folders - no need to recurse them
			err := f.delete(ctx, item.Id, false)
			if err != nil {
				r.Errors++
				fs.Errorf(remote, "%v", err)
			}
			return false
		}

		if item.MimeType == driveFolderType {
			if !isShortcutID(item.Id) {
				rNew, _ := f.cleanupTeamDrive(ctx, remote, item.Id)
				r.Errors += rNew.Errors
			}
			return false
		}
		return false
	})
	if err != nil {
		err = fmt.Errorf("failed to list directory: %w", err)
		r.Errors++
		fs.Errorf(dir, "%v", err)
	}
	if r.Errors != 0 {
		return r, r
	}
	return r, nil
}

// CleanUp empties the trash
func (f *Fs) CleanUp(ctx context.Context) error {
	if f.isTeamDrive {
		directoryID, err := f.dirCache.FindDir(ctx, "", false)
		if err != nil {
			return err
		}
		directoryID = actualID(directoryID)
		_, err = f.cleanupTeamDrive(ctx, "", directoryID)
		return err
	}
	err := f.pacer.Call(func() (bool, error) {
		err := f.svc.Files.EmptyTrash().Context(ctx).Do()
		return f.shouldRetry(ctx, err)
	})
	if err != nil {
		return err
	}
	fs.Logf(f, "Note that emptying the trash happens in the background and can take some time.")
	return nil
}

// teamDriveOK checks to see if we can access the team drive
func (f *Fs) teamDriveOK(ctx context.Context) (err error) {
	if !f.isTeamDrive {
		return nil
	}
	var td *drive.Drive
	err = f.pacer.Call(func() (bool, error) {
		td, err = f.svc.Drives.Get(f.opt.TeamDriveID).Fields("name,id,capabilities,createdTime,restrictions").Context(ctx).Do()
		return f.shouldRetry(ctx, err)
	})
	if err != nil {
		return fmt.Errorf("failed to get Shared Drive info: %w", err)
	}
	fs.Debugf(f, "read info from Shared Drive %q", td.Name)
	return err
}

// About gets quota information
func (f *Fs) About(ctx context.Context) (*fs.Usage, error) {
	if f.isTeamDrive {
		err := f.teamDriveOK(ctx)
		if err != nil {
			return nil, err
		}
		// Teamdrives don't appear to have a usage API so just return empty
		return &fs.Usage{}, nil
	}
	var about *drive.About
	var err error
	err = f.pacer.Call(func() (bool, error) {
		about, err = f.svc.About.Get().Fields("storageQuota").Context(ctx).Do()
		return f.shouldRetry(ctx, err)
	})
	if err != nil {
		return nil, fmt.Errorf("failed to get Drive storageQuota: %w", err)
	}
	q := about.StorageQuota
	usage := &fs.Usage{
		Used:    fs.NewUsageValue(q.UsageInDrive),           // bytes in use
		Trashed: fs.NewUsageValue(q.UsageInDriveTrash),      // bytes in trash
		Other:   fs.NewUsageValue(q.Usage - q.UsageInDrive), // other usage e.g. gmail in drive
	}
	if q.Limit > 0 {
		usage.Total = fs.NewUsageValue(q.Limit)          // quota of bytes that can be used
		usage.Free = fs.NewUsageValue(q.Limit - q.Usage) // bytes which can be uploaded before reaching the quota
	}
	return usage, nil
}

// Move src to this remote using server-side move operations.
//
// This is stored with the remote path given.
//
// It returns the destination Object and a possible error.
//
// Will only be called if src.Fs().Name() == f.Name()
//
// If it isn't possible then return fs.ErrorCantMove
func (f *Fs) Move(ctx context.Context, src fs.Object, remote string) (fs.Object, error) {
	var srcObj *baseObject
	ext := ""
	switch src := src.(type) {
	case *Object:
		srcObj = &src.baseObject
	case *documentObject:
		srcObj, ext = &src.baseObject, src.ext()
	case *linkObject:
		srcObj, ext = &src.baseObject, src.ext()
	default:
		fs.Debugf(src, "Can't move - not same remote type")
		return nil, fs.ErrorCantMove
	}

	if ext != "" {
		if !strings.HasSuffix(remote, ext) {
			fs.Debugf(src, "Can't move - not same document type")
			return nil, fs.ErrorCantMove
		}
		remote = remote[:len(remote)-len(ext)]
	}

	_, srcParentID, err := srcObj.fs.dirCache.FindPath(ctx, src.Remote(), false)
	if err != nil {
		return nil, err
	}
	srcParentID = actualID(srcParentID)

	// Temporary Object under construction
	dstInfo, err := f.createFileInfo(ctx, remote, src.ModTime(ctx))
	if err != nil {
		return nil, err
	}
	dstParents := strings.Join(dstInfo.Parents, ",")
	dstInfo.Parents = nil

	// Adjust metadata if required
	updateMetadata, err := f.fetchAndUpdateMetadata(ctx, src, fs.MetadataAsOpenOptions(ctx), dstInfo, true)
	if err != nil {
		return nil, err
	}

	// Do the move
	var info *drive.File
	err = f.pacer.Call(func() (bool, error) {
		info, err = f.svc.Files.Update(shortcutID(srcObj.id), dstInfo).
			RemoveParents(srcParentID).
			AddParents(dstParents).
			Fields(f.getFileFields(ctx)).
			SupportsAllDrives(true).
			Context(ctx).Do()
		return f.shouldRetry(ctx, err)
	})
	if err != nil {
		return nil, err
	}

	// Finalise metadata
	err = updateMetadata(ctx, info)
	if err != nil {
		return nil, err
	}
	return f.newObjectWithInfo(ctx, remote, info)
}

// PublicLink adds a "readable by anyone with link" permission on the given file or folder.
func (f *Fs) PublicLink(ctx context.Context, remote string, expire fs.Duration, unlink bool) (link string, err error) {
	id, err := f.dirCache.FindDir(ctx, remote, false)
	if err == nil {
		fs.Debugf(f, "attempting to share directory '%s'", remote)
		id = shortcutID(id)
	} else {
		fs.Debugf(f, "attempting to share single file '%s'", remote)
		o, err := f.NewObject(ctx, remote)
		if err != nil {
			return "", err
		}
		id = shortcutID(o.(fs.IDer).ID())
	}

	permission := &drive.Permission{
		AllowFileDiscovery: false,
		Role:               "reader",
		Type:               "anyone",
	}

	err = f.pacer.Call(func() (bool, error) {
		// TODO: On TeamDrives this might fail if lacking permissions to change ACLs.
		// Need to either check `canShare` attribute on the object or see if a sufficient permission is already present.
		_, err = f.svc.Permissions.Create(id, permission).
			Fields("").
			SupportsAllDrives(true).
			Context(ctx).Do()
		return f.shouldRetry(ctx, err)
	})
	if err != nil {
		return "", err
	}
	return fmt.Sprintf("https://drive.google.com/open?id=%s", id), nil
}

// DirMove moves src, srcRemote to this remote at dstRemote
// using server-side move operations.
//
// Will only be called if src.Fs().Name() == f.Name()
//
// If it isn't possible then return fs.ErrorCantDirMove
//
// If destination exists then return fs.ErrorDirExists
func (f *Fs) DirMove(ctx context.Context, src fs.Fs, srcRemote, dstRemote string) error {
	srcFs, ok := src.(*Fs)
	if !ok {
		fs.Debugf(srcFs, "Can't move directory - not same remote type")
		return fs.ErrorCantDirMove
	}

	srcID, srcDirectoryID, srcLeaf, dstDirectoryID, dstLeaf, err := f.dirCache.DirMove(ctx, srcFs.dirCache, srcFs.root, srcRemote, f.root, dstRemote)
	if err != nil {
		return err
	}
	_ = srcLeaf

	dstDirectoryID = actualID(dstDirectoryID)
	srcDirectoryID = actualID(srcDirectoryID)

	// Do the move
	patch := drive.File{
		Name: dstLeaf,
	}
	err = f.pacer.Call(func() (bool, error) {
		_, err = f.svc.Files.Update(shortcutID(srcID), &patch).
			RemoveParents(srcDirectoryID).
			AddParents(dstDirectoryID).
			Fields("").
			SupportsAllDrives(true).
			Context(ctx).Do()
		return f.shouldRetry(ctx, err)
	})
	if err != nil {
		return err
	}
	srcFs.dirCache.FlushDir(srcRemote)
	return nil
}

// ChangeNotify calls the passed function with a path that has had changes.
// If the implementation uses polling, it should adhere to the given interval.
//
// Automatically restarts itself in case of unexpected behavior of the remote.
//
// Close the returned channel to stop being notified.
func (f *Fs) ChangeNotify(ctx context.Context, notifyFunc func(string, fs.EntryType), pollIntervalChan <-chan time.Duration) {
	if f.actSvc != nil { // mod
		f.activityNotify(ctx, notifyFunc, pollIntervalChan)
	}
	go func() {
		// get the StartPageToken early so all changes from now on get processed
		startPageToken, err := f.changeNotifyStartPageToken(ctx)
		if err != nil {
			fs.Infof(f, "Failed to get StartPageToken: %s", err)
		}
		var ticker *time.Ticker
		var tickerC <-chan time.Time
		for {
			select {
			case pollInterval, ok := <-pollIntervalChan:
				if !ok {
					if ticker != nil {
						ticker.Stop()
					}
					return
				}
				if ticker != nil {
					ticker.Stop()
					ticker, tickerC = nil, nil
				}
				if pollInterval != 0 {
					ticker = time.NewTicker(pollInterval)
					tickerC = ticker.C
				}
			case <-tickerC:
				if startPageToken == "" {
					startPageToken, err = f.changeNotifyStartPageToken(ctx)
					if err != nil {
						fs.Infof(f, "Failed to get StartPageToken: %s", err)
						continue
					}
				}
				fs.Debugf(f, "Checking for changes on remote")
				startPageToken, err = f.changeNotifyRunner(ctx, notifyFunc, startPageToken)
				if err != nil {
					fs.Infof(f, "Change notify listener failure: %s", err)
				}
			}
		}
	}()
}

func (f *Fs) changeNotifyStartPageToken(ctx context.Context) (pageToken string, err error) {
	var startPageToken *drive.StartPageToken
	err = f.pacer.Call(func() (bool, error) {
		changes := f.svc.Changes.GetStartPageToken().SupportsAllDrives(true)
		if f.isTeamDrive {
			changes.DriveId(f.opt.TeamDriveID)
		}
		startPageToken, err = changes.Context(ctx).Do()
		return f.shouldRetry(ctx, err)
	})
	if err != nil {
		return
	}
	return startPageToken.StartPageToken, nil
}

func (f *Fs) changeNotifyRunner(ctx context.Context, notifyFunc func(string, fs.EntryType), startPageToken string) (newStartPageToken string, err error) {
	pageToken := startPageToken
	for {
		var changeList *drive.ChangeList

		err = f.pacer.Call(func() (bool, error) {
			changesCall := f.svc.Changes.List(pageToken).
				Fields("nextPageToken,newStartPageToken,changes(fileId,file(name,parents,mimeType))")
			if f.opt.ListChunk > 0 {
				changesCall.PageSize(f.opt.ListChunk)
			}
			changesCall.SupportsAllDrives(true)
			changesCall.IncludeItemsFromAllDrives(true)
			if f.isTeamDrive {
				changesCall.DriveId(f.opt.TeamDriveID)
			}
			// If using appDataFolder then need to add Spaces
			if f.rootFolderID == "appDataFolder" {
				changesCall.Spaces("appDataFolder")
			}
			changesCall.RestrictToMyDrive(!f.opt.SharedWithMe)
			changeList, err = changesCall.Context(ctx).Do()
			return f.shouldRetry(ctx, err)
		})
		if err != nil {
			return
		}

		type entryType struct {
			path      string
			entryType fs.EntryType
		}
		var pathsToClear []entryType
		for _, change := range changeList.Changes {
			// find the previous path
			if path, ok := f.dirCache.GetInv(change.FileId); ok {
				if change.File != nil && change.File.MimeType != driveFolderType {
					pathsToClear = append(pathsToClear, entryType{path: path, entryType: fs.EntryObject})
				} else {
					pathsToClear = append(pathsToClear, entryType{path: path, entryType: fs.EntryDirectory})
				}
			}

			// find the new path
			if change.File != nil {
				change.File.Name = f.opt.Enc.ToStandardName(change.File.Name)
				changeType := fs.EntryDirectory
				if change.File.MimeType != driveFolderType {
					changeType = fs.EntryObject
				}

				// translate the parent dir of this object
				if len(change.File.Parents) > 0 {
					for _, parent := range change.File.Parents {
						if parentPath, ok := f.dirCache.GetInv(parent); ok {
							// and append the drive file name to compute the full file name
							newPath := path.Join(parentPath, change.File.Name)
							// this will now clear the actual file too
							pathsToClear = append(pathsToClear, entryType{path: newPath, entryType: changeType})
						}
					}
				} else { // a true root object that is changed
					pathsToClear = append(pathsToClear, entryType{path: change.File.Name, entryType: changeType})
				}
			}
		}

		visitedPaths := make(map[string]struct{})
		for _, entry := range pathsToClear {
			if _, ok := visitedPaths[entry.path]; ok {
				continue
			}
			visitedPaths[entry.path] = struct{}{}
			notifyFunc(entry.path, entry.entryType)
		}

		switch {
		case changeList.NewStartPageToken != "":
			return changeList.NewStartPageToken, nil
		case changeList.NextPageToken != "":
			pageToken = changeList.NextPageToken
		default:
			return
		}
	}
}

// DirCacheFlush resets the directory cache - used in testing as an
// optional interface
func (f *Fs) DirCacheFlush() {
	f.dirCache.ResetRoot()
}

// Hashes returns the supported hash sets.
func (f *Fs) Hashes() hash.Set {
	return hash.NewHashSet(hash.MD5, hash.SHA1, hash.SHA256)
}

func (f *Fs) changeChunkSize(chunkSizeString string) (err error) {
	chunkSizeInt, err := strconv.ParseInt(chunkSizeString, 10, 64)
	if err != nil {
		return fmt.Errorf("couldn't convert chunk size to int: %w", err)
	}
	chunkSize := fs.SizeSuffix(chunkSizeInt)
	if chunkSize == f.opt.ChunkSize {
		return nil
	}
	err = checkUploadChunkSize(chunkSize)
	if err == nil {
		f.opt.ChunkSize = chunkSize
	}
	return err
}

func (f *Fs) changeServiceAccountFile(ctx context.Context, file string) (err error) {
	fs.Debugf(nil, "Changing Service Account File from %s to %s", filepath.Base(f.opt.ServiceAccountFile), filepath.Base(file)) // mod - shorter debug log
	if file == f.opt.ServiceAccountFile {
		return nil
	}
	oldSvc := f.svc
	oldv2Svc := f.v2Svc
	oldOAuthClient := f.client
	oldFile := f.opt.ServiceAccountFile
	oldCredentials := f.opt.ServiceAccountCredentials
	defer func() {
		// Undo all the changes instead of doing selective undo's
		if err != nil {
			f.svc = oldSvc
			f.v2Svc = oldv2Svc
			f.client = oldOAuthClient
			f.opt.ServiceAccountFile = oldFile
			f.opt.ServiceAccountCredentials = oldCredentials
		}
	}()
	f.opt.ServiceAccountFile = file
	f.opt.ServiceAccountCredentials = ""
	oAuthClient, err := createOAuthClient(ctx, &f.opt, f.name, f.m)
	if err != nil {
		return fmt.Errorf("drive: failed when making oauth client: %w", err)
	}
	f.client = oAuthClient
	f.svc, err = drive.NewService(context.Background(), option.WithHTTPClient(f.client))
	if err != nil {
		return fmt.Errorf("couldn't create Drive client: %w", err)
	}
	if f.opt.V2DownloadMinSize >= 0 {
		f.v2Svc, err = drive_v2.NewService(context.Background(), option.WithHTTPClient(f.client))
		if err != nil {
			return fmt.Errorf("couldn't create Drive v2 client: %w", err)
		}
	}
	return nil
}

// Create a shortcut from (f, srcPath) to (dstFs, dstPath)
//
// Will not overwrite existing files
func (f *Fs) makeShortcut(ctx context.Context, srcPath string, dstFs *Fs, dstPath string) (o fs.Object, err error) {
	srcFs := f
	srcPath = strings.Trim(srcPath, "/")
	dstPath = strings.Trim(dstPath, "/")
	if dstPath == "" {
		return nil, errors.New("shortcut destination can't be root directory")
	}

	// Find source
	var srcID string
	isDir := false
	if srcPath == "" {
		// source is root directory
		srcID, err = f.dirCache.RootID(ctx, false)
		if err != nil {
			return nil, err
		}
		isDir = true
	} else if srcObj, err := srcFs.NewObject(ctx, srcPath); err != nil {
		if err != fs.ErrorIsDir {
			return nil, fmt.Errorf("can't find source: %w", err)
		}
		// source was a directory
		srcID, err = srcFs.dirCache.FindDir(ctx, srcPath, false)
		if err != nil {
			return nil, fmt.Errorf("failed to find source dir: %w", err)
		}
		isDir = true
	} else {
		// source was a file
		srcID = srcObj.(*Object).id
	}
	srcID = actualID(srcID) // link to underlying object not to shortcut

	// Find destination
	_, err = dstFs.NewObject(ctx, dstPath)
	if err != fs.ErrorObjectNotFound {
		if err == nil {
			err = errors.New("existing file")
		} else if err == fs.ErrorIsDir {
			err = errors.New("existing directory")
		}
		return nil, fmt.Errorf("not overwriting shortcut target: %w", err)
	}

	// Create destination shortcut
	createInfo, err := dstFs.createFileInfo(ctx, dstPath, time.Now())
	if err != nil {
		return nil, fmt.Errorf("shortcut destination failed: %w", err)
	}
	createInfo.MimeType = shortcutMimeType
	createInfo.ShortcutDetails = &drive.FileShortcutDetails{
		TargetId: srcID,
	}

	var info *drive.File
	err = dstFs.pacer.Call(func() (bool, error) {
		info, err = dstFs.svc.Files.Create(createInfo).
			Fields(partialFields).
			SupportsAllDrives(true).
			KeepRevisionForever(dstFs.opt.KeepRevisionForever).
			Context(ctx).Do()
		return dstFs.shouldRetry(ctx, err)
	})
	if err != nil {
		return nil, fmt.Errorf("shortcut creation failed: %w", err)
	}
	if isDir {
		return nil, nil
	}
	return dstFs.newObjectWithInfo(ctx, dstPath, info)
}

// List all team drives
func (f *Fs) listTeamDrives(ctx context.Context) (drives []*drive.Drive, err error) {
	drives = []*drive.Drive{}
	listTeamDrives := f.svc.Drives.List().PageSize(100)
	var defaultFs Fs // default Fs with default Options
	for {
		var teamDrives *drive.DriveList
		err = f.pacer.Call(func() (bool, error) {
			teamDrives, err = listTeamDrives.Context(ctx).Do()
			return defaultFs.shouldRetry(ctx, err)
		})
		if err != nil {
			return drives, fmt.Errorf("listing Team Drives failed: %w", err)
		}
		drives = append(drives, teamDrives.Drives...)
		if teamDrives.NextPageToken == "" {
			break
		}
		listTeamDrives.PageToken(teamDrives.NextPageToken)
	}
	return drives, nil
}

type unTrashResult struct {
	Untrashed int
	Errors    int
}

func (r unTrashResult) Error() string {
	return fmt.Sprintf("%d errors while untrashing - see log", r.Errors)
}

// Restore the trashed files from dir, directoryID recursing if needed
func (f *Fs) unTrash(ctx context.Context, dir string, directoryID string, recurse bool) (r unTrashResult, err error) {
	directoryID = actualID(directoryID)
	fs.Debugf(dir, "finding trash to restore in directory %q", directoryID)
	_, err = f.list(ctx, []string{directoryID}, "", false, false, f.opt.TrashedOnly, true, func(item *drive.File) bool {
		remote := path.Join(dir, item.Name)
		if item.ExplicitlyTrashed {
			fs.Infof(remote, "restoring %q", item.Id)
			if operations.SkipDestructive(ctx, remote, "restore") {
				return false
			}
			update := drive.File{
				ForceSendFields: []string{"Trashed"}, // necessary to set false value
				Trashed:         false,
			}
			err := f.pacer.Call(func() (bool, error) {
				_, err := f.svc.Files.Update(item.Id, &update).
					SupportsAllDrives(true).
					Fields("trashed").
					Context(ctx).Do()
				return f.shouldRetry(ctx, err)
			})
			if err != nil {
				err = fmt.Errorf("failed to restore: %w", err)
				r.Errors++
				fs.Errorf(remote, "%v", err)
			} else {
				r.Untrashed++
			}
		}
		if recurse && item.MimeType == "application/vnd.google-apps.folder" {
			if !isShortcutID(item.Id) {
				rNew, _ := f.unTrash(ctx, remote, item.Id, recurse)
				r.Untrashed += rNew.Untrashed
				r.Errors += rNew.Errors
			}
		}
		return false
	})
	if err != nil {
		err = fmt.Errorf("failed to list directory: %w", err)
		r.Errors++
		fs.Errorf(dir, "%v", err)
	}
	if r.Errors != 0 {
		return r, r
	}
	return r, nil
}

// Untrash dir
func (f *Fs) unTrashDir(ctx context.Context, dir string, recurse bool) (r unTrashResult, err error) {
	directoryID, err := f.dirCache.FindDir(ctx, dir, false)
	if err != nil {
		r.Errors++
		return r, err
	}
	return f.unTrash(ctx, dir, directoryID, true)
}

// copy or move file with id to dest
func (f *Fs) copyOrMoveID(ctx context.Context, operation string, id, dest string) (err error) {
	info, err := f.getFile(ctx, id, f.getFileFields(ctx))
	if err != nil {
		return fmt.Errorf("couldn't find id: %w", err)
	}
	if info.MimeType == driveFolderType {
		return fmt.Errorf("can't %s directory use: rclone %s --drive-root-folder-id %s %s %s", operation, operation, id, fs.ConfigString(f), dest)
	}
	info.Name = f.opt.Enc.ToStandardName(info.Name)
	o, err := f.newObjectWithInfo(ctx, info.Name, info)
	if err != nil {
		return err
	}
	destDir, destLeaf, err := fspath.Split(dest)
	if err != nil {
		return err
	}
	if destLeaf == "" {
		destLeaf = path.Base(o.Remote())
	}
	if destDir == "" {
		destDir = "."
	}
	dstFs, err := cache.Get(ctx, destDir)
	if err != nil {
		return err
	}

	var opErr error
	if operation == "moveid" {
		_, opErr = operations.Move(ctx, dstFs, nil, destLeaf, o)
	} else {
		_, opErr = operations.Copy(ctx, dstFs, nil, destLeaf, o)
	}
	if opErr != nil {
		return fmt.Errorf("%s failed: %w", operation, opErr)
	}
	return nil
}

// Run the drive query calling fn on each entry found
func (f *Fs) queryFn(ctx context.Context, query string, fn func(*drive.File)) (err error) {
	list := f.svc.Files.List()
	if f.gdsSvc != nil { // mod
		list = f.gdsSvc.Files.List()
	}
	if query != "" {
		list.Q(query)
	}

	if f.opt.ListChunk > 0 {
		list.PageSize(f.opt.ListChunk)
	}
	list.SupportsAllDrives(true)
	list.IncludeItemsFromAllDrives(true)
	if f.isTeamDrive && !f.opt.SharedWithMe {
		list.DriveId(f.opt.TeamDriveID)
		list.Corpora("drive")
	}
	// If using appDataFolder then need to add Spaces
	if f.rootFolderID == "appDataFolder" {
		list.Spaces("appDataFolder")
	}
	fields := fmt.Sprintf("files(%s),nextPageToken,incompleteSearch", f.getFileFields(ctx))
	for {
		var files *drive.FileList
		err = f.pacer.Call(func() (bool, error) {
			files, err = list.Fields(googleapi.Field(fields)).Context(ctx).Do()
			return f.shouldRetry(ctx, err)
		})
		if err != nil {
			return fmt.Errorf("failed to execute query: %w", err)
		}
		if files.IncompleteSearch {
			fs.Errorf(f, "search result INCOMPLETE")
		}
		for _, item := range files.Files {
			fn(item)
		}
		if files.NextPageToken == "" {
			break
		}
		list.PageToken(files.NextPageToken)
	}
	return nil
}

// Run the drive query returning the entries found
func (f *Fs) query(ctx context.Context, query string) (entries []*drive.File, err error) {
	var results []*drive.File
	err = f.queryFn(ctx, query, func(item *drive.File) {
		results = append(results, item)
	})
	if err != nil {
		return nil, err
	}
	return results, nil
}

// Rescue, list or delete orphaned files
func (f *Fs) rescue(ctx context.Context, dirID string, delete bool) (err error) {
	return f.queryFn(ctx, "'me' in owners and trashed=false", func(item *drive.File) {
		if len(item.Parents) != 0 {
			return
		}
		// Have found an orphaned entry
		if delete {
			fs.Infof(item.Name, "Deleting orphan %q into trash", item.Id)
			err = f.delete(ctx, item.Id, true)
			if err != nil {
				fs.Errorf(item.Name, "Failed to delete orphan %q: %v", item.Id, err)
			}
		} else if dirID == "" {
			operations.SyncPrintf("%q, %q\n", item.Name, item.Id)
		} else {
			fs.Infof(item.Name, "Rescuing orphan %q", item.Id)
			err = f.pacer.Call(func() (bool, error) {
				_, err = f.svc.Files.Update(item.Id, nil).
					AddParents(dirID).
					Fields(f.getFileFields(ctx)).
					SupportsAllDrives(true).
					Context(ctx).Do()
				return f.shouldRetry(ctx, err)
			})
			if err != nil {
				fs.Errorf(item.Name, "Failed to rescue orphan %q: %v", item.Id, err)
			}
		}
	})
}

var commandHelp = []fs.CommandHelp{{
	Name:  "get",
	Short: "Get command for fetching the drive config parameters.",
	Long: `This is a get command which will be used to fetch the various drive config
parameters.

Usage examples:

` + "```console" + `
rclone backend get drive: [-o service_account_file] [-o chunk_size]
rclone rc backend/command command=get fs=drive: [-o service_account_file] [-o chunk_size]
` + "```",
	Opts: map[string]string{
		"chunk_size":           "Show the current upload chunk size.",
		"service_account_file": "Show the current service account file.",
	},
}, {
	Name:  "set",
	Short: "Set command for updating the drive config parameters.",
	Long: `This is a set command which will be used to update the various drive config
parameters.

Usage examples:

` + "```console" + `
rclone backend set drive: [-o service_account_file=sa.json] [-o chunk_size=67108864]
rclone rc backend/command command=set fs=drive: [-o service_account_file=sa.json] [-o chunk_size=67108864]
` + "```",
	Opts: map[string]string{
		"chunk_size":           "Update the current upload chunk size.",
		"service_account_file": "Update the current service account file.",
	},
}, {
	Name:  "shortcut",
	Short: "Create shortcuts from files or directories.",
	Long: `This command creates shortcuts from files or directories.

Usage examples:

` + "```console" + `
rclone backend shortcut drive: source_item destination_shortcut
rclone backend shortcut drive: source_item -o target=drive2: destination_shortcut
` + "```" + `

In the first example this creates a shortcut from the "source_item"
which can be a file or a directory to the "destination_shortcut". The
"source_item" and the "destination_shortcut" should be relative paths
from "drive:"

In the second example this creates a shortcut from the "source_item"
relative to "drive:" to the "destination_shortcut" relative to
"drive2:". This may fail with a permission error if the user
authenticated with "drive2:" can't read files from "drive:".`,
	Opts: map[string]string{
		"target": "Optional target remote for the shortcut destination.",
	},
}, {
	Name:  "drives",
	Short: "List the Shared Drives available to this account.",
	Long: `This command lists the Shared Drives (Team Drives) available to this
account.

Usage example:

` + "```console" + `
rclone backend [-o config] drives drive:
` + "```" + `

This will return a JSON list of objects like this:

` + "```json" + `
[
    {
        "id": "0ABCDEF-01234567890",
        "kind": "drive#teamDrive",
        "name": "My Drive"
    },
    {
        "id": "0ABCDEFabcdefghijkl",
        "kind": "drive#teamDrive",
        "name": "Test Drive"
    }
]
` + "```" + `

With the -o config parameter it will output the list in a format
suitable for adding to a config file to make aliases for all the
drives found and a combined drive.

` + "```ini" + `
[My Drive]
type = alias
remote = drive,team_drive=0ABCDEF-01234567890,root_folder_id=:

[Test Drive]
type = alias
remote = drive,team_drive=0ABCDEFabcdefghijkl,root_folder_id=:

[AllDrives]
type = combine
upstreams = "My Drive=My Drive:" "Test Drive=Test Drive:"
` + "```" + `

Adding this to the rclone config file will cause those team drives to
be accessible with the aliases shown. Any illegal characters will be
substituted with "_" and duplicate names will have numbers suffixed.
It will also add a remote called AllDrives which shows all the shared
drives combined into one directory tree.`,
}, {
	Name:  "untrash",
	Short: "Untrash files and directories.",
	Long: `This command untrashes all the files and directories in the directory
passed in recursively.

Usage example:

` + "```console" + `
rclone backend untrash drive:directory
rclone backend --interactive untrash drive:directory subdir
` + "```" + `

This takes an optional directory to trash which make this easier to
use via the API.

Use the --interactive/-i or --dry-run flag to see what would be restored before
restoring it.

Result:

<<<<<<< HEAD
    {
        "Untrashed": 17,
        "Errors": 0
    }
`,
}, { // mod
	Name:  "getid",
	Short: "Get an ID of a file or directory",
	Long: `This command is to obtain an ID of a file or directory.

Usage:

    rclone backend getid drive:path {subpath} -o real

The "path" should point to a directory not a file. Use an extra argument
"subpath" to get an ID of a file located in "drive:path". By default,
it will return an ID of shortcut unless otherwise the flag "-o real" set.
`,
}, { // mod
	Name:  "getfile",
	Short: "Get a file's metadata",
	Long: `This command returns a file's metadata in json.

Usage:

    rclone backend getfile drive:path {subpath} -o real -o all

It retrieves a 'Files resource' using the method of 'Files.Get(ID)' and
returns in a json-formatted string. The usage is basically the same as 
for 'getid'. For development you can pass '-o all' to return all fields.
`,
}, { // mod
	Name:  "chpar",
	Short: "Change parents of files or directories",
	Long: `This command changes parents of files or directories to a new one,
results in a move of the source under the destination.

Usage:

    rclone backend chpar src:path dst:path
    rclone backend chpar src:path dst:path -o depth=1
    rclone backend chpar src:path dst:path -o delete-empty-src-dir

The "path" should point to a directory not a file. To apply for children of
given "src:path", pass "-o depth=1". Also, use "-o delete-empty-src-dir" to
remove "src:path."
`,
=======
` + "```json" + `
{
    "Untrashed": 17,
    "Errors": 0
}
` + "```",
>>>>>>> 38ab3dd5
}, {
	Name:  "copyid",
	Short: "Copy files by ID.",
	Long: `This command copies files by ID.

Usage examples:

` + "```console" + `
rclone backend copyid drive: ID path
rclone backend copyid drive: ID1 path1 ID2 path2
` + "```" + `

It copies the drive file with ID given to the path (an rclone path which
will be passed internally to rclone copyto). The ID and path pairs can be
repeated.

The path should end with a / to indicate copy the file as named to
this directory. If it doesn't end with a / then the last path
component will be used as the file name.

If the destination is a drive backend then server-side copying will be
attempted if possible.

Use the --interactive/-i or --dry-run flag to see what would be copied before
copying.`,
}, {
	Name:  "moveid",
	Short: "Move files by ID.",
	Long: `This command moves files by ID.

Usage examples:

` + "```console" + `
rclone backend moveid drive: ID path
rclone backend moveid drive: ID1 path1 ID2 path2
` + "```" + `

It moves the drive file with ID given to the path (an rclone path which
will be passed internally to rclone moveto).

The path should end with a / to indicate move the file as named to
this directory. If it doesn't end with a / then the last path
component will be used as the file name.

If the destination is a drive backend then server-side moving will be
attempted if possible.

Use the --interactive/-i or --dry-run flag to see what would be moved beforehand.`,
}, {
	Name:  "exportformats",
	Short: "Dump the export formats for debug purposes.",
}, {
	Name:  "importformats",
	Short: "Dump the import formats for debug purposes.",
}, {
	Name:  "query",
	Short: "List files using Google Drive query language.",
	Long: `This command lists files based on a query.

Usage example:

` + "```console" + `
rclone backend query drive: query
` + "```" + `

The query syntax is documented at [Google Drive Search query terms and 
operators](https://developers.google.com/drive/api/guides/ref-search-terms).

For example:

` + "```console" + `
rclone backend query drive: "'0ABc9DEFGHIJKLMNop0QRatUVW3X' in parents and name contains 'foo'"
` + "```" + `

If the query contains literal ' or \ characters, these need to be escaped with
\ characters. "'" becomes "\'" and "\" becomes "\\\", for example to match a 
file named "foo ' \.txt":

` + "```console" + `
rclone backend query drive: "name = 'foo \' \\\.txt'"
` + "```" + `

The result is a JSON array of matches, for example:

` + "```json" + `
[
    {
        "createdTime": "2017-06-29T19:58:28.537Z",
        "id": "0AxBe_CDEF4zkGHI4d0FjYko2QkD",
        "md5Checksum": "68518d16be0c6fbfab918be61d658032",
        "mimeType": "text/plain",
        "modifiedTime": "2024-02-02T10:40:02.874Z",
        "name": "foo ' \\.txt",
        "parents": [
            "0BxAe_BCDE4zkFGZpcWJGek0xbzC"
        ],
        "resourceKey": "0-ABCDEFGHIXJQpIGqBJq3MC",
        "sha1Checksum": "8f284fa768bfb4e45d076a579ab3905ab6bfa893",
        "size": "311",
        "webViewLink": "https://drive.google.com/file/d/0AxBe_CDEF4zkGHI4d0FjYko2QkD/view?usp=drivesdk\u0026resourcekey=0-ABCDEFGHIXJQpIGqBJq3MC"
    }
]
` + "```console",
}, {
	Name:  "rescue",
	Short: "Rescue or delete any orphaned files.",
	Long: `This command rescues or deletes any orphaned files or directories.

Sometimes files can get orphaned in Google Drive. This means that they
are no longer in any folder in Google Drive.

This command finds those files and either rescues them to a directory
you specify or deletes them.

This can be used in 3 ways.

First, list all orphaned files:

` + "```console" + `
rclone backend rescue drive:
` + "```" + `

Second rescue all orphaned files to the directory indicated:

` + "```console" + `
rclone backend rescue drive: "relative/path/to/rescue/directory"
` + "```" + `

E.g. to rescue all orphans to a directory called "Orphans" in the top level:

` + "```console" + `
rclone backend rescue drive: Orphans
` + "```" + `

Third delete all orphaned files to the trash:

` + "```console" + `
rclone backend rescue drive: -o delete
` + "```",
}}

// Command the backend to run a named command
//
// The command run is name
// args may be used to read arguments from
// opts may be used to read optional arguments from
//
// The result should be capable of being JSON encoded
// If it is a string or a []string it will be shown to the user
// otherwise it will be JSON encoded and shown to the user like that
func (f *Fs) Command(ctx context.Context, name string, arg []string, opt map[string]string) (out any, err error) {
	switch name {
	case "get":
		out := make(map[string]string)
		if _, ok := opt["service_account_file"]; ok {
			out["service_account_file"] = f.opt.ServiceAccountFile
		}
		if _, ok := opt["chunk_size"]; ok {
			out["chunk_size"] = f.opt.ChunkSize.String()
		}
		return out, nil
	case "set":
		out := make(map[string]map[string]string)
		if serviceAccountFile, ok := opt["service_account_file"]; ok {
			serviceAccountMap := make(map[string]string)
			serviceAccountMap["previous"] = f.opt.ServiceAccountFile
			if err = f.changeServiceAccountFile(ctx, serviceAccountFile); err != nil {
				return out, err
			}
			f.m.Set("service_account_file", serviceAccountFile)
			serviceAccountMap["current"] = f.opt.ServiceAccountFile
			out["service_account_file"] = serviceAccountMap
		}
		if chunkSize, ok := opt["chunk_size"]; ok {
			chunkSizeMap := make(map[string]string)
			chunkSizeMap["previous"] = f.opt.ChunkSize.String()
			if err = f.changeChunkSize(chunkSize); err != nil {
				return out, err
			}
			chunkSizeString := f.opt.ChunkSize.String()
			f.m.Set("chunk_size", chunkSizeString)
			chunkSizeMap["current"] = chunkSizeString
			out["chunk_size"] = chunkSizeMap
		}
		return out, nil
	case "shortcut":
		if len(arg) != 2 {
			return nil, errors.New("need exactly 2 arguments")
		}
		dstFs := f
		target, ok := opt["target"]
		if ok {
			targetFs, err := cache.Get(ctx, target)
			if err != nil {
				return nil, fmt.Errorf("couldn't find target: %w", err)
			}
			dstFs, ok = targetFs.(*Fs)
			if !ok {
				return nil, errors.New("target is not a drive backend")
			}
		}
		return f.makeShortcut(ctx, arg[0], dstFs, arg[1])
	case "drives":
		drives, err := f.listTeamDrives(ctx)
		if err != nil {
			return nil, err
		}
		if _, ok := opt["config"]; ok {
			lines := []string{}
			upstreams := []string{}
			names := make(map[string]struct{}, len(drives))
			for i, drive := range drives {
				name := fspath.MakeConfigName(drive.Name)
				for {
					if _, found := names[name]; !found {
						break
					}
					name += fmt.Sprintf("-%d", i)
				}
				names[name] = struct{}{}
				lines = append(lines, "")
				lines = append(lines, fmt.Sprintf("[%s]", name))
				lines = append(lines, "type = alias")
				lines = append(lines, fmt.Sprintf("remote = %s,team_drive=%s,root_folder_id=:", f.name, drive.Id))
				upstreams = append(upstreams, fmt.Sprintf(`"%s=%s:"`, name, name))
			}
			lines = append(lines, "")
			lines = append(lines, "[AllDrives]")
			lines = append(lines, "type = combine")
			lines = append(lines, fmt.Sprintf("upstreams = %s", strings.Join(upstreams, " ")))
			return lines, nil
		}
		return drives, nil
	case "untrash":
		dir := ""
		if len(arg) > 0 {
			dir = arg[0]
		}
		return f.unTrashDir(ctx, dir, true)
	case "getid":
		// mod
		path := ""
		if len(arg) > 0 {
			path = arg[0]
		}
		_, real := opt["real"]
		return f.getID(ctx, path, real)
	case "getfile":
		// mod
		path := ""
		if len(arg) > 0 {
			path = arg[0]
		}
		_, real := opt["real"]
		id, err := f.getID(ctx, path, real)
		if err != nil {
			return nil, fmt.Errorf("couldn't get id: %w", err)
		}
		if _, all := opt["all"]; all {
			return f.getFile(ctx, id, "*")
		}
		return f.getFile(ctx, id, f.getFileFields(ctx))
	case "chpar":
		// mod
		if len(arg) != 1 {
			return nil, errors.New("need an argument for dst:path")
		}
		srcDepth := "0"
		if depth, ok := opt["depth"]; ok {
			if !(depth == "0" || depth == "1") {
				return nil, fmt.Errorf("invalid depth: %q", depth)
			}
			srcDepth = depth
		}
		_, srcDelete := opt["delete-empty-src-dir"]
		dst, err := cache.Get(ctx, arg[0])
		if err != nil {
			return nil, fmt.Errorf("couldn't find destination: %w", err)
		}
		dstFs, ok := dst.(*Fs)
		if !ok {
			return nil, errors.New("destination is not a drive backend")
		}
		return f.changeParents(ctx, dstFs, true, srcDepth, srcDelete)
	case "copyid", "moveid":
		if len(arg)%2 != 0 {
			return nil, errors.New("need an even number of arguments")
		}
		for len(arg) > 0 {
			id, dest := arg[0], arg[1]
			arg = arg[2:]
			err = f.copyOrMoveID(ctx, name, id, dest)
			if err != nil {
				return nil, fmt.Errorf("failed %s %q to %q: %w", name, id, dest, err)
			}
		}
		return nil, nil
	case "exportformats":
		return f.exportFormats(ctx), nil
	case "importformats":
		return f.importFormats(ctx), nil
	case "query":
		if len(arg) == 1 {
			query := arg[0]
			results, err := f.query(ctx, query)
			if err != nil {
				return nil, fmt.Errorf("failed to execute query: %q, error: %w", query, err)
			}
			return results, nil
		}
		return nil, errors.New("need a query argument")
	case "rescue":
		dirID := ""
		_, delete := opt["delete"]
		if len(arg) == 0 {
			// no arguments - list only
		} else if !delete && len(arg) == 1 {
			dir := arg[0]
			dirID, err = f.dirCache.FindDir(ctx, dir, true)
			if err != nil {
				return nil, fmt.Errorf("failed to find or create rescue directory %q: %w", dir, err)
			}
			fs.Infof(f, "Rescuing orphans into %q", dir)
		} else {
			return nil, errors.New("syntax error: need 0 or 1 args or -o delete")
		}
		return nil, f.rescue(ctx, dirID, delete)
	default:
		return nil, fs.ErrorCommandNotFound
	}
}

// ------------------------------------------------------------

// Fs returns the parent Fs
func (o *baseObject) Fs() fs.Info {
	return o.fs
}

// Return a string version
func (o *baseObject) String() string {
	return o.remote
}

// Return a string version
func (o *Object) String() string {
	if o == nil {
		return "<nil>"
	}
	return o.remote
}

// Remote returns the remote path
func (o *baseObject) Remote() string {
	return o.remote
}

// Hash returns the Md5sum of an object returning a lowercase hex string
func (o *Object) Hash(ctx context.Context, t hash.Type) (string, error) {
	if t == hash.MD5 {
		return o.md5sum, nil
	}
	if t == hash.SHA1 {
		return o.sha1sum, nil
	}
	if t == hash.SHA256 {
		return o.sha256sum, nil
	}
	return "", hash.ErrUnsupported
}

func (o *baseObject) Hash(ctx context.Context, t hash.Type) (string, error) {
	if t != hash.MD5 && t != hash.SHA1 && t != hash.SHA256 {
		return "", hash.ErrUnsupported
	}
	return "", nil
}

// Size returns the size of an object in bytes
func (o *baseObject) Size() int64 {
	return o.bytes
}

// getRemoteInfoWithExport returns a drive.File and the export settings for the remote
func (f *Fs) getRemoteInfoWithExport(ctx context.Context, remote string) (
	info *drive.File, extension, exportName, exportMimeType string, isDocument bool, err error,
) {
	leaf, directoryID, err := f.dirCache.FindPath(ctx, remote, false)
	if err != nil {
		if err == fs.ErrorDirNotFound {
			return nil, "", "", "", false, fs.ErrorObjectNotFound
		}
		return nil, "", "", "", false, err
	}
	directoryID = actualID(directoryID)

	found, err := f.list(ctx, []string{directoryID}, leaf, false, false, f.opt.TrashedOnly, false, func(item *drive.File) bool {
		if !f.opt.SkipGdocs {
			extension, exportName, exportMimeType, isDocument = f.findExportFormat(ctx, item)
			if exportName == leaf {
				info = item
				return true
			}
			if isDocument {
				return false
			}
		}
		if item.Name == leaf {
			info = item
			return true
		}
		return false
	})
	if err != nil {
		return nil, "", "", "", false, err
	}
	if !found {
		return nil, "", "", "", false, fs.ErrorObjectNotFound
	}
	return
}

// ModTime returns the modification time of the object
//
// It attempts to read the objects mtime and if that isn't present the
// LastModified returned in the http headers
func (o *baseObject) ModTime(ctx context.Context) time.Time {
	modTime, err := time.Parse(timeFormatIn, o.modifiedDate)
	if err != nil {
		fs.Debugf(o, "Failed to read mtime from object: %v", err)
		return time.Now()
	}
	return modTime
}

// SetModTime sets the modification time of the drive fs object
func (o *baseObject) SetModTime(ctx context.Context, modTime time.Time) error {
	// New metadata
	updateInfo := &drive.File{
		ModifiedTime: modTime.Format(timeFormatOut),
	}
	// Set modified date
	var info *drive.File
	err := o.fs.pacer.Call(func() (bool, error) {
		var err error
		info, err = o.fs.svc.Files.Update(actualID(o.id), updateInfo).
			Fields(partialFields).
			SupportsAllDrives(true).
			Context(ctx).Do()
		return o.fs.shouldRetry(ctx, err)
	})
	if err != nil {
		return err
	}
	// Update info from read data
	o.modifiedDate = info.ModifiedTime
	return nil
}

// Storable returns a boolean as to whether this object is storable
func (o *baseObject) Storable() bool {
	return true
}

// addResourceKey adds a X-Goog-Drive-Resource-Keys header for this
// object if required.
func (o *baseObject) addResourceKey(header http.Header) {
	if o.resourceKey != nil {
		header.Add("X-Goog-Drive-Resource-Keys", fmt.Sprintf("%s/%s", o.id, *o.resourceKey))
	}
}

// httpResponse gets an http.Response object for the object
// using the url and method passed in
func (o *baseObject) httpResponse(ctx context.Context, url, method string, options []fs.OpenOption) (req *http.Request, res *http.Response, err error) {
	if url == "" {
		return nil, nil, errors.New("forbidden to download - check sharing permission")
	}
	req, err = http.NewRequestWithContext(ctx, method, url, nil)
	if err != nil {
		return req, nil, err
	}
	fs.OpenOptionAddHTTPHeaders(req.Header, options)
	if o.bytes == 0 {
		// Don't supply range requests for 0 length objects as they always fail
		delete(req.Header, "Range")
	}
	o.addResourceKey(req.Header)
	err = o.fs.pacer.Call(func() (bool, error) {
		res, err = o.fs.client.Do(req)
		if err == nil {
			err = googleapi.CheckResponse(res)
			if err != nil {
				_ = res.Body.Close() // ignore error
			}
		}
		return o.fs.shouldRetry(ctx, err)
	})
	if err != nil {
		return req, nil, err
	}
	return req, res, nil
}

// openDocumentFile represents a documentObject open for reading.
// Updates the object size after read successfully.
type openDocumentFile struct {
	o       *documentObject // Object we are reading for
	in      io.ReadCloser   // reading from here
	bytes   int64           // number of bytes read on this connection
	eof     bool            // whether we have read end of file
	errored bool            // whether we have encountered an error during reading
}

// Read bytes from the object - see io.Reader
func (file *openDocumentFile) Read(p []byte) (n int, err error) {
	n, err = file.in.Read(p)
	file.bytes += int64(n)
	if err != nil && err != io.EOF {
		file.errored = true
	}
	if err == io.EOF {
		file.eof = true
	}
	return
}

// Close the object and update bytes read
func (file *openDocumentFile) Close() (err error) {
	// If end of file, update bytes read
	if file.eof && !file.errored {
		fs.Debugf(file.o, "Updating size of doc after download to %v", file.bytes)
		file.o.bytes = file.bytes
	}
	return file.in.Close()
}

// Check it satisfies the interfaces
var _ io.ReadCloser = (*openDocumentFile)(nil)

// Checks to see if err is a googleapi.Error with of type what
func isGoogleError(err error, what string) bool {
	if gerr, ok := err.(*googleapi.Error); ok {
		for _, error := range gerr.Errors {
			if error.Reason == what {
				return true
			}
		}
	}
	return false
}

// open a url for reading
func (o *baseObject) open(ctx context.Context, url string, options ...fs.OpenOption) (in io.ReadCloser, err error) {
	_, res, err := o.httpResponse(ctx, url, "GET", options)
	if err != nil {
		if isGoogleError(err, "cannotDownloadAbusiveFile") {
			if o.fs.opt.AcknowledgeAbuse {
				// Retry acknowledging abuse
				if strings.ContainsRune(url, '?') {
					url += "&"
				} else {
					url += "?"
				}
				url += "acknowledgeAbuse=true"
				_, res, err = o.httpResponse(ctx, url, "GET", options)
			} else {
				err = fmt.Errorf("use the --drive-acknowledge-abuse flag to download this file: %w", err)
			}
		}
		if err != nil {
			return nil, fmt.Errorf("open file failed: %w", err)
		}
	}
	return res.Body, nil
}

// Open an object for read
func (o *Object) Open(ctx context.Context, options ...fs.OpenOption) (in io.ReadCloser, err error) {
	if o.mimeType == shortcutMimeTypeDangling {
		return nil, errors.New("can't read dangling shortcut")
	}
	if o.v2Download {
		var v2File *drive_v2.File
		err = o.fs.pacer.Call(func() (bool, error) {
			v2File, err = o.fs.v2Svc.Files.Get(actualID(o.id)).
				Fields("downloadUrl").
				SupportsAllDrives(true).
				Context(ctx).Do()
			return o.fs.shouldRetry(ctx, err)
		})
		if err == nil {
			fs.Debugf(o, "Using v2 download: %v", v2File.DownloadUrl)
			o.url = v2File.DownloadUrl
			o.v2Download = false
		}
	}
	return o.baseObject.open(ctx, o.url, options...)
}

func (o *documentObject) Open(ctx context.Context, options ...fs.OpenOption) (in io.ReadCloser, err error) {
	// Update the size with what we are reading as it can change from
	// the HEAD in the listing to this GET. This stops rclone marking
	// the transfer as corrupted.
	var offset, end int64 = 0, -1
	newOptions := options[:0]
	for _, o := range options {
		// Note that Range requests don't work on Google docs:
		// https://developers.google.com/drive/v3/web/manage-downloads#partial_download
		// So do a subset of them manually
		switch x := o.(type) {
		case *fs.RangeOption:
			offset, end = x.Start, x.End
		case *fs.SeekOption:
			offset, end = x.Offset, -1
		default:
			newOptions = append(newOptions, o)
		}
	}
	options = newOptions
	if offset != 0 {
		return nil, errors.New("partial downloads are not supported while exporting Google Documents")
	}
	in, err = o.baseObject.open(ctx, o.url, options...)
	if in != nil {
		in = &openDocumentFile{o: o, in: in}
	}
	if end >= 0 {
		in = readers.NewLimitedReadCloser(in, end-offset+1)
	}
	return
}

func (o *linkObject) Open(ctx context.Context, options ...fs.OpenOption) (in io.ReadCloser, err error) {
	var offset, limit int64 = 0, -1
	data := o.content
	for _, option := range options {
		switch x := option.(type) {
		case *fs.SeekOption:
			offset = x.Offset
		case *fs.RangeOption:
			offset, limit = x.Decode(int64(len(data)))
		default:
			if option.Mandatory() {
				fs.Logf(o, "Unsupported mandatory option: %v", option)
			}
		}
	}
	if l := int64(len(data)); offset > l {
		offset = l
	}
	data = data[offset:]
	if limit != -1 && limit < int64(len(data)) {
		data = data[:limit]
	}

	return io.NopCloser(bytes.NewReader(data)), nil
}

func (o *baseObject) update(ctx context.Context, updateInfo *drive.File, uploadMimeType string, in io.Reader,
	src fs.ObjectInfo,
) (info *drive.File, err error) {
	// Make the API request to upload metadata and file data.
	size := src.Size()
	if size >= 0 && size < int64(o.fs.opt.UploadCutoff) {
		// Don't retry, return a retry error instead
		err = o.fs.pacer.CallNoRetry(func() (bool, error) {
			info, err = o.fs.svc.Files.Update(actualID(o.id), updateInfo).
				Media(in, googleapi.ContentType(uploadMimeType), googleapi.ChunkSize(0)).
				Fields(partialFields).
				SupportsAllDrives(true).
				KeepRevisionForever(o.fs.opt.KeepRevisionForever).
				Context(ctx).Do()
			return o.fs.shouldRetry(ctx, err)
		})
		return
	}
	// Upload the file in chunks
	return o.fs.Upload(ctx, in, size, uploadMimeType, o.id, o.remote, updateInfo)
}

// Update the already existing object
//
// Copy the reader into the object updating modTime and size.
//
// The new object may have been created if an error is returned
func (o *Object) Update(ctx context.Context, in io.Reader, src fs.ObjectInfo, options ...fs.OpenOption) error {
	// If o is a shortcut
	if isShortcutID(o.id) {
		// Delete it first
		err := o.fs.delete(ctx, shortcutID(o.id), o.fs.opt.UseTrash)
		if err != nil {
			return err
		}
		// Then put the file as a new file
		newObj, err := o.fs.PutUnchecked(ctx, in, src, options...)
		if err != nil {
			return err
		}
		// Update the object
		if newO, ok := newObj.(*Object); ok {
			*o = *newO
		} else {
			fs.Debugf(newObj, "Failed to update object %T from new object %T", o, newObj)
		}
		return nil
	}
	srcMimeType := fs.MimeType(ctx, src)
	updateInfo := &drive.File{
		MimeType:     srcMimeType,
		ModifiedTime: src.ModTime(ctx).Format(timeFormatOut),
	}

	updateMetadata, err := o.fs.fetchAndUpdateMetadata(ctx, src, options, updateInfo, true)
	if err != nil {
		return err
	}

	info, err := o.baseObject.update(ctx, updateInfo, srcMimeType, in, src)
	if err != nil {
		return err
	}
	err = updateMetadata(ctx, info)
	if err != nil {
		return err
	}
	newO, err := o.fs.newObjectWithInfo(ctx, o.remote, info)
	if err != nil {
		return err
	}
	switch newO := newO.(type) {
	case *Object:
		*o = *newO
	default:
		return errors.New("object type changed by update")
	}

	return nil
}

func (o *documentObject) Update(ctx context.Context, in io.Reader, src fs.ObjectInfo, options ...fs.OpenOption) error {
	srcMimeType := fs.MimeType(ctx, src)
	importMimeType := ""
	updateInfo := &drive.File{
		MimeType:     srcMimeType,
		ModifiedTime: src.ModTime(ctx).Format(timeFormatOut),
	}

	if o.fs.importMimeTypes == nil || o.fs.opt.SkipGdocs {
		return fmt.Errorf("can't update google document type without --drive-import-formats")
	}
	importMimeType = o.fs.findImportFormat(ctx, updateInfo.MimeType)
	if importMimeType == "" {
		return fmt.Errorf("no import format found for %q", srcMimeType)
	}
	if importMimeType != o.documentMimeType {
		return fmt.Errorf("can't change google document type (o: %q, src: %q, import: %q)", o.documentMimeType, srcMimeType, importMimeType)
	}
	updateInfo.MimeType = importMimeType

	info, err := o.baseObject.update(ctx, updateInfo, srcMimeType, in, src)
	if err != nil {
		return err
	}

	remote := src.Remote()
	remote = remote[:len(remote)-o.extLen]

	newO, err := o.fs.newObjectWithInfo(ctx, remote, info)
	if err != nil {
		return err
	}
	switch newO := newO.(type) {
	case *documentObject:
		*o = *newO
	default:
		return errors.New("object type changed by update")
	}

	return nil
}

func (o *linkObject) Update(ctx context.Context, in io.Reader, src fs.ObjectInfo, options ...fs.OpenOption) error {
	return errors.New("cannot update link files")
}

// Remove an object
func (o *baseObject) Remove(ctx context.Context) error {
	if len(o.parents) > 1 {
		return errors.New("can't delete safely - has multiple parents")
	}
	return o.fs.delete(ctx, shortcutID(o.id), o.fs.opt.UseTrash)
}

// MimeType of an Object if known, "" otherwise
func (o *baseObject) MimeType(ctx context.Context) string {
	return o.mimeType
}

// ID returns the ID of the Object if known, or "" if not
func (o *baseObject) ID() string {
	return o.id
}

// ParentID returns the ID of the Object parent if known, or "" if not
func (o *baseObject) ParentID() string {
	if len(o.parents) > 0 {
		return o.parents[0]
	}
	return ""
}

// Metadata returns metadata for an object
//
// It should return nil if there is no Metadata
func (o *baseObject) Metadata(ctx context.Context) (metadata fs.Metadata, err error) {
	if o.metadata != nil {
		return *o.metadata, nil
	}
	fs.Debugf(o, "Fetching metadata")
	id := actualID(o.id)
	info, err := o.fs.getFile(ctx, id, o.fs.getFileFields(ctx))
	if err != nil {
		return nil, err
	}
	err = o.parseMetadata(ctx, info)
	if err != nil {
		return nil, err
	}
	return *o.metadata, nil
}

func (o *documentObject) ext() string {
	return o.baseObject.remote[len(o.baseObject.remote)-o.extLen:]
}

func (o *linkObject) ext() string {
	return o.baseObject.remote[len(o.baseObject.remote)-o.extLen:]
}

// Items returns the count of items in this directory or this
// directory and subdirectories if known, -1 for unknown
func (d *Directory) Items() int64 {
	return -1
}

// SetMetadata sets metadata for a Directory
//
// It should return fs.ErrorNotImplemented if it can't set metadata
func (d *Directory) SetMetadata(ctx context.Context, metadata fs.Metadata) error {
	info, err := d.fs.updateDir(ctx, d.id, metadata)
	if err != nil {
		return fmt.Errorf("failed to update directory info: %w", err)
	}
	// Update directory from info returned
	baseObject, err := d.fs.newBaseObject(ctx, d.remote, info)
	if err != nil {
		return fmt.Errorf("failed to process directory info: %w", err)
	}
	d.baseObject = baseObject
	return err
}

// Hash does nothing on a directory
//
// This method is implemented with the incorrect type signature to
// stop the Directory type asserting to fs.Object or fs.ObjectInfo
func (d *Directory) Hash() {
	// Does nothing
}

// templates for document link files
const (
	urlTemplate = `[InternetShortcut]{{"\r"}}
URL={{ .URL }}{{"\r"}}
`
	weblocTemplate = `<?xml version="1.0" encoding="UTF-8"?>
<!DOCTYPE plist PUBLIC "-//Apple//DTD PLIST 1.0//EN" "http://www.apple.com/DTDs/PropertyList-1.0.dtd">
<plist version="1.0">
  <dict>
    <key>URL</key>
    <string>{{ .URL }}</string>
  </dict>
</plist>
`
	desktopTemplate = `[Desktop Entry]
Encoding=UTF-8
Name={{ .Title }}
URL={{ .URL }}
Icon={{ .XDGIcon }}
Type=Link
`
	htmlTemplate = `<html>
<head>
  <meta http-equiv="refresh" content="0; url={{ .URL }}" />
  <title>{{ .Title }}</title>
</head>
<body>
  Loading <a href="{{ .URL }}">{{ .Title }}</a>
</body>
</html>
`
)

// Check the interfaces are satisfied
var (
	_ fs.Fs              = (*Fs)(nil)
	_ fs.Purger          = (*Fs)(nil)
	_ fs.CleanUpper      = (*Fs)(nil)
	_ fs.PutStreamer     = (*Fs)(nil)
	_ fs.Copier          = (*Fs)(nil)
	_ fs.Mover           = (*Fs)(nil)
	_ fs.DirMover        = (*Fs)(nil)
	_ fs.Commander       = (*Fs)(nil)
	_ fs.DirCacheFlusher = (*Fs)(nil)
	_ fs.ChangeNotifier  = (*Fs)(nil)
	_ fs.PutUncheckeder  = (*Fs)(nil)
	_ fs.PublicLinker    = (*Fs)(nil)
	_ fs.ListRer         = (*Fs)(nil)
	_ fs.ListPer         = (*Fs)(nil)
	_ fs.MergeDirser     = (*Fs)(nil)
	_ fs.DirSetModTimer  = (*Fs)(nil)
	_ fs.MkdirMetadataer = (*Fs)(nil)
	_ fs.Abouter         = (*Fs)(nil)
	_ fs.Object          = (*Object)(nil)
	_ fs.MimeTyper       = (*Object)(nil)
	_ fs.IDer            = (*Object)(nil)
	_ fs.ParentIDer      = (*Object)(nil)
	_ fs.Metadataer      = (*Object)(nil)
	_ fs.Object          = (*documentObject)(nil)
	_ fs.MimeTyper       = (*documentObject)(nil)
	_ fs.IDer            = (*documentObject)(nil)
	_ fs.ParentIDer      = (*documentObject)(nil)
	_ fs.Object          = (*linkObject)(nil)
	_ fs.MimeTyper       = (*linkObject)(nil)
	_ fs.IDer            = (*linkObject)(nil)
	_ fs.ParentIDer      = (*linkObject)(nil)
	_ fs.Directory       = (*Directory)(nil)
	_ fs.SetModTimer     = (*Directory)(nil)
	_ fs.SetMetadataer   = (*Directory)(nil)
	_ fs.ParentIDer      = (*Directory)(nil)
)<|MERGE_RESOLUTION|>--- conflicted
+++ resolved
@@ -4007,62 +4007,57 @@
 
 Result:
 
-<<<<<<< HEAD
-    {
-        "Untrashed": 17,
-        "Errors": 0
-    }
-`,
+` + "```json" + `
+{
+    "Untrashed": 17,
+    "Errors": 0
+}
+` + "```",
 }, { // mod
 	Name:  "getid",
 	Short: "Get an ID of a file or directory",
 	Long: `This command is to obtain an ID of a file or directory.
 
-Usage:
-
-    rclone backend getid drive:path {subpath} -o real
+Usage example:
+
+` + "```console" + `
+rclone backend getid drive:path {subpath} -o real
+` + "```" + `
 
 The "path" should point to a directory not a file. Use an extra argument
 "subpath" to get an ID of a file located in "drive:path". By default,
-it will return an ID of shortcut unless otherwise the flag "-o real" set.
-`,
+it will return an ID of shortcut unless otherwise the flag "-o real" set.`,
 }, { // mod
 	Name:  "getfile",
 	Short: "Get a file's metadata",
 	Long: `This command returns a file's metadata in json.
 
-Usage:
-
-    rclone backend getfile drive:path {subpath} -o real -o all
+Usage example:
+
+` + "```console" + `
+rclone backend getfile drive:path {subpath} -o real -o all
+` + "```" + `
 
 It retrieves a 'Files resource' using the method of 'Files.Get(ID)' and
 returns in a json-formatted string. The usage is basically the same as 
-for 'getid'. For development you can pass '-o all' to return all fields.
-`,
+for 'getid'. For development you can pass '-o all' to return all fields.`,
 }, { // mod
 	Name:  "chpar",
 	Short: "Change parents of files or directories",
 	Long: `This command changes parents of files or directories to a new one,
 results in a move of the source under the destination.
 
-Usage:
-
-    rclone backend chpar src:path dst:path
-    rclone backend chpar src:path dst:path -o depth=1
-    rclone backend chpar src:path dst:path -o delete-empty-src-dir
+Usage example:
+
+` + "```console" + `
+rclone backend chpar src:path dst:path
+rclone backend chpar src:path dst:path -o depth=1
+rclone backend chpar src:path dst:path -o delete-empty-src-dir
+` + "```" + `
 
 The "path" should point to a directory not a file. To apply for children of
 given "src:path", pass "-o depth=1". Also, use "-o delete-empty-src-dir" to
-remove "src:path."
-`,
-=======
-` + "```json" + `
-{
-    "Untrashed": 17,
-    "Errors": 0
-}
-` + "```",
->>>>>>> 38ab3dd5
+remove "src:path."`,
 }, {
 	Name:  "copyid",
 	Short: "Copy files by ID.",
