// Package drive interfaces with the Google Drive object storage system
package drive

// FIXME need to deal with some corner cases
// * multiple files with the same name
// * files can be in multiple directories
// * can have directory loops
// * files with / in name

import (
	"bytes"
	"context"
	"crypto/tls"
	"encoding/json"
	"errors"
	"fmt"
	"io"
	"io/ioutil"
	"math/rand"
	"mime"
	"net/http"
	"net/url"
	"path"
<<<<<<< HEAD
	"path/filepath"
=======
>>>>>>> 00a684d8
	"regexp"
	"sort"
	"strconv"
	"strings"
	"sync"
	"sync/atomic"
	"text/template"
	"time"

	"github.com/rclone/rclone/fs"
	"github.com/rclone/rclone/fs/cache"
	"github.com/rclone/rclone/fs/config"
	"github.com/rclone/rclone/fs/config/configmap"
	"github.com/rclone/rclone/fs/config/configstruct"
	"github.com/rclone/rclone/fs/config/obscure"
	"github.com/rclone/rclone/fs/filter"
	"github.com/rclone/rclone/fs/fserrors"
	"github.com/rclone/rclone/fs/fshttp"
	"github.com/rclone/rclone/fs/fspath"
	"github.com/rclone/rclone/fs/hash"
	"github.com/rclone/rclone/fs/operations"
	"github.com/rclone/rclone/fs/walk"
	"github.com/rclone/rclone/lib/dircache"
	"github.com/rclone/rclone/lib/encoder"
	"github.com/rclone/rclone/lib/env"
	"github.com/rclone/rclone/lib/oauthutil"
	"github.com/rclone/rclone/lib/pacer"
	"github.com/rclone/rclone/lib/readers"
	"golang.org/x/oauth2"
	"golang.org/x/oauth2/google"
	drive_v2 "google.golang.org/api/drive/v2"
	drive "google.golang.org/api/drive/v3"
	"google.golang.org/api/googleapi"
	"google.golang.org/api/option"
)

// Constants
const (
	rcloneClientID              = "202264815644.apps.googleusercontent.com"
	rcloneEncryptedClientSecret = "eX8GpZTVx3vxMWVkuuBdDWmAUE6rGhTwVrvG9GhllYccSdj2-mvHVg"
	gdsEncryptedEndpoint        = "S02NBrLggd4DwLGR1SNhhfDXW6ZRBPP3I1oR6E0l4vGwkkAS2HX9IRPv9ch3dPXrPg" // mod
	driveFolderType             = "application/vnd.google-apps.folder"
	shortcutMimeType            = "application/vnd.google-apps.shortcut"
	shortcutMimeTypeDangling    = "application/vnd.google-apps.shortcut.dangling" // synthetic mime type for internal use
	timeFormatIn                = time.RFC3339
	timeFormatOut               = "2006-01-02T15:04:05.000000000Z07:00"
	defaultMinSleep             = fs.Duration(100 * time.Millisecond)
	defaultSAMinSleep           = fs.Duration(100 * time.Millisecond) // mod
	defaultSAMaxLoad            = 5                                   // mod
	defaultBurst                = 100
	defaultExportExtensions     = "docx,xlsx,pptx,svg"
	scopePrefix                 = "https://www.googleapis.com/auth/"
	defaultScope                = "drive"
	// chunkSize is the size of the chunks created during a resumable upload and should be a power of two.
	// 1<<18 is the minimum size supported by the Google uploader, and there is no maximum.
	minChunkSize     = fs.SizeSuffix(googleapi.MinUploadChunkSize)
	defaultChunkSize = 8 * fs.Mebi
	partialFields    = "id,name,size,md5Checksum,trashed,explicitlyTrashed,modifiedTime,createdTime,mimeType,parents,webViewLink,shortcutDetails,exportLinks,resourceKey"
	listRGrouping    = 50   // number of IDs to search at once when using ListR
	listRInputBuffer = 1000 // size of input buffer when using ListR
	defaultXDGIcon   = "text-html"
)

// Globals
var (
	// Description of how to auth for this app
	driveConfig = &oauth2.Config{
		Scopes:       []string{scopePrefix + "drive"},
		Endpoint:     google.Endpoint,
		ClientID:     rcloneClientID,
		ClientSecret: obscure.MustReveal(rcloneEncryptedClientSecret),
		RedirectURL:  oauthutil.RedirectURL,
	}
	_mimeTypeToExtensionDuplicates = map[string]string{
		"application/x-vnd.oasis.opendocument.presentation": ".odp",
		"application/x-vnd.oasis.opendocument.spreadsheet":  ".ods",
		"application/x-vnd.oasis.opendocument.text":         ".odt",
		"image/jpg":   ".jpg",
		"image/x-bmp": ".bmp",
		"image/x-png": ".png",
		"text/rtf":    ".rtf",
	}
	_mimeTypeToExtension = map[string]string{
		"application/epub+zip":                            ".epub",
		"application/json":                                ".json",
		"application/msword":                              ".doc",
		"application/pdf":                                 ".pdf",
		"application/rtf":                                 ".rtf",
		"application/vnd.ms-excel":                        ".xls",
		"application/vnd.oasis.opendocument.presentation": ".odp",
		"application/vnd.oasis.opendocument.spreadsheet":  ".ods",
		"application/vnd.oasis.opendocument.text":         ".odt",
		"application/vnd.openxmlformats-officedocument.presentationml.presentation": ".pptx",
		"application/vnd.openxmlformats-officedocument.spreadsheetml.sheet":         ".xlsx",
		"application/vnd.openxmlformats-officedocument.wordprocessingml.document":   ".docx",
		"application/x-msmetafile":  ".wmf",
		"application/zip":           ".zip",
		"image/bmp":                 ".bmp",
		"image/jpeg":                ".jpg",
		"image/pjpeg":               ".pjpeg",
		"image/png":                 ".png",
		"image/svg+xml":             ".svg",
		"text/csv":                  ".csv",
		"text/html":                 ".html",
		"text/plain":                ".txt",
		"text/tab-separated-values": ".tsv",
	}
	_mimeTypeToExtensionLinks = map[string]string{
		"application/x-link-desktop": ".desktop",
		"application/x-link-html":    ".link.html",
		"application/x-link-url":     ".url",
		"application/x-link-webloc":  ".webloc",
	}
	_mimeTypeCustomTransform = map[string]string{
		"application/vnd.google-apps.script+json": "application/json",
	}
	_mimeTypeToXDGLinkIcons = map[string]string{
		"application/vnd.google-apps.document":     "x-office-document",
		"application/vnd.google-apps.drawing":      "x-office-drawing",
		"application/vnd.google-apps.presentation": "x-office-presentation",
		"application/vnd.google-apps.spreadsheet":  "x-office-spreadsheet",
	}
	fetchFormatsOnce sync.Once                     // make sure we fetch the export/import formats only once
	_exportFormats   map[string][]string           // allowed export MIME type conversions
	_importFormats   map[string][]string           // allowed import MIME type conversions
	templatesOnce    sync.Once                     // parse link templates only once
	_linkTemplates   map[string]*template.Template // available link types
)

// Parse the scopes option returning a slice of scopes
func driveScopes(scopesString string) (scopes []string) {
	if scopesString == "" {
		scopesString = defaultScope
	}
	for _, scope := range strings.Split(scopesString, ",") {
		scope = strings.TrimSpace(scope)
		scopes = append(scopes, scopePrefix+scope)
	}
	return scopes
}

// Returns true if one of the scopes was "drive.appfolder"
func driveScopesContainsAppFolder(scopes []string) bool {
	for _, scope := range scopes {
		if scope == scopePrefix+"drive.appfolder" {
			return true
		}

	}
	return false
}

func driveOAuthOptions() []fs.Option {
	opts := []fs.Option{}
	for _, opt := range oauthutil.SharedOptions {
		if opt.Name == config.ConfigClientID {
			opt.Help = "Google Application Client Id\nSetting your own is recommended.\nSee https://rclone.org/drive/#making-your-own-client-id for how to create your own.\nIf you leave this blank, it will use an internal key which is low performance."
		}
		opts = append(opts, opt)
	}
	return opts
}

// Register with Fs
func init() {
	fs.Register(&fs.RegInfo{
		Name:        "drive",
		Description: "Google Drive",
		NewFs:       NewFs,
		CommandHelp: commandHelp,
		Config: func(ctx context.Context, name string, m configmap.Mapper, config fs.ConfigIn) (*fs.ConfigOut, error) {
			// Parse config into Options struct
			opt := new(Options)
			err := configstruct.Set(m, opt)
			if err != nil {
				return nil, fmt.Errorf("couldn't parse config into struct: %w", err)
			}

			switch config.State {
			case "":
				// Fill in the scopes
				driveConfig.Scopes = driveScopes(opt.Scope)

				// Set the root_folder_id if using drive.appfolder
				if driveScopesContainsAppFolder(driveConfig.Scopes) {
					m.Set("root_folder_id", "appDataFolder")
				}

				if opt.ServiceAccountFile == "" && opt.ServiceAccountCredentials == "" {
					return oauthutil.ConfigOut("teamdrive", &oauthutil.Options{
						OAuth2Config: driveConfig,
					})
				}
				return fs.ConfigGoto("teamdrive")
			case "teamdrive":
				if opt.TeamDriveID == "" {
					return fs.ConfigConfirm("teamdrive_ok", false, "config_change_team_drive", "Configure this as a Shared Drive (Team Drive)?\n")
				}
				return fs.ConfigConfirm("teamdrive_change", false, "config_change_team_drive", fmt.Sprintf("Change current Shared Drive (Team Drive) ID %q?\n", opt.TeamDriveID))
			case "teamdrive_ok":
				if config.Result == "false" {
					m.Set("team_drive", "")
					return nil, nil
				}
				return fs.ConfigGoto("teamdrive_config")
			case "teamdrive_change":
				if config.Result == "false" {
					return nil, nil
				}
				return fs.ConfigGoto("teamdrive_config")
			case "teamdrive_config":
				f, err := newFs(ctx, name, "", m)
				if err != nil {
					return nil, fmt.Errorf("failed to make Fs to list Shared Drives: %w", err)
				}
				teamDrives, err := f.listTeamDrives(ctx)
				if err != nil {
					return nil, err
				}
				if len(teamDrives) == 0 {
					return fs.ConfigError("", "No Shared Drives found in your account")
				}
				return fs.ConfigChoose("teamdrive_final", "config_team_drive", "Shared Drive", len(teamDrives), func(i int) (string, string) {
					teamDrive := teamDrives[i]
					return teamDrive.Id, teamDrive.Name
				})
			case "teamdrive_final":
				driveID := config.Result
				m.Set("team_drive", driveID)
				m.Set("root_folder_id", "")
				opt.TeamDriveID = driveID
				opt.RootFolderID = ""
				return nil, nil
			}
			return nil, fmt.Errorf("unknown state %q", config.State)
		},
		Options: append(driveOAuthOptions(), []fs.Option{{
			Name: "scope",
			Help: "Scope that rclone should use when requesting access from drive.",
			Examples: []fs.OptionExample{{
				Value: "drive",
				Help:  "Full access all files, excluding Application Data Folder.",
			}, {
				Value: "drive.readonly",
				Help:  "Read-only access to file metadata and file contents.",
			}, {
				Value: "drive.file",
				Help:  "Access to files created by rclone only.\nThese are visible in the drive website.\nFile authorization is revoked when the user deauthorizes the app.",
			}, {
				Value: "drive.appfolder",
				Help:  "Allows read and write access to the Application Data folder.\nThis is not visible in the drive website.",
			}, {
				Value: "drive.metadata.readonly",
				Help:  "Allows read-only access to file metadata but\ndoes not allow any access to read or download file content.",
			}},
		}, {
			Name: "root_folder_id",
			Help: `ID of the root folder.
Leave blank normally.

Fill in to access "Computers" folders (see docs), or for rclone to use
a non root folder as its starting point.
`,
			Advanced: true,
		}, {
			Name: "service_account_file",
			Help: "Service Account Credentials JSON file path.\n\nLeave blank normally.\nNeeded only if you want use SA instead of interactive login." + env.ShellExpandHelp,
		}, { // mod
			Name: "service_account_file_path",
			Help: "Service Account Credentials JSON folder path.",
		}, { // mod
			Name:     "service_account_min_sleep",
			Default:  defaultSAMinSleep,
			Help:     "Minimum time to sleep between change service account.",
			Hide:     fs.OptionHideConfigurator,
			Advanced: true,
		}, { // mod
			Name:     "service_account_per_file",
			Default:  false,
			Help:     "Changes service account for each file copy.",
			Hide:     fs.OptionHideConfigurator,
			Advanced: true,
		}, { // mod
			Name:     "service_account_max_load",
			Default:  defaultSAMaxLoad,
			Help:     "Maximum number of loads for service account.",
			Hide:     fs.OptionHideConfigurator,
			Advanced: true,
		}, {
			Name:     "service_account_credentials",
			Help:     "Service Account Credentials JSON blob.\n\nLeave blank normally.\nNeeded only if you want use SA instead of interactive login.",
			Hide:     fs.OptionHideConfigurator,
			Advanced: true,
		}, {
			Name:     "team_drive",
			Help:     "ID of the Shared Drive (Team Drive).",
			Hide:     fs.OptionHideConfigurator,
			Advanced: true,
		}, {
			Name:     "auth_owner_only",
			Default:  false,
			Help:     "Only consider files owned by the authenticated user.",
			Advanced: true,
		}, {
			Name:     "use_trash",
			Default:  true,
			Help:     "Send files to the trash instead of deleting permanently.\n\nDefaults to true, namely sending files to the trash.\nUse `--drive-use-trash=false` to delete files permanently instead.",
			Advanced: true,
		}, {
			Name:    "copy_shortcut_content",
			Default: false,
			Help: `Server side copy contents of shortcuts instead of the shortcut.

When doing server side copies, normally rclone will copy shortcuts as
shortcuts.

If this flag is used then rclone will copy the contents of shortcuts
rather than shortcuts themselves when doing server side copies.`,
			Advanced: true,
		}, {
			Name:     "skip_gdocs",
			Default:  false,
			Help:     "Skip google documents in all listings.\n\nIf given, gdocs practically become invisible to rclone.",
			Advanced: true,
		}, {
			Name:    "skip_checksum_gphotos",
			Default: false,
			Help: `Skip MD5 checksum on Google photos and videos only.

Use this if you get checksum errors when transferring Google photos or
videos.

Setting this flag will cause Google photos and videos to return a
blank MD5 checksum.

Google photos are identified by being in the "photos" space.

Corrupted checksums are caused by Google modifying the image/video but
not updating the checksum.`,
			Advanced: true,
		}, {
			Name:    "shared_with_me",
			Default: false,
			Help: `Only show files that are shared with me.

Instructs rclone to operate on your "Shared with me" folder (where
Google Drive lets you access the files and folders others have shared
with you).

This works both with the "list" (lsd, lsl, etc.) and the "copy"
commands (copy, sync, etc.), and with all other commands too.`,
			Advanced: true,
		}, {
			Name:     "trashed_only",
			Default:  false,
			Help:     "Only show files that are in the trash.\n\nThis will show trashed files in their original directory structure.",
			Advanced: true,
		}, {
			Name:     "starred_only",
			Default:  false,
			Help:     "Only show files that are starred.",
			Advanced: true,
		}, {
			Name:     "formats",
			Default:  "",
			Help:     "Deprecated: See export_formats.",
			Advanced: true,
			Hide:     fs.OptionHideConfigurator,
		}, {
			Name:     "export_formats",
			Default:  defaultExportExtensions,
			Help:     "Comma separated list of preferred formats for downloading Google docs.",
			Advanced: true,
		}, {
			Name:     "import_formats",
			Default:  "",
			Help:     "Comma separated list of preferred formats for uploading Google docs.",
			Advanced: true,
		}, {
			Name:     "allow_import_name_change",
			Default:  false,
			Help:     "Allow the filetype to change when uploading Google docs.\n\nE.g. file.doc to file.docx. This will confuse sync and reupload every time.",
			Advanced: true,
		}, {
			Name:    "use_created_date",
			Default: false,
			Help: `Use file created date instead of modified date.

Useful when downloading data and you want the creation date used in
place of the last modified date.

**WARNING**: This flag may have some unexpected consequences.

When uploading to your drive all files will be overwritten unless they
haven't been modified since their creation. And the inverse will occur
while downloading.  This side effect can be avoided by using the
"--checksum" flag.

This feature was implemented to retain photos capture date as recorded
by google photos. You will first need to check the "Create a Google
Photos folder" option in your google drive settings. You can then copy
or move the photos locally and use the date the image was taken
(created) set as the modification date.`,
			Advanced: true,
			Hide:     fs.OptionHideConfigurator,
		}, {
			Name:    "use_shared_date",
			Default: false,
			Help: `Use date file was shared instead of modified date.

Note that, as with "--drive-use-created-date", this flag may have
unexpected consequences when uploading/downloading files.

If both this flag and "--drive-use-created-date" are set, the created
date is used.`,
			Advanced: true,
			Hide:     fs.OptionHideConfigurator,
		}, {
			Name:     "list_chunk",
			Default:  1000,
			Help:     "Size of listing chunk 100-1000, 0 to disable.",
			Advanced: true,
		}, {
			Name:     "impersonate",
			Default:  "",
			Help:     `Impersonate this user when using a service account.`,
			Advanced: true,
		}, { // mod
			Name:     "impersonate_user_path",
			Default:  "",
			Help:     `Use filenames in this folder as impersonators.`,
			Advanced: true,
		}, { // mod
			Name:     "gds_userid",
			Default:  "",
			Help:     `userid for custom google drive authentication server.`,
			Advanced: true,
		}, { // mod
			Name:     "gds_apikey",
			Default:  "",
			Help:     `apikey for custom google drive authentication server.`,
			Advanced: true,
		}, { // mod
			Name:     "gds_endpoint",
			Default:  obscure.MustReveal(gdsEncryptedEndpoint),
			Help:     `api endpoint for custom google drive authentication server.`,
			Advanced: true,
		}, { // mod
			Name:     "gds_mode",
			Default:  "default",
			Help:     `api mode for custom google drive authentication server.`,
			Advanced: true,
		}, {
			Name:    "alternate_export",
			Default: false,
			Help:    "Deprecated: No longer needed.",
			Hide:    fs.OptionHideBoth,
		}, {
			Name:     "upload_cutoff",
			Default:  defaultChunkSize,
			Help:     "Cutoff for switching to chunked upload.",
			Advanced: true,
		}, {
			Name:    "chunk_size",
			Default: defaultChunkSize,
			Help: `Upload chunk size.

Must a power of 2 >= 256k.

Making this larger will improve performance, but note that each chunk
is buffered in memory one per transfer.

Reducing this will reduce memory usage but decrease performance.`,
			Advanced: true,
		}, {
			Name:    "acknowledge_abuse",
			Default: false,
			Help: `Set to allow files which return cannotDownloadAbusiveFile to be downloaded.

If downloading a file returns the error "This file has been identified
as malware or spam and cannot be downloaded" with the error code
"cannotDownloadAbusiveFile" then supply this flag to rclone to
indicate you acknowledge the risks of downloading the file and rclone
will download it anyway.`,
			Advanced: true,
		}, {
			Name:     "keep_revision_forever",
			Default:  false,
			Help:     "Keep new head revision of each file forever.",
			Advanced: true,
		}, {
			Name:    "size_as_quota",
			Default: false,
			Help: `Show sizes as storage quota usage, not actual size.

Show the size of a file as the storage quota used. This is the
current version plus any older versions that have been set to keep
forever.

**WARNING**: This flag may have some unexpected consequences.

It is not recommended to set this flag in your config - the
recommended usage is using the flag form --drive-size-as-quota when
doing rclone ls/lsl/lsf/lsjson/etc only.

If you do use this flag for syncing (not recommended) then you will
need to use --ignore size also.`,
			Advanced: true,
			Hide:     fs.OptionHideConfigurator,
		}, {
			Name:     "v2_download_min_size",
			Default:  fs.SizeSuffix(-1),
			Help:     "If Object's are greater, use drive v2 API to download.",
			Advanced: true,
		}, {
			Name:     "pacer_min_sleep",
			Default:  defaultMinSleep,
			Help:     "Minimum time to sleep between API calls.",
			Advanced: true,
		}, {
			Name:     "pacer_burst",
			Default:  defaultBurst,
			Help:     "Number of API calls to allow without sleeping.",
			Advanced: true,
		}, {
			Name:    "server_side_across_configs",
			Default: false,
			Help: `Allow server-side operations (e.g. copy) to work across different drive configs.

This can be useful if you wish to do a server-side copy between two
different Google drives.  Note that this isn't enabled by default
because it isn't easy to tell if it will work between any two
configurations.`,
			Advanced: true,
		}, {
			Name:    "disable_http2",
			Default: true,
			Help: `Disable drive using http2.

There is currently an unsolved issue with the google drive backend and
HTTP/2.  HTTP/2 is therefore disabled by default for the drive backend
but can be re-enabled here.  When the issue is solved this flag will
be removed.

See: https://github.com/rclone/rclone/issues/3631

`,
			Advanced: true,
		}, {
			Name:    "stop_on_upload_limit",
			Default: false,
			Help: `Make upload limit errors be fatal.

At the time of writing it is only possible to upload 750 GiB of data to
Google Drive a day (this is an undocumented limit). When this limit is
reached Google Drive produces a slightly different error message. When
this flag is set it causes these errors to be fatal.  These will stop
the in-progress sync.

Note that this detection is relying on error message strings which
Google don't document so it may break in the future.

See: https://github.com/rclone/rclone/issues/3857
`,
			Advanced: true,
		}, {
			Name:    "stop_on_download_limit",
			Default: false,
			Help: `Make download limit errors be fatal.

At the time of writing it is only possible to download 10 TiB of data from
Google Drive a day (this is an undocumented limit). When this limit is
reached Google Drive produces a slightly different error message. When
this flag is set it causes these errors to be fatal.  These will stop
the in-progress sync.

Note that this detection is relying on error message strings which
Google don't document so it may break in the future.
`,
			Advanced: true,
		}, {
			Name: "skip_shortcuts",
			Help: `If set skip shortcut files.

Normally rclone dereferences shortcut files making them appear as if
they are the original file (see [the shortcuts section](#shortcuts)).
If this flag is set then rclone will ignore shortcut files completely.
`,
			Advanced: true,
			Default:  false,
		}, {
			Name: "skip_dangling_shortcuts",
			Help: `If set skip dangling shortcut files.

If this is set then rclone will not show any dangling shortcuts in listings.
`,
			Advanced: true,
			Default:  false,
		}, {
			Name: "resource_key",
			Help: `Resource key for accessing a link-shared file.

If you need to access files shared with a link like this

    https://drive.google.com/drive/folders/XXX?resourcekey=YYY&usp=sharing

Then you will need to use the first part "XXX" as the "root_folder_id"
and the second part "YYY" as the "resource_key" otherwise you will get
404 not found errors when trying to access the directory.

See: https://developers.google.com/drive/api/guides/resource-keys

This resource key requirement only applies to a subset of old files.

Note also that opening the folder once in the web interface (with the
user you've authenticated rclone with) seems to be enough so that the
resource key is no needed.
`,
			Advanced: true,
		}, {
			Name:     config.ConfigEncoding,
			Help:     config.ConfigEncodingHelp,
			Advanced: true,
			// Encode invalid UTF-8 bytes as json doesn't handle them properly.
			// Don't encode / as it's a valid name character in drive.
			Default: encoder.EncodeInvalidUtf8,
		}}...),
	})

	// register duplicate MIME types first
	// this allows them to be used with mime.ExtensionsByType() but
	// mime.TypeByExtension() will return the later registered MIME type
	for _, m := range []map[string]string{
		_mimeTypeToExtensionDuplicates, _mimeTypeToExtension, _mimeTypeToExtensionLinks,
	} {
		for mimeType, extension := range m {
			if err := mime.AddExtensionType(extension, mimeType); err != nil {
				fs.Errorf("Failed to register MIME type %q: %v", mimeType, err)
			}
		}
	}
}

// Options defines the configuration for this backend
type Options struct {
	Scope                     string               `config:"scope"`
	RootFolderID              string               `config:"root_folder_id"`
	ServiceAccountFile        string               `config:"service_account_file"`
	ServiceAccountFilePath    string               `config:"service_account_file_path"` // mod
	ServiceAccountMinSleep    fs.Duration          `config:"service_account_min_sleep"` // mod
	ServiceAccountPerFile     bool                 `config:"service_account_per_file"`  // mod
	ServiceAccountMaxLoad     int                  `config:"service_account_max_load"`  // mod
	ServiceAccountCredentials string               `config:"service_account_credentials"`
	TeamDriveID               string               `config:"team_drive"`
	AuthOwnerOnly             bool                 `config:"auth_owner_only"`
	UseTrash                  bool                 `config:"use_trash"`
	CopyShortcutContent       bool                 `config:"copy_shortcut_content"`
	SkipGdocs                 bool                 `config:"skip_gdocs"`
	SkipChecksumGphotos       bool                 `config:"skip_checksum_gphotos"`
	SharedWithMe              bool                 `config:"shared_with_me"`
	TrashedOnly               bool                 `config:"trashed_only"`
	StarredOnly               bool                 `config:"starred_only"`
	Extensions                string               `config:"formats"`
	ExportExtensions          string               `config:"export_formats"`
	ImportExtensions          string               `config:"import_formats"`
	AllowImportNameChange     bool                 `config:"allow_import_name_change"`
	UseCreatedDate            bool                 `config:"use_created_date"`
	UseSharedDate             bool                 `config:"use_shared_date"`
	ListChunk                 int64                `config:"list_chunk"`
	Impersonate               string               `config:"impersonate"`
	ImpersonateUserPath       string               `config:"impersonate_user_path"` // mod
	GdsUserid                 string               `config:"gds_userid"`            // mod
	GdsApikey                 string               `config:"gds_apikey"`            // mod
	GdsEndpoint               string               `config:"gds_endpoint"`          // mod
	GdsMode                   string               `config:"gds_mode"`              // mod
	UploadCutoff              fs.SizeSuffix        `config:"upload_cutoff"`
	ChunkSize                 fs.SizeSuffix        `config:"chunk_size"`
	AcknowledgeAbuse          bool                 `config:"acknowledge_abuse"`
	KeepRevisionForever       bool                 `config:"keep_revision_forever"`
	SizeAsQuota               bool                 `config:"size_as_quota"`
	V2DownloadMinSize         fs.SizeSuffix        `config:"v2_download_min_size"`
	PacerMinSleep             fs.Duration          `config:"pacer_min_sleep"`
	PacerBurst                int                  `config:"pacer_burst"`
	ServerSideAcrossConfigs   bool                 `config:"server_side_across_configs"`
	DisableHTTP2              bool                 `config:"disable_http2"`
	StopOnUploadLimit         bool                 `config:"stop_on_upload_limit"`
	StopOnDownloadLimit       bool                 `config:"stop_on_download_limit"`
	SkipShortcuts             bool                 `config:"skip_shortcuts"`
	SkipDanglingShortcuts     bool                 `config:"skip_dangling_shortcuts"`
	ResourceKey               string               `config:"resource_key"`
	Enc                       encoder.MultiEncoder `config:"encoding"`
}

// Fs represents a remote drive server
type Fs struct {
	name             string             // name of this remote
	root             string             // the path we are working on
	opt              Options            // parsed options
	ci               *fs.ConfigInfo     // global config
	features         *fs.Features       // optional features
	svc              *drive.Service     // the connection to the drive server
	v2Svc            *drive_v2.Service  // used to create download links for the v2 api
	client           *http.Client       // authorized client
	rootFolderID     string             // the id of the root folder
	dirCache         *dircache.DirCache // Map of directory path to directory id
	lastQuery        string             // Last query string to check in unit tests
	pacer            *fs.Pacer          // To pace the API calls
	exportExtensions []string           // preferred extensions to download docs
	importMimeTypes  []string           // MIME types to convert to docs
	isTeamDrive      bool               // true if this is a team drive
	fileFields       googleapi.Field    // fields to fetch file info with
	m                configmap.Mapper
	grouping         int32               // number of IDs to search at once in ListR - read with atomic
	listRmu          *sync.Mutex         // protects listRempties
	listRempties     map[string]struct{} // IDs of supposedly empty directories which triggered grouping disable
<<<<<<< HEAD
	changeSAenabled  bool                // mod
	changeSApool     *ServiceAccountPool
	changeSAmu       *sync.Mutex
	changeSAtime     time.Time
	FileObj          *fs.Object
	FileName         string
=======
	dirResourceKeys  *sync.Map           // map directory ID to resource key
>>>>>>> 00a684d8
}

type baseObject struct {
	fs           *Fs      // what this object is part of
	remote       string   // The remote path
	id           string   // Drive Id of this object
	modifiedDate string   // RFC3339 time it was last modified
	mimeType     string   // The object MIME type
	bytes        int64    // size of the object
	parents      []string // IDs of the parent directories
	resourceKey  *string  // resourceKey is needed for link shared objects
}
type documentObject struct {
	baseObject
	url              string // Download URL of this object
	documentMimeType string // the original document MIME type
	extLen           int    // The length of the added export extension
}
type linkObject struct {
	baseObject
	content []byte // The file content generated by a link template
	extLen  int    // The length of the added export extension
}

// Object describes a drive object
type Object struct {
	baseObject
	url        string // Download URL of this object
	md5sum     string // md5sum of the object
	v2Download bool   // generate v2 download link ondemand
}

// mod ------------------------------------------------------------ start
type baseSAobject struct {
	ServiceAccountFile string
	Impersonate        string
}

type ServiceAccountPool struct {
	files   []string        // on newServiceAccountPool
	users   []string        // on newServiceAccountPool
	mutex   *sync.Mutex     // on newServiceAccountPool
	maxLoad int             // on newServiceAccountPool
	SAs     []*baseSAobject // on LoadSA()
	numLoad int
}

func newServiceAccountPool(ctx context.Context, opt *Options) (*ServiceAccountPool, error) {
	var saFiles, ipUsers []string
	if opt.ServiceAccountFilePath != "" {
		dirList, err := ioutil.ReadDir(opt.ServiceAccountFilePath)
		if err != nil {
			return nil, fmt.Errorf("unable to read service_account_file_path: %w", err)
		}
		for _, v := range dirList {
			filePath := filepath.Join(opt.ServiceAccountFilePath, v.Name())
			if path.Ext(filePath) != ".json" {
				continue
			}
			saFiles = append(saFiles, filePath)
		}
		if len(saFiles) == 0 {
			return nil, fmt.Errorf("unable to locate service account files in %s", opt.ServiceAccountFilePath)
		}
		fs.Debugf(nil, "%d service account files from %q", len(saFiles), opt.ServiceAccountFilePath)
	} else if opt.ServiceAccountFile != "" {
		saFiles = append(saFiles, opt.ServiceAccountFile)
		fs.Debugf(nil, "1 service account file from %q", opt.ServiceAccountFile)
	}
	if opt.ImpersonateUserPath != "" {
		dirList, err := ioutil.ReadDir(opt.ImpersonateUserPath)
		if err != nil {
			return nil, fmt.Errorf("unable to read impersonate_user_path: %w", err)
		}
		for _, v := range dirList {
			basename := v.Name()
			ext := filepath.Ext(basename)
			name := strings.TrimSuffix(basename, ext)
			if ext != ".json" {
				continue
			}
			ipUsers = append(ipUsers, name)
		}
		if len(ipUsers) == 0 {
			return nil, fmt.Errorf("unable to locate impersonate users in %s", opt.ImpersonateUserPath)
		}
		fs.Debugf(nil, "%d impersonate users from %q", len(ipUsers), opt.ImpersonateUserPath)
	} else {
		ipUsers = append(ipUsers, opt.Impersonate)
	}
	p := &ServiceAccountPool{
		files:   saFiles,
		users:   ipUsers,
		mutex:   new(sync.Mutex),
		maxLoad: opt.ServiceAccountMaxLoad,
	}
	return p, nil
}

func (p *ServiceAccountPool) LoadSA() error {
	if p.numLoad >= p.maxLoad {
		return fmt.Errorf("maximum service account load exceeded")
	}
	p.mutex.Lock()
	defer p.mutex.Unlock()
	// make a list of baseSAobjects
	var saList []*baseSAobject
	for _, sa := range p.files {
		for _, imp := range p.users {
			saList = append(saList, &baseSAobject{
				ServiceAccountFile: sa,
				Impersonate:        imp,
			})
		}
	}
	// make shuffled
	rand.Seed(time.Now().UTC().UnixNano())
	rand.Shuffle(len(saList), func(i, j int) {
		saList[i], saList[j] = saList[j], saList[i]
	})
	p.SAs = saList
	p.numLoad++
	fs.Debugf(nil, "%d service account loaded (%d/%d)", len(p.SAs), p.numLoad, p.maxLoad)
	return nil
}

func (p *ServiceAccountPool) _getSA() (newSA []*baseSAobject, err error) {
	SAs := p.SAs
	if len(SAs) == 0 {
		err = fmt.Errorf("no available service account")
		return
	}
	p.SAs, newSA = SAs[:len(SAs)-1], SAs[len(SAs)-1:]
	return newSA, nil
}

func (p *ServiceAccountPool) GetSA() (newSA []*baseSAobject, err error) {
	p.mutex.Lock()
	defer p.mutex.Unlock()
	return p._getSA()
}

type GdsClient struct {
	client   *http.Client
	userid   string
	apikey   string
	endpoint string
	mode     string
}

type GdsRemote struct {
	SA           json.RawMessage `json:"sa"`
	RootFolderID string          `json:"root_folder_id"`
	Impersonate  string          `json:"impersonate"`
	Scope        string          `json:"scope"`
}

func newGdsClient(ctx context.Context, opt *Options) (*GdsClient, bool, error) {
	ok := true
	if opt.GdsUserid == "" && opt.GdsApikey == "" {
		ok = false
	} else if opt.GdsUserid == "" || opt.GdsApikey == "" {
		return nil, ok, fmt.Errorf("required both --drive-gds-userid and --drive-gds-apikey")
	}
	gds := &GdsClient{
		client:   &http.Client{Timeout: time.Second * 2},
		userid:   opt.GdsUserid,
		apikey:   opt.GdsApikey,
		endpoint: opt.GdsEndpoint,
		mode:     opt.GdsMode,
	}
	return gds, ok, nil
}

func (gds *GdsClient) getGdsRemote(ctx context.Context) (remote GdsRemote, err error) {
	data := url.Values{
		"userid": {gds.userid},
		"apikey": {gds.apikey},
		"mode":   {gds.mode},
	}
	req, err := http.NewRequestWithContext(ctx, http.MethodPost, gds.endpoint, strings.NewReader(data.Encode()))
	if err != nil {
		return
	}
	req.Header.Add("Content-Type", "application/x-www-form-urlencoded")
	res, err := gds.client.Do(req)
	if err != nil {
		return
	}
	defer res.Body.Close()

	statusOK := res.StatusCode >= 200 && res.StatusCode < 300
	if !statusOK {
		err = fmt.Errorf("StatusCode: %v", res.StatusCode)
		return
	}

	body, err := ioutil.ReadAll(res.Body)
	if err != nil {
		return
	}

	resJson := struct {
		Result string `json:"result"`
		Data   struct {
			Member json.RawMessage
			Remote GdsRemote `json:"remote"`
		} `json:"data"`
	}{}
	err = json.Unmarshal(body, &resJson)
	if err != nil {
		return
	}
	if resJson.Result != "success" {
		err = fmt.Errorf("%v", resJson.Result)
		return
	}
	fs.Debugf(nil, "member: %+v\n", string(resJson.Data.Member))
	return resJson.Data.Remote, nil
}

// mod ------------------------------------------------------------ end

// ------------------------------------------------------------

// Name of the remote (as passed into NewFs)
func (f *Fs) Name() string {
	return f.name
}

// Root of the remote (as passed into NewFs)
func (f *Fs) Root() string {
	return f.root
}

// String converts this Fs to a string
func (f *Fs) String() string {
	return fmt.Sprintf("Google drive root '%s'", f.root)
}

// Features returns the optional features of this Fs
func (f *Fs) Features() *fs.Features {
	return f.features
}

// shouldRetry determines whether a given err rates being retried
func (f *Fs) shouldRetry(ctx context.Context, err error) (bool, error) {
	if fserrors.ContextError(ctx, &err) {
		return false, err
	}
	if err == nil {
		return false, nil
	}
	if fserrors.ShouldRetry(err) {
		return true, err
	}
	switch gerr := err.(type) {
	case *googleapi.Error:
		if gerr.Code >= 500 && gerr.Code < 600 {
			// All 5xx errors should be retried
			return true, err
		}
		if len(gerr.Errors) > 0 {
			reason := gerr.Errors[0].Reason
			message := gerr.Errors[0].Message
			if reason == "rateLimitExceeded" || reason == "userRateLimitExceeded" || (reason == "dailyLimitExceededUnreg" || strings.HasPrefix(message, "Daily Limit")) {
				// mod - try changing service account
				if f.changeSAenabled {
					f.changeSAmu.Lock()
					defer f.changeSAmu.Unlock()
					if saerr := f.changeServiceAccount(ctx); saerr == nil {
						return true, err
					}
				}
				if f.opt.StopOnUploadLimit && gerr.Errors[0].Message == "User rate limit exceeded." {
					fs.Errorf(f, "Received upload limit error: %v", err)
					return false, fserrors.FatalError(err)
				}
				return true, err
			} else if f.opt.StopOnDownloadLimit && reason == "downloadQuotaExceeded" {
				fs.Errorf(f, "Received download limit error: %v", err)
				return false, fserrors.FatalError(err)
			} else if f.opt.StopOnUploadLimit && reason == "teamDriveFileLimitExceeded" {
				fs.Errorf(f, "Received Shared Drive file limit error: %v", err)
				return false, fserrors.FatalError(err)
			}
		}
	}
	return false, err
}

// mod
func (f *Fs) changeServiceAccount(ctx context.Context) (err error) {
	// check min sleep
	if fs.Duration(time.Since(f.changeSAtime)) < f.opt.ServiceAccountMinSleep {
		fs.Debugf(nil, "retrying with the same service account")
		return nil
	}
	// reloading SA
	if len(f.changeSApool.SAs) < 1 {
		if err := f.changeSApool.LoadSA(); err != nil {
			return err
		}
	}
	if len(f.changeSApool.SAs) < 1 {
		return fmt.Errorf("no available service account")
	}

	sa, err := f.changeSApool.GetSA()
	if err != nil {
		return err
	}
	newOpt := &Options{
		ServiceAccountFile: sa[0].ServiceAccountFile,
		Impersonate:        sa[0].Impersonate,
	}
	f.client, err = createOAuthClient(ctx, newOpt, f.name, f.m)
	if err != nil {
		return fmt.Errorf("failed to create oauth client: %w", err)
	}
	f.svc, err = drive.New(f.client)
	if err != nil {
		return fmt.Errorf("couldn't create Drive client: %w", err)
	}
	if f.opt.V2DownloadMinSize >= 0 {
		f.v2Svc, err = drive_v2.New(f.client)
		if err != nil {
			return fmt.Errorf("couldn't create Drive v2 client: %w", err)
		}
	}
	if err == nil {
		f.changeSAtime = time.Now()
		f.pacer = fs.NewPacer(ctx, pacer.NewGoogleDrive(pacer.MinSleep(f.opt.PacerMinSleep), pacer.Burst(f.opt.PacerBurst)))
		if sa[0].Impersonate != "" {
			fs.Debugf(nil, "Now working with %q as %q", filepath.Base(sa[0].ServiceAccountFile), sa[0].Impersonate)
		} else {
			fs.Debugf(nil, "Now working with %q", filepath.Base(sa[0].ServiceAccountFile))
		}
		fs.Debugf(nil, "%d service account remaining", len(f.changeSApool.SAs))
	}
	return err
}

// parseParse parses a drive 'url'
func parseDrivePath(path string) (root string, err error) {
	root = strings.Trim(path, "/")
	return
}

// User function to process a File item from list
//
// Should return true to finish processing
type listFn func(*drive.File) bool

func containsString(slice []string, s string) bool {
	for _, e := range slice {
		if e == s {
			return true
		}
	}
	return false
}

// getFile returns drive.File for the ID passed and fields passed in
func (f *Fs) getFile(ctx context.Context, ID string, fields googleapi.Field) (info *drive.File, err error) {
	err = f.pacer.Call(func() (bool, error) {
		info, err = f.svc.Files.Get(ID).
			Fields(fields).
			SupportsAllDrives(true).
			Context(ctx).Do()
		return f.shouldRetry(ctx, err)
	})
	return info, err
}

// getRootID returns the canonical ID for the "root" ID
func (f *Fs) getRootID(ctx context.Context) (string, error) {
	info, err := f.getFile(ctx, "root", "id")
	if err != nil {
		return "", fmt.Errorf("couldn't find root directory ID: %w", err)
	}
	return info.Id, nil
}

// Lists the directory required calling the user function on each item found
//
// If the user fn ever returns true then it early exits with found = true
//
// Search params: https://developers.google.com/drive/search-parameters
func (f *Fs) list(ctx context.Context, dirIDs []string, title string, directoriesOnly, filesOnly, trashedOnly, includeAll bool, fn listFn) (found bool, err error) {
	var query []string
	if !includeAll {
		q := "trashed=" + strconv.FormatBool(trashedOnly)
		if f.opt.TrashedOnly {
			q = fmt.Sprintf("(mimeType='%s' or %s)", driveFolderType, q)
		}
		query = append(query, q)
	}

	// Search with sharedWithMe will always return things listed in "Shared With Me" (without any parents)
	// We must not filter with parent when we try list "ROOT" with drive-shared-with-me
	// If we need to list file inside those shared folders, we must search it without sharedWithMe
	parentsQuery := bytes.NewBufferString("(")
	var resourceKeys []string
	for _, dirID := range dirIDs {
		if dirID == "" {
			continue
		}
		if parentsQuery.Len() > 1 {
			_, _ = parentsQuery.WriteString(" or ")
		}
		if (f.opt.SharedWithMe || f.opt.StarredOnly) && dirID == f.rootFolderID {
			if f.opt.SharedWithMe {
				_, _ = parentsQuery.WriteString("sharedWithMe=true")
			}
			if f.opt.StarredOnly {
				if f.opt.SharedWithMe {
					_, _ = parentsQuery.WriteString(" and ")
				}
				_, _ = parentsQuery.WriteString("starred=true")
			}
		} else {
			_, _ = fmt.Fprintf(parentsQuery, "'%s' in parents", dirID)
		}
		resourceKey, hasResourceKey := f.dirResourceKeys.Load(dirID)
		if hasResourceKey {
			resourceKeys = append(resourceKeys, fmt.Sprintf("%s/%s", dirID, resourceKey))
		}
	}
	resourceKeysHeader := strings.Join(resourceKeys, ",")
	if parentsQuery.Len() > 1 {
		_ = parentsQuery.WriteByte(')')
		query = append(query, parentsQuery.String())
	}
	var stems []string
	if title != "" {
		searchTitle := f.opt.Enc.FromStandardName(title)
		// Escaping the backslash isn't documented but seems to work
		searchTitle = strings.ReplaceAll(searchTitle, `\`, `\\`)
		searchTitle = strings.ReplaceAll(searchTitle, `'`, `\'`)

		var titleQuery bytes.Buffer
		_, _ = fmt.Fprintf(&titleQuery, "(name='%s'", searchTitle)
		if !directoriesOnly && !f.opt.SkipGdocs {
			// If the search title has an extension that is in the export extensions add a search
			// for the filename without the extension.
			// Assume that export extensions don't contain escape sequences.
			for _, ext := range f.exportExtensions {
				if strings.HasSuffix(searchTitle, ext) {
					stems = append(stems, title[:len(title)-len(ext)])
					_, _ = fmt.Fprintf(&titleQuery, " or name='%s'", searchTitle[:len(searchTitle)-len(ext)])
				}
			}
		}
		_ = titleQuery.WriteByte(')')
		query = append(query, titleQuery.String())
	}
	if directoriesOnly {
		query = append(query, fmt.Sprintf("(mimeType='%s' or mimeType='%s')", driveFolderType, shortcutMimeType))
	}
	if filesOnly {
		query = append(query, fmt.Sprintf("mimeType!='%s'", driveFolderType))
	}

	// Constrain query using filter if this remote is a sync/copy/walk source.
	if fi, use := filter.GetConfig(ctx), filter.GetUseFilter(ctx); fi != nil && use {
		queryByTime := func(op string, tm time.Time) {
			if tm.IsZero() {
				return
			}
			// https://developers.google.com/drive/api/v3/ref-search-terms#operators
			// Query times use RFC 3339 format, default timezone is UTC
			timeStr := tm.UTC().Format("2006-01-02T15:04:05")
			term := fmt.Sprintf("(modifiedTime %s '%s' or mimeType = '%s')", op, timeStr, driveFolderType)
			query = append(query, term)
		}
		queryByTime(">=", fi.ModTimeFrom)
		queryByTime("<=", fi.ModTimeTo)
	}

	list := f.svc.Files.List()
	queryString := strings.Join(query, " and ")
	if queryString != "" {
		list.Q(queryString)
		// fs.Debugf(f, "list query: %q", queryString)
	}
	f.lastQuery = queryString // for unit tests

	if f.opt.ListChunk > 0 {
		list.PageSize(f.opt.ListChunk)
	}
	list.SupportsAllDrives(true)
	list.IncludeItemsFromAllDrives(true)
	if f.isTeamDrive && !f.opt.SharedWithMe {
		list.DriveId(f.opt.TeamDriveID)
		list.Corpora("drive")
	}
	// If using appDataFolder then need to add Spaces
	if f.rootFolderID == "appDataFolder" {
		list.Spaces("appDataFolder")
	}
	// Add resource Keys if necessary
	if resourceKeysHeader != "" {
		list.Header().Add("X-Goog-Drive-Resource-Keys", resourceKeysHeader)
	}

	fields := fmt.Sprintf("files(%s),nextPageToken,incompleteSearch", f.fileFields)

OUTER:
	for {
		var files *drive.FileList
		err = f.pacer.Call(func() (bool, error) {
			files, err = list.Fields(googleapi.Field(fields)).Context(ctx).Do()
			return f.shouldRetry(ctx, err)
		})
		if err != nil {
			return false, fmt.Errorf("couldn't list directory: %w", err)
		}
		if files.IncompleteSearch {
			fs.Errorf(f, "search result INCOMPLETE")
		}
		for _, item := range files.Files {
			item.Name = f.opt.Enc.ToStandardName(item.Name)
			if isShortcut(item) {
				// ignore shortcuts if directed
				if f.opt.SkipShortcuts {
					continue
				}
				// skip file shortcuts if directory only
				if directoriesOnly && item.ShortcutDetails.TargetMimeType != driveFolderType {
					continue
				}
				// skip directory shortcuts if file only
				if filesOnly && item.ShortcutDetails.TargetMimeType == driveFolderType {
					continue
				}
				item, err = f.resolveShortcut(ctx, item)
				if err != nil {
					return false, fmt.Errorf("list: %w", err)
				}
				// leave the dangling shortcut out of the listings
				// we've already logged about the dangling shortcut in resolveShortcut
				if f.opt.SkipDanglingShortcuts && item.MimeType == shortcutMimeTypeDangling {
					continue
				}
			}
			// Check the case of items is correct since
			// the `=` operator is case insensitive.
			if title != "" && title != item.Name {
				found := false
				for _, stem := range stems {
					if stem == item.Name {
						found = true
						break
					}
				}
				if !found {
					continue
				}
				_, exportName, _, _ := f.findExportFormat(ctx, item)
				if exportName == "" || exportName != title {
					continue
				}
			}
			if fn(item) {
				found = true
				break OUTER
			}
		}
		if files.NextPageToken == "" {
			break
		}
		list.PageToken(files.NextPageToken)
	}
	return
}

// Returns true of x is a power of 2 or zero
func isPowerOfTwo(x int64) bool {
	switch {
	case x == 0:
		return true
	case x < 0:
		return false
	default:
		return (x & (x - 1)) == 0
	}
}

// add a charset parameter to all text/* MIME types
func fixMimeType(mimeTypeIn string) string {
	if mimeTypeIn == "" {
		return ""
	}
	mediaType, param, err := mime.ParseMediaType(mimeTypeIn)
	if err != nil {
		return mimeTypeIn
	}
	mimeTypeOut := mimeTypeIn
	if strings.HasPrefix(mediaType, "text/") && param["charset"] == "" {
		param["charset"] = "utf-8"
		mimeTypeOut = mime.FormatMediaType(mediaType, param)
	}
	if mimeTypeOut == "" {
		panic(fmt.Errorf("unable to fix MIME type %q", mimeTypeIn))
	}
	return mimeTypeOut
}
func fixMimeTypeMap(in map[string][]string) (out map[string][]string) {
	out = make(map[string][]string, len(in))
	for k, v := range in {
		for i, mt := range v {
			v[i] = fixMimeType(mt)
		}
		out[fixMimeType(k)] = v
	}
	return out
}
func isInternalMimeType(mimeType string) bool {
	return strings.HasPrefix(mimeType, "application/vnd.google-apps.")
}
func isLinkMimeType(mimeType string) bool {
	return strings.HasPrefix(mimeType, "application/x-link-")
}

// parseExtensions parses a list of comma separated extensions
// into a list of unique extensions with leading "." and a list of associated MIME types
func parseExtensions(extensionsIn ...string) (extensions, mimeTypes []string, err error) {
	for _, extensionText := range extensionsIn {
		for _, extension := range strings.Split(extensionText, ",") {
			extension = strings.ToLower(strings.TrimSpace(extension))
			if extension == "" {
				continue
			}
			if len(extension) > 0 && extension[0] != '.' {
				extension = "." + extension
			}
			mt := mime.TypeByExtension(extension)
			if mt == "" {
				return extensions, mimeTypes, fmt.Errorf("couldn't find MIME type for extension %q", extension)
			}
			if !containsString(extensions, extension) {
				extensions = append(extensions, extension)
				mimeTypes = append(mimeTypes, mt)
			}
		}
	}
	return
}

// getClient makes an http client according to the options
func getClient(ctx context.Context, opt *Options) *http.Client {
	t := fshttp.NewTransportCustom(ctx, func(t *http.Transport) {
		if opt.DisableHTTP2 {
			t.TLSNextProto = map[string]func(string, *tls.Conn) http.RoundTripper{}
		}
	})
	return &http.Client{
		Transport: t,
	}
}

func getServiceAccountClient(ctx context.Context, opt *Options, credentialsData []byte) (*http.Client, error) {
	scopes := driveScopes(opt.Scope)
	conf, err := google.JWTConfigFromJSON(credentialsData, scopes...)
	if err != nil {
		return nil, fmt.Errorf("error processing credentials: %w", err)
	}
	if opt.Impersonate != "" {
		conf.Subject = opt.Impersonate
	}
	ctxWithSpecialClient := oauthutil.Context(ctx, getClient(ctx, opt))
	return oauth2.NewClient(ctxWithSpecialClient, conf.TokenSource(ctxWithSpecialClient)), nil
}

func createOAuthClient(ctx context.Context, opt *Options, name string, m configmap.Mapper) (*http.Client, error) {
	var oAuthClient *http.Client
	var err error

	// try loading service account credentials from env variable, then from a file
	if len(opt.ServiceAccountCredentials) == 0 && opt.ServiceAccountFile != "" {
		loadedCreds, err := ioutil.ReadFile(env.ShellExpand(opt.ServiceAccountFile))
		if err != nil {
			return nil, fmt.Errorf("error opening service account credentials file: %w", err)
		}
		opt.ServiceAccountCredentials = string(loadedCreds)
	}
	if opt.ServiceAccountCredentials != "" {
		oAuthClient, err = getServiceAccountClient(ctx, opt, []byte(opt.ServiceAccountCredentials))
		if err != nil {
			return nil, fmt.Errorf("failed to create oauth client from service account: %w", err)
		}
	} else {
		oAuthClient, _, err = oauthutil.NewClientWithBaseClient(ctx, name, m, driveConfig, getClient(ctx, opt))
		if err != nil {
			return nil, fmt.Errorf("failed to create oauth client: %w", err)
		}
	}

	return oAuthClient, nil
}

func checkUploadChunkSize(cs fs.SizeSuffix) error {
	if !isPowerOfTwo(int64(cs)) {
		return fmt.Errorf("%v isn't a power of two", cs)
	}
	if cs < minChunkSize {
		return fmt.Errorf("%s is less than %s", cs, minChunkSize)
	}
	return nil
}

func (f *Fs) setUploadChunkSize(cs fs.SizeSuffix) (old fs.SizeSuffix, err error) {
	err = checkUploadChunkSize(cs)
	if err == nil {
		old, f.opt.ChunkSize = f.opt.ChunkSize, cs
	}
	return
}

func checkUploadCutoff(cs fs.SizeSuffix) error {
	return nil
}

func (f *Fs) setUploadCutoff(cs fs.SizeSuffix) (old fs.SizeSuffix, err error) {
	err = checkUploadCutoff(cs)
	if err == nil {
		old, f.opt.UploadCutoff = f.opt.UploadCutoff, cs
	}
	return
}

// mod - from fclone
func parseRootID(s string) (rootID string, err error) {
	re := regexp.MustCompile(`\{([^}]{5,})\}`)
	m := re.FindStringSubmatch(s)
	if m == nil {
		return "", fmt.Errorf("%s doesn't not contain valid id", s)
	}
	rootID = m[1]

	if strings.HasPrefix(rootID, "http") {
		// folders - https://drive.google.com/drive/u/0/folders/
		// file - https://drive.google.com/file/d/
		re := regexp.MustCompile(`\/(folders|files|file\/d)(\/([A-Za-z0-9_-]{6,}))+\/?`)
		if m := re.FindStringSubmatch(rootID); m != nil {
			rootID = m[len(m)-1]
			return
		}
		// id - https://drive.google.com/open?id=
		re = regexp.MustCompile(`.+id=([A-Za-z0-9_-]{6,}).?`)
		if m := re.FindStringSubmatch(rootID); m != nil {
			rootID = m[1]
			return
		}
	}
	return
}

// newFs partially constructs Fs from the path
//
// It constructs a valid Fs but doesn't attempt to figure out whether
// it is a file or a directory.
func newFs(ctx context.Context, name, path string, m configmap.Mapper) (*Fs, error) {
	// Parse config into Options struct
	opt := new(Options)
	err := configstruct.Set(m, opt)

	// mod - parse object id from path remote:{ID}
	if rootID, _ := parseRootID(path); len(rootID) > 6 {
		name += rootID
		path = path[strings.Index(path, "}")+1:]
	}

	if err != nil {
		return nil, err
	}
	err = checkUploadCutoff(opt.UploadCutoff)
	if err != nil {
		return nil, fmt.Errorf("drive: upload cutoff: %w", err)
	}
	err = checkUploadChunkSize(opt.ChunkSize)
	if err != nil {
		return nil, fmt.Errorf("drive: chunk size: %w", err)
	}

	// mod
	pool, err := newServiceAccountPool(ctx, opt)
	if err != nil {
		return nil, err
	}
	if err := pool.LoadSA(); err == nil {
		if sa, err := pool.GetSA(); err == nil {
			opt.ServiceAccountFile = sa[0].ServiceAccountFile
			opt.Impersonate = sa[0].Impersonate
			if opt.Impersonate != "" {
				fs.Debugf(nil, "Starting newFs with %q as %q", filepath.Base(opt.ServiceAccountFile), opt.Impersonate)
			} else {
				fs.Debugf(nil, "Starting newFs with %q", filepath.Base(opt.ServiceAccountFile))
			}

		}
	}

	// mod
	if gds, ok, err := newGdsClient(ctx, opt); err != nil {
		return nil, err
	} else if ok {
		gdsRemote, authErr := gds.getGdsRemote(ctx)
		if authErr != nil {
			return nil, fmt.Errorf("drive: failed to get remote from gds: %w", authErr)
		} else {
			opt.Scope = gdsRemote.Scope
			opt.ServiceAccountCredentials = string(gdsRemote.SA)
			opt.Impersonate = gdsRemote.Impersonate
			opt.RootFolderID = gdsRemote.RootFolderID
			fs.Debugf(nil, "Starting newFs with remote from gds")
		}
	}

	oAuthClient, err := createOAuthClient(ctx, opt, name, m)
	if err != nil {
		return nil, fmt.Errorf("drive: failed when making oauth client: %w", err)
	}

	root, err := parseDrivePath(path)
	if err != nil {
		return nil, err
	}

	ci := fs.GetConfig(ctx)
	f := &Fs{
		name:            name,
		root:            root,
		opt:             *opt,
		ci:              ci,
		pacer:           fs.NewPacer(ctx, pacer.NewGoogleDrive(pacer.MinSleep(opt.PacerMinSleep), pacer.Burst(opt.PacerBurst))),
		m:               m,
		grouping:        listRGrouping,
		listRmu:         new(sync.Mutex),
		listRempties:    make(map[string]struct{}),
		dirResourceKeys: new(sync.Map),
	}
	f.isTeamDrive = opt.TeamDriveID != ""
	f.fileFields = f.getFileFields()
	f.features = (&fs.Features{
		DuplicateFiles:          true,
		ReadMimeType:            true,
		WriteMimeType:           true,
		CanHaveEmptyDirectories: true,
		ServerSideAcrossConfigs: opt.ServerSideAcrossConfigs,
	}).Fill(ctx, f)

	// mod
	if len(pool.SAs) > 0 {
		f.changeSAenabled = true
		f.changeSApool = pool
		f.changeSAmu = new(sync.Mutex)
		fs.Infof(nil, "Changing service account is enabled")
	}

	// Create a new authorized Drive client.
	f.client = oAuthClient
	f.svc, err = drive.NewService(context.Background(), option.WithHTTPClient(f.client))
	if err != nil {
		return nil, fmt.Errorf("couldn't create Drive client: %w", err)
	}

	if f.opt.V2DownloadMinSize >= 0 {
		f.v2Svc, err = drive_v2.NewService(context.Background(), option.WithHTTPClient(f.client))
		if err != nil {
			return nil, fmt.Errorf("couldn't create Drive v2 client: %w", err)
		}
	}

	return f, nil
}

// NewFs constructs an Fs from the path, container:path
func NewFs(ctx context.Context, name, path string, m configmap.Mapper) (fs.Fs, error) {
	f, err := newFs(ctx, name, path, m)
	if err != nil {
		return nil, err
	}

	// mod -  parse object id from path remote:{ID}
	var srcFile *drive.File
	if rootID, _ := parseRootID(path); len(rootID) > 6 {
		f.opt.RootFolderID = rootID

		err = f.pacer.Call(func() (bool, error) {
			srcFile, err = f.svc.Files.Get(rootID).
				Fields("name", "id", "size", "mimeType", "driveId", "md5Checksum").
				SupportsAllDrives(true).
				Context(ctx).Do()
			return f.shouldRetry(ctx, err)
		})
		if err == nil {
			if srcFile.MimeType != "" && srcFile.MimeType != "application/vnd.google-apps.folder" {
				fs.Debugf(nil, "Root ID (File): %s", rootID)
			} else {
				if srcFile.DriveId == rootID {
					fs.Debugf(nil, "Root ID (Drive): %s", rootID)
					f.opt.RootFolderID = ""
					f.opt.TeamDriveID = rootID
				} else {
					fs.Debugf(nil, "Root ID (Folder): %s", rootID)
					f.opt.RootFolderID = rootID
				}
				srcFile = nil
			}
			f.isTeamDrive = f.opt.TeamDriveID != ""
		} else {
			return nil, err
		}
	}

	// Set the root folder ID
	if f.opt.RootFolderID != "" {
		// use root_folder ID if set
		f.rootFolderID = f.opt.RootFolderID
	} else if f.isTeamDrive {
		// otherwise use team_drive if set
		f.rootFolderID = f.opt.TeamDriveID
	} else {
		// otherwise look up the actual root ID
		rootID, err := f.getRootID(ctx)
		if err != nil {
			var gerr *googleapi.Error
			if errors.As(err, &gerr) && gerr.Code == 404 {
				// 404 means that this scope does not have permission to get the
				// root so just use "root"
				rootID = "root"
			} else {
				return nil, err
			}
		}
		f.rootFolderID = rootID
		fs.Debugf(f, "'root_folder_id = %s' - save this in the config to speed up startup", rootID)
	}

	f.dirCache = dircache.New(f.root, f.rootFolderID, f)

	// If resource key is set then cache it for the root folder id
	if f.opt.ResourceKey != "" {
		f.dirResourceKeys.Store(f.rootFolderID, f.opt.ResourceKey)
	}

	// Parse extensions
	if f.opt.Extensions != "" {
		if f.opt.ExportExtensions != defaultExportExtensions {
			return nil, errors.New("only one of 'formats' and 'export_formats' can be specified")
		}
		f.opt.Extensions, f.opt.ExportExtensions = "", f.opt.Extensions
	}
	f.exportExtensions, _, err = parseExtensions(f.opt.ExportExtensions, defaultExportExtensions)
	if err != nil {
		return nil, err
	}

	_, f.importMimeTypes, err = parseExtensions(f.opt.ImportExtensions)
	if err != nil {
		return nil, err
	}

	// mod
	if srcFile != nil {
		tempF := *f
		newRoot := ""
		tempF.dirCache = dircache.New(newRoot, f.rootFolderID, &tempF)
		tempF.root = newRoot
		f.dirCache = tempF.dirCache
		f.root = tempF.root

		extension, exportName, exportMimeType, isDocument := f.findExportFormat(ctx, srcFile)
		obj, _ := f.newObjectWithExportInfo(ctx, srcFile.Name, srcFile, extension, exportName, exportMimeType, isDocument)
		f.root = "isFile:" + srcFile.Name
		f.FileObj = &obj
		return f, fs.ErrorIsFile
	}

	// Find the current root
	err = f.dirCache.FindRoot(ctx, false)
	if err != nil {
		// Assume it is a file
		newRoot, remote := dircache.SplitPath(f.root)
		tempF := *f
		tempF.dirCache = dircache.New(newRoot, f.rootFolderID, &tempF)
		tempF.root = newRoot
		// Make new Fs which is the parent
		err = tempF.dirCache.FindRoot(ctx, false)
		if err != nil {
			// No root so return old f
			return f, nil
		}
		_, err := tempF.NewObject(ctx, remote)
		if err != nil {
			// unable to list folder so return old f
			return f, nil
		}
		// XXX: update the old f here instead of returning tempF, since
		// `features` were already filled with functions having *f as a receiver.
		// See https://github.com/rclone/rclone/issues/2182
		f.dirCache = tempF.dirCache
		f.root = tempF.root
		return f, fs.ErrorIsFile
	}
	// fmt.Printf("Root id %s", f.dirCache.RootID())
	return f, nil
}

func (f *Fs) newBaseObject(remote string, info *drive.File) baseObject {
	modifiedDate := info.ModifiedTime
	if f.opt.UseCreatedDate {
		modifiedDate = info.CreatedTime
	} else if f.opt.UseSharedDate && info.SharedWithMeTime != "" {
		modifiedDate = info.SharedWithMeTime
	}
	size := info.Size
	if f.opt.SizeAsQuota {
		size = info.QuotaBytesUsed
	}
	return baseObject{
		fs:           f,
		remote:       remote,
		id:           info.Id,
		modifiedDate: modifiedDate,
		mimeType:     info.MimeType,
		bytes:        size,
		parents:      info.Parents,
	}
}

// getFileFields gets the fields for a normal file Get or List
func (f *Fs) getFileFields() (fields googleapi.Field) {
	fields = partialFields
	if f.opt.AuthOwnerOnly {
		fields += ",owners"
	}
	if f.opt.UseSharedDate {
		fields += ",sharedWithMeTime"
	}
	if f.opt.SkipChecksumGphotos {
		fields += ",spaces"
	}
	if f.opt.SizeAsQuota {
		fields += ",quotaBytesUsed"
	}
	return fields
}

// newRegularObject creates an fs.Object for a normal drive.File
func (f *Fs) newRegularObject(remote string, info *drive.File) fs.Object {
	// wipe checksum if SkipChecksumGphotos and file is type Photo or Video
	if f.opt.SkipChecksumGphotos {
		for _, space := range info.Spaces {
			if space == "photos" {
				info.Md5Checksum = ""
				break
			}
		}
	}
	o := &Object{
		baseObject: f.newBaseObject(remote, info),
		url:        fmt.Sprintf("%sfiles/%s?alt=media", f.svc.BasePath, actualID(info.Id)),
		md5sum:     strings.ToLower(info.Md5Checksum),
		v2Download: f.opt.V2DownloadMinSize != -1 && info.Size >= int64(f.opt.V2DownloadMinSize),
	}
	if info.ResourceKey != "" {
		o.resourceKey = &info.ResourceKey
	}
	return o
}

// newDocumentObject creates an fs.Object for a google docs drive.File
func (f *Fs) newDocumentObject(remote string, info *drive.File, extension, exportMimeType string) (fs.Object, error) {
	mediaType, _, err := mime.ParseMediaType(exportMimeType)
	if err != nil {
		return nil, err
	}
	url := info.ExportLinks[mediaType]
	baseObject := f.newBaseObject(remote+extension, info)
	baseObject.bytes = -1
	baseObject.mimeType = exportMimeType
	return &documentObject{
		baseObject:       baseObject,
		url:              url,
		documentMimeType: info.MimeType,
		extLen:           len(extension),
	}, nil
}

// newLinkObject creates an fs.Object that represents a link a google docs drive.File
func (f *Fs) newLinkObject(remote string, info *drive.File, extension, exportMimeType string) (fs.Object, error) {
	t := linkTemplate(exportMimeType)
	if t == nil {
		return nil, fmt.Errorf("unsupported link type %s", exportMimeType)
	}
	xdgIcon := _mimeTypeToXDGLinkIcons[info.MimeType]
	if xdgIcon == "" {
		xdgIcon = defaultXDGIcon
	}
	var buf bytes.Buffer
	err := t.Execute(&buf, struct {
		URL, Title, XDGIcon string
	}{
		info.WebViewLink, info.Name, xdgIcon,
	})
	if err != nil {
		return nil, fmt.Errorf("executing template failed: %w", err)
	}

	baseObject := f.newBaseObject(remote+extension, info)
	baseObject.bytes = int64(buf.Len())
	baseObject.mimeType = exportMimeType
	return &linkObject{
		baseObject: baseObject,
		content:    buf.Bytes(),
		extLen:     len(extension),
	}, nil
}

// newObjectWithInfo creates an fs.Object for any drive.File
//
// When the drive.File cannot be represented as an fs.Object it will return (nil, nil).
func (f *Fs) newObjectWithInfo(ctx context.Context, remote string, info *drive.File) (fs.Object, error) {
	// If item has MD5 sum it is a file stored on drive
	if info.Md5Checksum != "" {
		return f.newRegularObject(remote, info), nil
	}

	extension, exportName, exportMimeType, isDocument := f.findExportFormat(ctx, info)
	return f.newObjectWithExportInfo(ctx, remote, info, extension, exportName, exportMimeType, isDocument)
}

// newObjectWithExportInfo creates an fs.Object for any drive.File and the result of findExportFormat
//
// When the drive.File cannot be represented as an fs.Object it will return (nil, nil).
func (f *Fs) newObjectWithExportInfo(
	ctx context.Context, remote string, info *drive.File,
	extension, exportName, exportMimeType string, isDocument bool) (o fs.Object, err error) {
	// Note that resolveShortcut will have been called already if
	// we are being called from a listing. However the drive.Item
	// will have been resolved so this will do nothing.
	info, err = f.resolveShortcut(ctx, info)
	if err != nil {
		return nil, fmt.Errorf("new object: %w", err)
	}
	switch {
	case info.MimeType == driveFolderType:
		return nil, fs.ErrorIsDir
	case info.MimeType == shortcutMimeType:
		// We can only get here if f.opt.SkipShortcuts is set
		// and not from a listing. This is unlikely.
		fs.Debugf(remote, "Ignoring shortcut as skip shortcuts is set")
		return nil, fs.ErrorObjectNotFound
	case info.MimeType == shortcutMimeTypeDangling:
		// Pretend a dangling shortcut is a regular object
		// It will error if used, but appear in listings so it can be deleted
		return f.newRegularObject(remote, info), nil
	case info.Md5Checksum != "":
		// If item has MD5 sum it is a file stored on drive
		return f.newRegularObject(remote, info), nil
	case f.opt.SkipGdocs:
		fs.Debugf(remote, "Skipping google document type %q", info.MimeType)
		return nil, fs.ErrorObjectNotFound
	default:
		// If item MimeType is in the ExportFormats then it is a google doc
		if !isDocument {
			fs.Debugf(remote, "Ignoring unknown document type %q", info.MimeType)
			return nil, fs.ErrorObjectNotFound
		}
		if extension == "" {
			fs.Debugf(remote, "No export formats found for %q", info.MimeType)
			return nil, fs.ErrorObjectNotFound
		}
		if isLinkMimeType(exportMimeType) {
			return f.newLinkObject(remote, info, extension, exportMimeType)
		}
		return f.newDocumentObject(remote, info, extension, exportMimeType)
	}
}

// NewObject finds the Object at remote.  If it can't be found
// it returns the error fs.ErrorObjectNotFound.
func (f *Fs) NewObject(ctx context.Context, remote string) (fs.Object, error) {
	// mod
	if f.FileObj != nil {
		return *f.FileObj, nil
	}

	info, extension, exportName, exportMimeType, isDocument, err := f.getRemoteInfoWithExport(ctx, remote)
	if err != nil {
		return nil, err
	}

	remote = remote[:len(remote)-len(extension)]
	obj, err := f.newObjectWithExportInfo(ctx, remote, info, extension, exportName, exportMimeType, isDocument)
	switch {
	case err != nil:
		return nil, err
	case obj == nil:
		return nil, fs.ErrorObjectNotFound
	default:
		return obj, nil
	}
}

// FindLeaf finds a directory of name leaf in the folder with ID pathID
func (f *Fs) FindLeaf(ctx context.Context, pathID, leaf string) (pathIDOut string, found bool, err error) {
	// Find the leaf in pathID
	pathID = actualID(pathID)
	found, err = f.list(ctx, []string{pathID}, leaf, true, false, f.opt.TrashedOnly, false, func(item *drive.File) bool {
		if !f.opt.SkipGdocs {
			_, exportName, _, isDocument := f.findExportFormat(ctx, item)
			if exportName == leaf {
				pathIDOut = item.Id
				return true
			}
			if isDocument {
				return false
			}
		}
		if item.Name == leaf {
			pathIDOut = item.Id
			return true
		}
		return false
	})
	return pathIDOut, found, err
}

// CreateDir makes a directory with pathID as parent and name leaf
func (f *Fs) CreateDir(ctx context.Context, pathID, leaf string) (newID string, err error) {
	leaf = f.opt.Enc.FromStandardName(leaf)
	// fmt.Println("Making", path)
	// Define the metadata for the directory we are going to create.
	pathID = actualID(pathID)
	createInfo := &drive.File{
		Name:        leaf,
		Description: leaf,
		MimeType:    driveFolderType,
		Parents:     []string{pathID},
	}
	var info *drive.File
	err = f.pacer.Call(func() (bool, error) {
		info, err = f.svc.Files.Create(createInfo).
			Fields("id").
			SupportsAllDrives(true).
			Context(ctx).Do()
		return f.shouldRetry(ctx, err)
	})
	if err != nil {
		return "", err
	}
	return info.Id, nil
}

// isAuthOwned checks if any of the item owners is the authenticated owner
func isAuthOwned(item *drive.File) bool {
	for _, owner := range item.Owners {
		if owner.Me {
			return true
		}
	}
	return false
}

// linkTemplate returns the Template for a MIME type or nil if the
// MIME type does not represent a link
func linkTemplate(mt string) *template.Template {
	templatesOnce.Do(func() {
		_linkTemplates = map[string]*template.Template{
			"application/x-link-desktop": template.Must(
				template.New("application/x-link-desktop").Parse(desktopTemplate)),
			"application/x-link-html": template.Must(
				template.New("application/x-link-html").Parse(htmlTemplate)),
			"application/x-link-url": template.Must(
				template.New("application/x-link-url").Parse(urlTemplate)),
			"application/x-link-webloc": template.Must(
				template.New("application/x-link-webloc").Parse(weblocTemplate)),
		}
	})
	return _linkTemplates[mt]
}
func (f *Fs) fetchFormats(ctx context.Context) {
	fetchFormatsOnce.Do(func() {
		var about *drive.About
		var err error
		err = f.pacer.Call(func() (bool, error) {
			about, err = f.svc.About.Get().
				Fields("exportFormats,importFormats").
				Context(ctx).Do()
			return f.shouldRetry(ctx, err)
		})
		if err != nil {
			fs.Errorf(f, "Failed to get Drive exportFormats and importFormats: %v", err)
			_exportFormats = map[string][]string{}
			_importFormats = map[string][]string{}
			return
		}
		_exportFormats = fixMimeTypeMap(about.ExportFormats)
		_importFormats = fixMimeTypeMap(about.ImportFormats)
	})
}

// exportFormats returns the export formats from drive, fetching them
// if necessary.
//
// if the fetch fails then it will not export any drive formats
func (f *Fs) exportFormats(ctx context.Context) map[string][]string {
	f.fetchFormats(ctx)
	return _exportFormats
}

// importFormats returns the import formats from drive, fetching them
// if necessary.
//
// if the fetch fails then it will not import any drive formats
func (f *Fs) importFormats(ctx context.Context) map[string][]string {
	f.fetchFormats(ctx)
	return _importFormats
}

// findExportFormatByMimeType works out the optimum export settings
// for the given MIME type.
//
// Look through the exportExtensions and find the first format that can be
// converted.  If none found then return ("", "", false)
func (f *Fs) findExportFormatByMimeType(ctx context.Context, itemMimeType string) (
	extension, mimeType string, isDocument bool) {
	exportMimeTypes, isDocument := f.exportFormats(ctx)[itemMimeType]
	if isDocument {
		for _, _extension := range f.exportExtensions {
			_mimeType := mime.TypeByExtension(_extension)
			if isLinkMimeType(_mimeType) {
				return _extension, _mimeType, true
			}
			for _, emt := range exportMimeTypes {
				if emt == _mimeType {
					return _extension, emt, true
				}
				if _mimeType == _mimeTypeCustomTransform[emt] {
					return _extension, emt, true
				}
			}
		}
	}

	// If using a link type export and a more specific export
	// hasn't been found all docs should be exported
	for _, _extension := range f.exportExtensions {
		_mimeType := mime.TypeByExtension(_extension)
		if isLinkMimeType(_mimeType) {
			return _extension, _mimeType, true
		}
	}

	// else return empty
	return "", "", isDocument
}

// findExportFormatByMimeType works out the optimum export settings
// for the given drive.File.
//
// Look through the exportExtensions and find the first format that can be
// converted.  If none found then return ("", "", "", false)
func (f *Fs) findExportFormat(ctx context.Context, item *drive.File) (extension, filename, mimeType string, isDocument bool) {
	// If item has MD5 sum it is a file stored on drive
	if item.Md5Checksum != "" {
		return
	}
	// Folders can't be documents
	if item.MimeType == driveFolderType {
		return
	}
	extension, mimeType, isDocument = f.findExportFormatByMimeType(ctx, item.MimeType)
	if extension != "" {
		filename = item.Name + extension
	}
	return
}

// findImportFormat finds the matching upload MIME type for a file
// If the given MIME type is in importMimeTypes, the matching upload
// MIME type is returned
//
// When no match is found "" is returned.
func (f *Fs) findImportFormat(ctx context.Context, mimeType string) string {
	mimeType = fixMimeType(mimeType)
	ifs := f.importFormats(ctx)
	for _, mt := range f.importMimeTypes {
		if mt == mimeType {
			importMimeTypes := ifs[mimeType]
			if l := len(importMimeTypes); l > 0 {
				if l > 1 {
					fs.Infof(f, "found %d import formats for %q: %q", l, mimeType, importMimeTypes)
				}
				return importMimeTypes[0]
			}
		}
	}
	return ""
}

// List the objects and directories in dir into entries.  The
// entries can be returned in any order but should be for a
// complete directory.
//
// dir should be "" to list the root, and should not have
// trailing slashes.
//
// This should return ErrDirNotFound if the directory isn't
// found.
func (f *Fs) List(ctx context.Context, dir string) (entries fs.DirEntries, err error) {
	directoryID, err := f.dirCache.FindDir(ctx, dir, false)
	if err != nil {
		return nil, err
	}
	directoryID = actualID(directoryID)

	var iErr error
	_, err = f.list(ctx, []string{directoryID}, "", false, false, f.opt.TrashedOnly, false, func(item *drive.File) bool {
		entry, err := f.itemToDirEntry(ctx, path.Join(dir, item.Name), item)
		if err != nil {
			iErr = err
			return true
		}
		if entry != nil {
			entries = append(entries, entry)
		}
		return false
	})
	if err != nil {
		return nil, err
	}
	if iErr != nil {
		return nil, iErr
	}
	// If listing the root of a teamdrive and got no entries,
	// double check we have access
	if f.isTeamDrive && len(entries) == 0 && f.root == "" && dir == "" {
		err = f.teamDriveOK(ctx)
		if err != nil {
			return nil, err
		}
	}
	return entries, nil
}

// listREntry is a task to be executed by a litRRunner
type listREntry struct {
	id, path string
}

// listRSlices is a helper struct to sort two slices at once
type listRSlices struct {
	dirs  []string
	paths []string
}

func (s listRSlices) Sort() {
	sort.Sort(s)
}

func (s listRSlices) Len() int {
	return len(s.dirs)
}

func (s listRSlices) Swap(i, j int) {
	s.dirs[i], s.dirs[j] = s.dirs[j], s.dirs[i]
	s.paths[i], s.paths[j] = s.paths[j], s.paths[i]
}

func (s listRSlices) Less(i, j int) bool {
	return s.dirs[i] < s.dirs[j]
}

// listRRunner will read dirIDs from the in channel, perform the file listing and call cb with each DirEntry.
//
// In each cycle it will read up to grouping entries from the in channel without blocking.
// If an error occurs it will be send to the out channel and then return. Once the in channel is closed,
// nil is send to the out channel and the function returns.
func (f *Fs) listRRunner(ctx context.Context, wg *sync.WaitGroup, in chan listREntry, out chan<- error, cb func(fs.DirEntry) error, sendJob func(listREntry)) {
	var dirs []string
	var paths []string
	var grouping int32

	for dir := range in {
		dirs = append(dirs[:0], dir.id)
		paths = append(paths[:0], dir.path)
		grouping = atomic.LoadInt32(&f.grouping)
	waitloop:
		for i := int32(1); i < grouping; i++ {
			select {
			case d, ok := <-in:
				if !ok {
					break waitloop
				}
				dirs = append(dirs, d.id)
				paths = append(paths, d.path)
			default:
			}
		}
		listRSlices{dirs, paths}.Sort()
		var iErr error
		foundItems := false
		_, err := f.list(ctx, dirs, "", false, false, f.opt.TrashedOnly, false, func(item *drive.File) bool {
			// shared with me items have no parents when at the root
			if f.opt.SharedWithMe && len(item.Parents) == 0 && len(paths) == 1 && paths[0] == "" {
				item.Parents = dirs
			}
			for _, parent := range item.Parents {
				var i int
				foundItems = true
				earlyExit := false
				// If only one item in paths then no need to search for the ID
				// assuming google drive is doing its job properly.
				//
				// Note that we at the root when len(paths) == 1 && paths[0] == ""
				if len(paths) == 1 {
					// don't check parents at root because
					// - shared with me items have no parents at the root
					// - if using a root alias, e.g. "root" or "appDataFolder" the ID won't match
					i = 0
					// items at root can have more than one parent so we need to put
					// the item in just once.
					earlyExit = true
				} else {
					// only handle parents that are in the requested dirs list if not at root
					i = sort.SearchStrings(dirs, parent)
					if i == len(dirs) || dirs[i] != parent {
						continue
					}
				}
				remote := path.Join(paths[i], item.Name)
				entry, err := f.itemToDirEntry(ctx, remote, item)
				if err != nil {
					iErr = err
					return true
				}

				err = cb(entry)
				if err != nil {
					iErr = err
					return true
				}

				// If didn't check parents then insert only once
				if earlyExit {
					break
				}
			}
			return false
		})
		// Found no items in more than one directory. Retry these as
		// individual directories This is to work around a bug in google
		// drive where (A in parents) or (B in parents) returns nothing
		// sometimes. See #3114, #4289 and
		// https://issuetracker.google.com/issues/149522397
		if len(dirs) > 1 && !foundItems {
			if atomic.SwapInt32(&f.grouping, 1) != 1 {
				fs.Debugf(f, "Disabling ListR to work around bug in drive as multi listing (%d) returned no entries", len(dirs))
			}
			f.listRmu.Lock()
			for i := range dirs {
				// Requeue the jobs
				job := listREntry{id: dirs[i], path: paths[i]}
				sendJob(job)
				// Make a note of these dirs - if they all turn
				// out to be empty then we can re-enable grouping
				f.listRempties[dirs[i]] = struct{}{}
			}
			f.listRmu.Unlock()
			fs.Debugf(f, "Recycled %d entries", len(dirs))
		}
		// If using a grouping of 1 and dir was empty then check to see if it
		// is part of the group that caused grouping to be disabled.
		if grouping == 1 && len(dirs) == 1 && !foundItems {
			f.listRmu.Lock()
			if _, found := f.listRempties[dirs[0]]; found {
				// Remove the ID
				delete(f.listRempties, dirs[0])
				// If no empties left => all the directories that
				// triggered the grouping being set to 1 were actually
				// empty so must have made a mistake
				if len(f.listRempties) == 0 {
					if atomic.SwapInt32(&f.grouping, listRGrouping) != listRGrouping {
						fs.Debugf(f, "Re-enabling ListR as previous detection was in error")
					}
				}
			}
			f.listRmu.Unlock()
		}

		for range dirs {
			wg.Done()
		}

		if iErr != nil {
			out <- iErr
			return
		}

		if err != nil {
			out <- err
			return
		}
	}
	out <- nil
}

// ListR lists the objects and directories of the Fs starting
// from dir recursively into out.
//
// dir should be "" to start from the root, and should not
// have trailing slashes.
//
// This should return ErrDirNotFound if the directory isn't
// found.
//
// It should call callback for each tranche of entries read.
// These need not be returned in any particular order.  If
// callback returns an error then the listing will stop
// immediately.
//
// Don't implement this unless you have a more efficient way
// of listing recursively that doing a directory traversal.
func (f *Fs) ListR(ctx context.Context, dir string, callback fs.ListRCallback) (err error) {
	directoryID, err := f.dirCache.FindDir(ctx, dir, false)
	if err != nil {
		return err
	}
	directoryID = actualID(directoryID)

	mu := sync.Mutex{} // protects in and overflow
	wg := sync.WaitGroup{}
	in := make(chan listREntry, listRInputBuffer)
	out := make(chan error, f.ci.Checkers)
	list := walk.NewListRHelper(callback)
	overflow := []listREntry{}
	listed := 0

	// Send a job to the input channel if not closed. If the job
	// won't fit then queue it in the overflow slice.
	//
	// This will not block if the channel is full.
	sendJob := func(job listREntry) {
		mu.Lock()
		defer mu.Unlock()
		if in == nil {
			return
		}
		wg.Add(1)
		select {
		case in <- job:
		default:
			overflow = append(overflow, job)
			wg.Add(-1)
		}
	}

	// Send the entry to the caller, queueing any directories as new jobs
	cb := func(entry fs.DirEntry) error {
		if d, isDir := entry.(*fs.Dir); isDir {
			job := listREntry{actualID(d.ID()), d.Remote()}
			sendJob(job)
		}
		mu.Lock()
		defer mu.Unlock()
		listed++
		return list.Add(entry)
	}

	wg.Add(1)
	in <- listREntry{directoryID, dir}

	for i := 0; i < f.ci.Checkers; i++ {
		go f.listRRunner(ctx, &wg, in, out, cb, sendJob)
	}
	go func() {
		// wait until the all directories are processed
		wg.Wait()
		// if the input channel overflowed add the collected entries to the channel now
		for len(overflow) > 0 {
			mu.Lock()
			l := len(overflow)
			// only fill half of the channel to prevent entries being put into overflow again
			if l > listRInputBuffer/2 {
				l = listRInputBuffer / 2
			}
			wg.Add(l)
			for _, d := range overflow[:l] {
				in <- d
			}
			overflow = overflow[l:]
			mu.Unlock()

			// wait again for the completion of all directories
			wg.Wait()
		}
		mu.Lock()
		if in != nil {
			// notify all workers to exit
			close(in)
			in = nil
		}
		mu.Unlock()
	}()
	// wait until the all workers to finish
	for i := 0; i < f.ci.Checkers; i++ {
		e := <-out
		mu.Lock()
		// if one worker returns an error early, close the input so all other workers exit
		if e != nil && in != nil {
			err = e
			close(in)
			in = nil
		}
		mu.Unlock()
	}

	close(out)
	if err != nil {
		return err
	}

	err = list.Flush()
	if err != nil {
		return err
	}

	// If listing the root of a teamdrive and got no entries,
	// double check we have access
	if f.isTeamDrive && listed == 0 && f.root == "" && dir == "" {
		err = f.teamDriveOK(ctx)
		if err != nil {
			return err
		}
	}

	return nil
}

const shortcutSeparator = '\t'

// joinID adds an actual drive ID to the shortcut ID it came from
//
// directoryIDs in the dircache are these composite directory IDs so
// we must always unpack them before use.
func joinID(actual, shortcut string) string {
	return actual + string(shortcutSeparator) + shortcut
}

// splitID separates an actual ID and a shortcut ID from a composite
// ID. If there was no shortcut ID then it will return "" for it.
func splitID(compositeID string) (actualID, shortcutID string) {
	i := strings.IndexRune(compositeID, shortcutSeparator)
	if i < 0 {
		return compositeID, ""
	}
	return compositeID[:i], compositeID[i+1:]
}

// isShortcutID returns true if compositeID refers to a shortcut
func isShortcutID(compositeID string) bool {
	return strings.ContainsRune(compositeID, shortcutSeparator)
}

// actualID returns an actual ID from a composite ID
func actualID(compositeID string) (actualID string) {
	actualID, _ = splitID(compositeID)
	return actualID
}

// shortcutID returns a shortcut ID from a composite ID if available,
// or the actual ID if not.
func shortcutID(compositeID string) (shortcutID string) {
	actualID, shortcutID := splitID(compositeID)
	if shortcutID != "" {
		return shortcutID
	}
	return actualID
}

// isShortcut returns true of the item is a shortcut
func isShortcut(item *drive.File) bool {
	return item.MimeType == shortcutMimeType && item.ShortcutDetails != nil
}

// Dereference shortcut if required. It returns the newItem (which may
// be just item).
//
// If we return a new item then the ID will be adjusted to be a
// composite of the actual ID and the shortcut ID. This is to make
// sure that we have decided in all use places what we are doing with
// the ID.
//
// Note that we assume shortcuts can't point to shortcuts. Google
// drive web interface doesn't offer the option to create a shortcut
// to a shortcut. The documentation is silent on the issue.
func (f *Fs) resolveShortcut(ctx context.Context, item *drive.File) (newItem *drive.File, err error) {
	if f.opt.SkipShortcuts || item.MimeType != shortcutMimeType {
		return item, nil
	}
	if item.ShortcutDetails == nil {
		fs.Errorf(nil, "Expecting shortcutDetails in %v", item)
		return item, nil
	}
	newItem, err = f.getFile(ctx, item.ShortcutDetails.TargetId, f.fileFields)
	if err != nil {
		var gerr *googleapi.Error
		if errors.As(err, &gerr) && gerr.Code == 404 {
			// 404 means dangling shortcut, so just return the shortcut with the mime type mangled
			fs.Logf(nil, "Dangling shortcut %q detected", item.Name)
			item.MimeType = shortcutMimeTypeDangling
			return item, nil
		}
		return nil, fmt.Errorf("failed to resolve shortcut: %w", err)
	}
	// make sure we use the Name, Parents and Trashed from the original item
	newItem.Name = item.Name
	newItem.Parents = item.Parents
	newItem.Trashed = item.Trashed
	// the new ID is a composite ID
	newItem.Id = joinID(newItem.Id, item.Id)
	return newItem, nil
}

// itemToDirEntry converts a drive.File to an fs.DirEntry.
// When the drive.File cannot be represented as an fs.DirEntry
// (nil, nil) is returned.
func (f *Fs) itemToDirEntry(ctx context.Context, remote string, item *drive.File) (entry fs.DirEntry, err error) {
	switch {
	case item.MimeType == driveFolderType:
		// cache the directory ID for later lookups
		f.dirCache.Put(remote, item.Id)
		// cache the resource key for later lookups
		if item.ResourceKey != "" {
			f.dirResourceKeys.Store(item.Id, item.ResourceKey)
		}
		when, _ := time.Parse(timeFormatIn, item.ModifiedTime)
		d := fs.NewDir(remote, when).SetID(item.Id)
		if len(item.Parents) > 0 {
			d.SetParentID(item.Parents[0])
		}
		return d, nil
	case f.opt.AuthOwnerOnly && !isAuthOwned(item):
		// ignore object
	default:
		entry, err = f.newObjectWithInfo(ctx, remote, item)
		if err == fs.ErrorObjectNotFound {
			return nil, nil
		}
		return entry, err
	}
	return nil, nil
}

// Creates a drive.File info from the parameters passed in.
//
// Used to create new objects
func (f *Fs) createFileInfo(ctx context.Context, remote string, modTime time.Time) (*drive.File, error) {
	leaf, directoryID, err := f.dirCache.FindPath(ctx, remote, true)
	if err != nil {
		return nil, err
	}
	directoryID = actualID(directoryID)

	leaf = f.opt.Enc.FromStandardName(leaf)
	// Define the metadata for the file we are going to create.
	createInfo := &drive.File{
		Name:         leaf,
		Description:  leaf,
		Parents:      []string{directoryID},
		ModifiedTime: modTime.Format(timeFormatOut),
	}
	return createInfo, nil
}

// Put the object
//
// Copy the reader in to the new object which is returned
//
// The new object may have been created if an error is returned
func (f *Fs) Put(ctx context.Context, in io.Reader, src fs.ObjectInfo, options ...fs.OpenOption) (fs.Object, error) {
	existingObj, err := f.NewObject(ctx, src.Remote())
	switch err {
	case nil:
		return existingObj, existingObj.Update(ctx, in, src, options...)
	case fs.ErrorObjectNotFound:
		// Not found so create it
		return f.PutUnchecked(ctx, in, src, options...)
	default:
		return nil, err
	}
}

// PutStream uploads to the remote path with the modTime given of indeterminate size
func (f *Fs) PutStream(ctx context.Context, in io.Reader, src fs.ObjectInfo, options ...fs.OpenOption) (fs.Object, error) {
	return f.Put(ctx, in, src, options...)
}

// PutUnchecked uploads the object
//
// This will create a duplicate if we upload a new file without
// checking to see if there is one already - use Put() for that.
func (f *Fs) PutUnchecked(ctx context.Context, in io.Reader, src fs.ObjectInfo, options ...fs.OpenOption) (fs.Object, error) {
	remote := src.Remote()
	size := src.Size()
	modTime := src.ModTime(ctx)
	srcMimeType := fs.MimeTypeFromName(remote)
	srcExt := path.Ext(remote)
	exportExt := ""
	importMimeType := ""

	if f.importMimeTypes != nil && !f.opt.SkipGdocs {
		importMimeType = f.findImportFormat(ctx, srcMimeType)

		if isInternalMimeType(importMimeType) {
			remote = remote[:len(remote)-len(srcExt)]

			exportExt, _, _ = f.findExportFormatByMimeType(ctx, importMimeType)
			if exportExt == "" {
				return nil, fmt.Errorf("no export format found for %q", importMimeType)
			}
			if exportExt != srcExt && !f.opt.AllowImportNameChange {
				return nil, fmt.Errorf("can't convert %q to a document with a different export filetype (%q)", srcExt, exportExt)
			}
		}
	}

	createInfo, err := f.createFileInfo(ctx, remote, modTime)
	if err != nil {
		return nil, err
	}
	if importMimeType != "" {
		createInfo.MimeType = importMimeType
	} else {
		createInfo.MimeType = fs.MimeTypeFromName(remote)
	}

	var info *drive.File
	if size >= 0 && size < int64(f.opt.UploadCutoff) {
		// Make the API request to upload metadata and file data.
		// Don't retry, return a retry error instead
		err = f.pacer.CallNoRetry(func() (bool, error) {
			// mod
			if f.changeSAenabled && f.opt.ServiceAccountPerFile {
				f.changeSAmu.Lock()
				defer f.changeSAmu.Unlock()
				f.changeServiceAccount(ctx)
			}
			info, err = f.svc.Files.Create(createInfo).
				Media(in, googleapi.ContentType(srcMimeType), googleapi.ChunkSize(0)).
				Fields(partialFields).
				SupportsAllDrives(true).
				KeepRevisionForever(f.opt.KeepRevisionForever).
				Context(ctx).Do()
			return f.shouldRetry(ctx, err)
		})
		if err != nil {
			return nil, err
		}
	} else {
		// Upload the file in chunks
		info, err = f.Upload(ctx, in, size, srcMimeType, "", remote, createInfo)
		if err != nil {
			return nil, err
		}
	}
	return f.newObjectWithInfo(ctx, remote, info)
}

// MergeDirs merges the contents of all the directories passed
// in into the first one and rmdirs the other directories.
func (f *Fs) MergeDirs(ctx context.Context, dirs []fs.Directory) error {
	if len(dirs) < 2 {
		return nil
	}
	newDirs := dirs[:0]
	for _, dir := range dirs {
		if isShortcutID(dir.ID()) {
			fs.Infof(dir, "skipping shortcut directory")
			continue
		}
		newDirs = append(newDirs, dir)
	}
	dirs = newDirs
	if len(dirs) < 2 {
		return nil
	}
	dstDir := dirs[0]
	for _, srcDir := range dirs[1:] {
		// list the objects
		infos := []*drive.File{}
		_, err := f.list(ctx, []string{srcDir.ID()}, "", false, false, f.opt.TrashedOnly, true, func(info *drive.File) bool {
			infos = append(infos, info)
			return false
		})
		if err != nil {
			return fmt.Errorf("MergeDirs list failed on %v: %w", srcDir, err)
		}
		// move them into place
		for _, info := range infos {
			fs.Infof(srcDir, "merging %q", info.Name)
			// Move the file into the destination
			err = f.pacer.Call(func() (bool, error) {
				_, err = f.svc.Files.Update(info.Id, nil).
					RemoveParents(srcDir.ID()).
					AddParents(dstDir.ID()).
					Fields("").
					SupportsAllDrives(true).
					Context(ctx).Do()
				return f.shouldRetry(ctx, err)
			})
			if err != nil {
				return fmt.Errorf("MergeDirs move failed on %q in %v: %w", info.Name, srcDir, err)
			}
		}
		// rmdir (into trash) the now empty source directory
		fs.Infof(srcDir, "removing empty directory")
		err = f.delete(ctx, srcDir.ID(), true)
		if err != nil {
			return fmt.Errorf("MergeDirs move failed to rmdir %q: %w", srcDir, err)
		}
	}
	return nil
}

// Mkdir creates the container if it doesn't exist
func (f *Fs) Mkdir(ctx context.Context, dir string) error {
	_, err := f.dirCache.FindDir(ctx, dir, true)
	return err
}

// delete a file or directory unconditionally by ID
func (f *Fs) delete(ctx context.Context, id string, useTrash bool) error {
	return f.pacer.Call(func() (bool, error) {
		var err error
		if useTrash {
			info := drive.File{
				Trashed: true,
			}
			_, err = f.svc.Files.Update(id, &info).
				Fields("").
				SupportsAllDrives(true).
				Context(ctx).Do()
		} else {
			err = f.svc.Files.Delete(id).
				Fields("").
				SupportsAllDrives(true).
				Context(ctx).Do()
		}
		return f.shouldRetry(ctx, err)
	})
}

// purgeCheck removes the dir directory, if check is set then it
// refuses to do so if it has anything in
func (f *Fs) purgeCheck(ctx context.Context, dir string, check bool) error {
	root := path.Join(f.root, dir)
	dc := f.dirCache
	directoryID, err := dc.FindDir(ctx, dir, false)
	if err != nil {
		return err
	}
	directoryID, shortcutID := splitID(directoryID)
	// if directory is a shortcut remove it regardless
	if shortcutID != "" {
		return f.delete(ctx, shortcutID, f.opt.UseTrash)
	}
	var trashedFiles = false
	if check {
		found, err := f.list(ctx, []string{directoryID}, "", false, false, f.opt.TrashedOnly, true, func(item *drive.File) bool {
			if !item.Trashed {
				fs.Debugf(dir, "Rmdir: contains file: %q", item.Name)
				return true
			}
			fs.Debugf(dir, "Rmdir: contains trashed file: %q", item.Name)
			trashedFiles = true
			return false
		})
		if err != nil {
			return err
		}
		if found {
			return fmt.Errorf("directory not empty")
		}
	}
	if root != "" {
		// trash the directory if it had trashed files
		// in or the user wants to trash, otherwise
		// delete it.
		err = f.delete(ctx, directoryID, trashedFiles || f.opt.UseTrash)
		if err != nil {
			return err
		}
	} else if check {
		return errors.New("can't purge root directory")
	}
	f.dirCache.FlushDir(dir)
	if err != nil {
		return err
	}
	return nil
}

// Rmdir deletes a directory
//
// Returns an error if it isn't empty
func (f *Fs) Rmdir(ctx context.Context, dir string) error {
	return f.purgeCheck(ctx, dir, true)
}

// Precision of the object storage system
func (f *Fs) Precision() time.Duration {
	return time.Millisecond
}

// Copy src to this remote using server-side copy operations.
//
// This is stored with the remote path given
//
// It returns the destination Object and a possible error
//
// Will only be called if src.Fs().Name() == f.Name()
//
// If it isn't possible then return fs.ErrorCantCopy
func (f *Fs) Copy(ctx context.Context, src fs.Object, remote string) (fs.Object, error) {
	var srcObj *baseObject
	ext := ""
	isDoc := false
	switch src := src.(type) {
	case *Object:
		srcObj = &src.baseObject
	case *documentObject:
		srcObj, ext = &src.baseObject, src.ext()
		isDoc = true
	case *linkObject:
		srcObj, ext = &src.baseObject, src.ext()
	default:
		fs.Debugf(src, "Can't copy - not same remote type")
		return nil, fs.ErrorCantCopy
	}

	// Look to see if there is an existing object before we remove
	// the extension from the remote
	existingObject, _ := f.NewObject(ctx, remote)

	// Adjust the remote name to be without the extension if we
	// are about to create a doc.
	if ext != "" {
		if !strings.HasSuffix(remote, ext) {
			fs.Debugf(src, "Can't copy - not same document type")
			return nil, fs.ErrorCantCopy
		}
		remote = remote[:len(remote)-len(ext)]
	}

	createInfo, err := f.createFileInfo(ctx, remote, src.ModTime(ctx))
	if err != nil {
		return nil, err
	}

	if isDoc {
		// preserve the description on copy for docs
		info, err := f.getFile(ctx, actualID(srcObj.id), "description")
		if err != nil {
			fs.Errorf(srcObj, "Failed to read description for Google Doc: %v", err)
		} else {
			createInfo.Description = info.Description
		}
	} else {
		// don't overwrite the description on copy for files
		// this should work for docs but it doesn't - it is probably a bug in Google Drive
		createInfo.Description = ""
	}

	// get the ID of the thing to copy
	// copy the contents if CopyShortcutContent
	// else copy the shortcut only

	id := shortcutID(srcObj.id)

	if f.opt.CopyShortcutContent {
		id = actualID(srcObj.id)
	}

	var info *drive.File
	err = f.pacer.Call(func() (bool, error) {
<<<<<<< HEAD
		// mod
		if f.changeSAenabled && f.opt.ServiceAccountPerFile {
			f.changeSAmu.Lock()
			defer f.changeSAmu.Unlock()
			f.changeServiceAccount(ctx)
		}
		info, err = f.svc.Files.Copy(id, createInfo).
=======
		copy := f.svc.Files.Copy(id, createInfo).
>>>>>>> 00a684d8
			Fields(partialFields).
			SupportsAllDrives(true).
			KeepRevisionForever(f.opt.KeepRevisionForever)
		srcObj.addResourceKey(copy.Header())
		info, err = copy.Context(ctx).Do()
		return f.shouldRetry(ctx, err)
	})
	if err != nil {
		return nil, err
	}
	newObject, err := f.newObjectWithInfo(ctx, remote, info)
	if err != nil {
		return nil, err
	}
	// Google docs aren't preserving their mod time after copy, so set them explicitly
	// See: https://github.com/rclone/rclone/issues/4517
	//
	// FIXME remove this when google fixes the problem!
	if isDoc {
		// A short sleep is needed here in order to make the
		// change effective, without it is is ignored. This is
		// probably some eventual consistency nastiness.
		sleepTime := 2 * time.Second
		fs.Debugf(f, "Sleeping for %v before setting the modtime to work around drive bug - see #4517", sleepTime)
		time.Sleep(sleepTime)
		err = newObject.SetModTime(ctx, src.ModTime(ctx))
		if err != nil {
			return nil, err
		}
	}
	if existingObject != nil {
		err = existingObject.Remove(ctx)
		if err != nil {
			fs.Errorf(existingObject, "Failed to remove existing object after copy: %v", err)
		}
	}
	return newObject, nil
}

// Purge deletes all the files and the container
//
// Optional interface: Only implement this if you have a way of
// deleting all the files quicker than just running Remove() on the
// result of List()
func (f *Fs) Purge(ctx context.Context, dir string) error {
	if f.opt.TrashedOnly {
		return errors.New("can't purge with --drive-trashed-only, use delete if you want to selectively delete files")
	}
	return f.purgeCheck(ctx, dir, false)
}

type cleanupResult struct {
	Errors int
}

func (r cleanupResult) Error() string {
	return fmt.Sprintf("%d errors during cleanup - see log", r.Errors)
}

func (f *Fs) cleanupTeamDrive(ctx context.Context, dir string, directoryID string) (r cleanupResult, err error) {
	_, err = f.list(ctx, []string{directoryID}, "", false, false, true, false, func(item *drive.File) bool {
		remote := path.Join(dir, item.Name)
		if item.ExplicitlyTrashed { // description is wrong - can also be set for folders - no need to recurse them
			err := f.delete(ctx, item.Id, false)
			if err != nil {
				r.Errors++
				fs.Errorf(remote, "%v", err)
			}
			return false
		}

		if item.MimeType == driveFolderType {
			if !isShortcutID(item.Id) {
				rNew, _ := f.cleanupTeamDrive(ctx, remote, item.Id)
				r.Errors += rNew.Errors
			}
			return false
		}
		return false
	})
	if err != nil {
		err = fmt.Errorf("failed to list directory: %w", err)
		r.Errors++
		fs.Errorf(dir, "%v", err)
	}
	if r.Errors != 0 {
		return r, r
	}
	return r, nil
}

// CleanUp empties the trash
func (f *Fs) CleanUp(ctx context.Context) error {
	if f.isTeamDrive {
		directoryID, err := f.dirCache.FindDir(ctx, "", false)
		if err != nil {
			return err
		}
		directoryID = actualID(directoryID)
		_, err = f.cleanupTeamDrive(ctx, "", directoryID)
		return err
	}
	err := f.pacer.Call(func() (bool, error) {
		err := f.svc.Files.EmptyTrash().Context(ctx).Do()
		return f.shouldRetry(ctx, err)
	})

	if err != nil {
		return err
	}
	fs.Logf(f, "Note that emptying the trash happens in the background and can take some time.")
	return nil
}

// teamDriveOK checks to see if we can access the team drive
func (f *Fs) teamDriveOK(ctx context.Context) (err error) {
	if !f.isTeamDrive {
		return nil
	}
	var td *drive.Drive
	err = f.pacer.Call(func() (bool, error) {
		td, err = f.svc.Drives.Get(f.opt.TeamDriveID).Fields("name,id,capabilities,createdTime,restrictions").Context(ctx).Do()
		return f.shouldRetry(ctx, err)
	})
	if err != nil {
		return fmt.Errorf("failed to get Shared Drive info: %w", err)
	}
	fs.Debugf(f, "read info from Shared Drive %q", td.Name)
	return err
}

// About gets quota information
func (f *Fs) About(ctx context.Context) (*fs.Usage, error) {
	if f.isTeamDrive {
		err := f.teamDriveOK(ctx)
		if err != nil {
			return nil, err
		}
		// Teamdrives don't appear to have a usage API so just return empty
		return &fs.Usage{}, nil
	}
	var about *drive.About
	var err error
	err = f.pacer.Call(func() (bool, error) {
		about, err = f.svc.About.Get().Fields("storageQuota").Context(ctx).Do()
		return f.shouldRetry(ctx, err)
	})
	if err != nil {
		return nil, fmt.Errorf("failed to get Drive storageQuota: %w", err)
	}
	q := about.StorageQuota
	usage := &fs.Usage{
		Used:    fs.NewUsageValue(q.UsageInDrive),           // bytes in use
		Trashed: fs.NewUsageValue(q.UsageInDriveTrash),      // bytes in trash
		Other:   fs.NewUsageValue(q.Usage - q.UsageInDrive), // other usage e.g. gmail in drive
	}
	if q.Limit > 0 {
		usage.Total = fs.NewUsageValue(q.Limit)          // quota of bytes that can be used
		usage.Free = fs.NewUsageValue(q.Limit - q.Usage) // bytes which can be uploaded before reaching the quota
	}
	return usage, nil
}

// Move src to this remote using server-side move operations.
//
// This is stored with the remote path given
//
// It returns the destination Object and a possible error
//
// Will only be called if src.Fs().Name() == f.Name()
//
// If it isn't possible then return fs.ErrorCantMove
func (f *Fs) Move(ctx context.Context, src fs.Object, remote string) (fs.Object, error) {
	var srcObj *baseObject
	ext := ""
	switch src := src.(type) {
	case *Object:
		srcObj = &src.baseObject
	case *documentObject:
		srcObj, ext = &src.baseObject, src.ext()
	case *linkObject:
		srcObj, ext = &src.baseObject, src.ext()
	default:
		fs.Debugf(src, "Can't move - not same remote type")
		return nil, fs.ErrorCantMove
	}

	if ext != "" {
		if !strings.HasSuffix(remote, ext) {
			fs.Debugf(src, "Can't move - not same document type")
			return nil, fs.ErrorCantMove
		}
		remote = remote[:len(remote)-len(ext)]
	}

	_, srcParentID, err := srcObj.fs.dirCache.FindPath(ctx, src.Remote(), false)
	if err != nil {
		return nil, err
	}
	srcParentID = actualID(srcParentID)

	// Temporary Object under construction
	dstInfo, err := f.createFileInfo(ctx, remote, src.ModTime(ctx))
	if err != nil {
		return nil, err
	}
	dstParents := strings.Join(dstInfo.Parents, ",")
	dstInfo.Parents = nil

	// Do the move
	var info *drive.File
	err = f.pacer.Call(func() (bool, error) {
		info, err = f.svc.Files.Update(shortcutID(srcObj.id), dstInfo).
			RemoveParents(srcParentID).
			AddParents(dstParents).
			Fields(partialFields).
			SupportsAllDrives(true).
			Context(ctx).Do()
		return f.shouldRetry(ctx, err)
	})
	if err != nil {
		return nil, err
	}

	return f.newObjectWithInfo(ctx, remote, info)
}

// PublicLink adds a "readable by anyone with link" permission on the given file or folder.
func (f *Fs) PublicLink(ctx context.Context, remote string, expire fs.Duration, unlink bool) (link string, err error) {
	id, err := f.dirCache.FindDir(ctx, remote, false)
	if err == nil {
		fs.Debugf(f, "attempting to share directory '%s'", remote)
		id = shortcutID(id)
	} else {
		fs.Debugf(f, "attempting to share single file '%s'", remote)
		o, err := f.NewObject(ctx, remote)
		if err != nil {
			return "", err
		}
		id = shortcutID(o.(fs.IDer).ID())
	}

	permission := &drive.Permission{
		AllowFileDiscovery: false,
		Role:               "reader",
		Type:               "anyone",
	}

	err = f.pacer.Call(func() (bool, error) {
		// TODO: On TeamDrives this might fail if lacking permissions to change ACLs.
		// Need to either check `canShare` attribute on the object or see if a sufficient permission is already present.
		_, err = f.svc.Permissions.Create(id, permission).
			Fields("").
			SupportsAllDrives(true).
			Context(ctx).Do()
		return f.shouldRetry(ctx, err)
	})
	if err != nil {
		return "", err
	}
	return fmt.Sprintf("https://drive.google.com/open?id=%s", id), nil
}

// DirMove moves src, srcRemote to this remote at dstRemote
// using server-side move operations.
//
// Will only be called if src.Fs().Name() == f.Name()
//
// If it isn't possible then return fs.ErrorCantDirMove
//
// If destination exists then return fs.ErrorDirExists
func (f *Fs) DirMove(ctx context.Context, src fs.Fs, srcRemote, dstRemote string) error {
	srcFs, ok := src.(*Fs)
	if !ok {
		fs.Debugf(srcFs, "Can't move directory - not same remote type")
		return fs.ErrorCantDirMove
	}

	srcID, srcDirectoryID, srcLeaf, dstDirectoryID, dstLeaf, err := f.dirCache.DirMove(ctx, srcFs.dirCache, srcFs.root, srcRemote, f.root, dstRemote)
	if err != nil {
		return err
	}
	_ = srcLeaf

	dstDirectoryID = actualID(dstDirectoryID)
	srcDirectoryID = actualID(srcDirectoryID)

	// Do the move
	patch := drive.File{
		Name: dstLeaf,
	}
	err = f.pacer.Call(func() (bool, error) {
		_, err = f.svc.Files.Update(shortcutID(srcID), &patch).
			RemoveParents(srcDirectoryID).
			AddParents(dstDirectoryID).
			Fields("").
			SupportsAllDrives(true).
			Context(ctx).Do()
		return f.shouldRetry(ctx, err)
	})
	if err != nil {
		return err
	}
	srcFs.dirCache.FlushDir(srcRemote)
	return nil
}

// ChangeNotify calls the passed function with a path that has had changes.
// If the implementation uses polling, it should adhere to the given interval.
//
// Automatically restarts itself in case of unexpected behavior of the remote.
//
// Close the returned channel to stop being notified.
func (f *Fs) ChangeNotify(ctx context.Context, notifyFunc func(string, fs.EntryType), pollIntervalChan <-chan time.Duration) {
	go func() {
		// get the StartPageToken early so all changes from now on get processed
		startPageToken, err := f.changeNotifyStartPageToken(ctx)
		if err != nil {
			fs.Infof(f, "Failed to get StartPageToken: %s", err)
		}
		var ticker *time.Ticker
		var tickerC <-chan time.Time
		for {
			select {
			case pollInterval, ok := <-pollIntervalChan:
				if !ok {
					if ticker != nil {
						ticker.Stop()
					}
					return
				}
				if ticker != nil {
					ticker.Stop()
					ticker, tickerC = nil, nil
				}
				if pollInterval != 0 {
					ticker = time.NewTicker(pollInterval)
					tickerC = ticker.C
				}
			case <-tickerC:
				if startPageToken == "" {
					startPageToken, err = f.changeNotifyStartPageToken(ctx)
					if err != nil {
						fs.Infof(f, "Failed to get StartPageToken: %s", err)
						continue
					}
				}
				fs.Debugf(f, "Checking for changes on remote")
				startPageToken, err = f.changeNotifyRunner(ctx, notifyFunc, startPageToken)
				if err != nil {
					fs.Infof(f, "Change notify listener failure: %s", err)
				}
			}
		}
	}()
}
func (f *Fs) changeNotifyStartPageToken(ctx context.Context) (pageToken string, err error) {
	var startPageToken *drive.StartPageToken
	err = f.pacer.Call(func() (bool, error) {
		changes := f.svc.Changes.GetStartPageToken().SupportsAllDrives(true)
		if f.isTeamDrive {
			changes.DriveId(f.opt.TeamDriveID)
		}
		startPageToken, err = changes.Context(ctx).Do()
		return f.shouldRetry(ctx, err)
	})
	if err != nil {
		return
	}
	return startPageToken.StartPageToken, nil
}

func (f *Fs) changeNotifyRunner(ctx context.Context, notifyFunc func(string, fs.EntryType), startPageToken string) (newStartPageToken string, err error) {
	pageToken := startPageToken
	for {
		var changeList *drive.ChangeList

		err = f.pacer.Call(func() (bool, error) {
			changesCall := f.svc.Changes.List(pageToken).
				Fields("nextPageToken,newStartPageToken,changes(fileId,file(name,parents,mimeType))")
			if f.opt.ListChunk > 0 {
				changesCall.PageSize(f.opt.ListChunk)
			}
			changesCall.SupportsAllDrives(true)
			changesCall.IncludeItemsFromAllDrives(true)
			if f.isTeamDrive {
				changesCall.DriveId(f.opt.TeamDriveID)
			}
			// If using appDataFolder then need to add Spaces
			if f.rootFolderID == "appDataFolder" {
				changesCall.Spaces("appDataFolder")
			}
			changeList, err = changesCall.Context(ctx).Do()
			return f.shouldRetry(ctx, err)
		})
		if err != nil {
			return
		}

		type entryType struct {
			path      string
			entryType fs.EntryType
		}
		var pathsToClear []entryType
		for _, change := range changeList.Changes {
			// find the previous path
			if path, ok := f.dirCache.GetInv(change.FileId); ok {
				if change.File != nil && change.File.MimeType != driveFolderType {
					pathsToClear = append(pathsToClear, entryType{path: path, entryType: fs.EntryObject})
				} else {
					pathsToClear = append(pathsToClear, entryType{path: path, entryType: fs.EntryDirectory})
				}
			}

			// find the new path
			if change.File != nil {
				change.File.Name = f.opt.Enc.ToStandardName(change.File.Name)
				changeType := fs.EntryDirectory
				if change.File.MimeType != driveFolderType {
					changeType = fs.EntryObject
				}

				// translate the parent dir of this object
				if len(change.File.Parents) > 0 {
					for _, parent := range change.File.Parents {
						if parentPath, ok := f.dirCache.GetInv(parent); ok {
							// and append the drive file name to compute the full file name
							newPath := path.Join(parentPath, change.File.Name)
							// this will now clear the actual file too
							pathsToClear = append(pathsToClear, entryType{path: newPath, entryType: changeType})
						}
					}
				} else { // a true root object that is changed
					pathsToClear = append(pathsToClear, entryType{path: change.File.Name, entryType: changeType})
				}
			}
		}

		visitedPaths := make(map[string]struct{})
		for _, entry := range pathsToClear {
			if _, ok := visitedPaths[entry.path]; ok {
				continue
			}
			visitedPaths[entry.path] = struct{}{}
			notifyFunc(entry.path, entry.entryType)
		}

		switch {
		case changeList.NewStartPageToken != "":
			return changeList.NewStartPageToken, nil
		case changeList.NextPageToken != "":
			pageToken = changeList.NextPageToken
		default:
			return
		}
	}
}

// DirCacheFlush resets the directory cache - used in testing as an
// optional interface
func (f *Fs) DirCacheFlush() {
	f.dirCache.ResetRoot()
}

// Hashes returns the supported hash sets.
func (f *Fs) Hashes() hash.Set {
	return hash.Set(hash.MD5)
}

func (f *Fs) changeChunkSize(chunkSizeString string) (err error) {
	chunkSizeInt, err := strconv.ParseInt(chunkSizeString, 10, 64)
	if err != nil {
		return fmt.Errorf("couldn't convert chunk size to int: %w", err)
	}
	chunkSize := fs.SizeSuffix(chunkSizeInt)
	if chunkSize == f.opt.ChunkSize {
		return nil
	}
	err = checkUploadChunkSize(chunkSize)
	if err == nil {
		f.opt.ChunkSize = chunkSize
	}
	return err
}

func (f *Fs) changeServiceAccountFile(ctx context.Context, file string) (err error) {
	fs.Debugf(nil, "Changing Service Account File from %s to %s", filepath.Base(f.opt.ServiceAccountFile), filepath.Base(file)) // mod - shorter debug log
	if file == f.opt.ServiceAccountFile {
		return nil
	}
	oldSvc := f.svc
	oldv2Svc := f.v2Svc
	oldOAuthClient := f.client
	oldFile := f.opt.ServiceAccountFile
	oldCredentials := f.opt.ServiceAccountCredentials
	defer func() {
		// Undo all the changes instead of doing selective undo's
		if err != nil {
			f.svc = oldSvc
			f.v2Svc = oldv2Svc
			f.client = oldOAuthClient
			f.opt.ServiceAccountFile = oldFile
			f.opt.ServiceAccountCredentials = oldCredentials
		}
	}()
	f.opt.ServiceAccountFile = file
	f.opt.ServiceAccountCredentials = ""
	oAuthClient, err := createOAuthClient(ctx, &f.opt, f.name, f.m)
	if err != nil {
		return fmt.Errorf("drive: failed when making oauth client: %w", err)
	}
	f.client = oAuthClient
	f.svc, err = drive.NewService(context.Background(), option.WithHTTPClient(f.client))
	if err != nil {
		return fmt.Errorf("couldn't create Drive client: %w", err)
	}
	if f.opt.V2DownloadMinSize >= 0 {
		f.v2Svc, err = drive_v2.NewService(context.Background(), option.WithHTTPClient(f.client))
		if err != nil {
			return fmt.Errorf("couldn't create Drive v2 client: %w", err)
		}
	}
	return nil
}

// Create a shortcut from (f, srcPath) to (dstFs, dstPath)
//
// Will not overwrite existing files
func (f *Fs) makeShortcut(ctx context.Context, srcPath string, dstFs *Fs, dstPath string) (o fs.Object, err error) {
	srcFs := f
	srcPath = strings.Trim(srcPath, "/")
	dstPath = strings.Trim(dstPath, "/")
	if dstPath == "" {
		return nil, errors.New("shortcut destination can't be root directory")
	}

	// Find source
	var srcID string
	isDir := false
	if srcPath == "" {
		// source is root directory
		srcID, err = f.dirCache.RootID(ctx, false)
		if err != nil {
			return nil, err
		}
		isDir = true
	} else if srcObj, err := srcFs.NewObject(ctx, srcPath); err != nil {
		if err != fs.ErrorIsDir {
			return nil, fmt.Errorf("can't find source: %w", err)
		}
		// source was a directory
		srcID, err = srcFs.dirCache.FindDir(ctx, srcPath, false)
		if err != nil {
			return nil, fmt.Errorf("failed to find source dir: %w", err)
		}
		isDir = true
	} else {
		// source was a file
		srcID = srcObj.(*Object).id
	}
	srcID = actualID(srcID) // link to underlying object not to shortcut

	// Find destination
	_, err = dstFs.NewObject(ctx, dstPath)
	if err != fs.ErrorObjectNotFound {
		if err == nil {
			err = errors.New("existing file")
		} else if err == fs.ErrorIsDir {
			err = errors.New("existing directory")
		}
		return nil, fmt.Errorf("not overwriting shortcut target: %w", err)
	}

	// Create destination shortcut
	createInfo, err := dstFs.createFileInfo(ctx, dstPath, time.Now())
	if err != nil {
		return nil, fmt.Errorf("shortcut destination failed: %w", err)
	}
	createInfo.MimeType = shortcutMimeType
	createInfo.ShortcutDetails = &drive.FileShortcutDetails{
		TargetId: srcID,
	}

	var info *drive.File
	err = dstFs.pacer.Call(func() (bool, error) {
		info, err = dstFs.svc.Files.Create(createInfo).
			Fields(partialFields).
			SupportsAllDrives(true).
			KeepRevisionForever(dstFs.opt.KeepRevisionForever).
			Context(ctx).Do()
		return dstFs.shouldRetry(ctx, err)
	})
	if err != nil {
		return nil, fmt.Errorf("shortcut creation failed: %w", err)
	}
	if isDir {
		return nil, nil
	}
	return dstFs.newObjectWithInfo(ctx, dstPath, info)
}

// List all team drives
func (f *Fs) listTeamDrives(ctx context.Context) (drives []*drive.Drive, err error) {
	drives = []*drive.Drive{}
	listTeamDrives := f.svc.Drives.List().PageSize(100)
	var defaultFs Fs // default Fs with default Options
	for {
		var teamDrives *drive.DriveList
		err = f.pacer.Call(func() (bool, error) {
			teamDrives, err = listTeamDrives.Context(ctx).Do()
			return defaultFs.shouldRetry(ctx, err)
		})
		if err != nil {
			return drives, fmt.Errorf("listing Team Drives failed: %w", err)
		}
		drives = append(drives, teamDrives.Drives...)
		if teamDrives.NextPageToken == "" {
			break
		}
		listTeamDrives.PageToken(teamDrives.NextPageToken)
	}
	return drives, nil
}

type unTrashResult struct {
	Untrashed int
	Errors    int
}

func (r unTrashResult) Error() string {
	return fmt.Sprintf("%d errors while untrashing - see log", r.Errors)
}

// Restore the trashed files from dir, directoryID recursing if needed
func (f *Fs) unTrash(ctx context.Context, dir string, directoryID string, recurse bool) (r unTrashResult, err error) {
	directoryID = actualID(directoryID)
	fs.Debugf(dir, "finding trash to restore in directory %q", directoryID)
	_, err = f.list(ctx, []string{directoryID}, "", false, false, f.opt.TrashedOnly, true, func(item *drive.File) bool {
		remote := path.Join(dir, item.Name)
		if item.ExplicitlyTrashed {
			fs.Infof(remote, "restoring %q", item.Id)
			if operations.SkipDestructive(ctx, remote, "restore") {
				return false
			}
			update := drive.File{
				ForceSendFields: []string{"Trashed"}, // necessary to set false value
				Trashed:         false,
			}
			err := f.pacer.Call(func() (bool, error) {
				_, err := f.svc.Files.Update(item.Id, &update).
					SupportsAllDrives(true).
					Fields("trashed").
					Context(ctx).Do()
				return f.shouldRetry(ctx, err)
			})
			if err != nil {
				err = fmt.Errorf("failed to restore: %w", err)
				r.Errors++
				fs.Errorf(remote, "%v", err)
			} else {
				r.Untrashed++
			}
		}
		if recurse && item.MimeType == "application/vnd.google-apps.folder" {
			if !isShortcutID(item.Id) {
				rNew, _ := f.unTrash(ctx, remote, item.Id, recurse)
				r.Untrashed += rNew.Untrashed
				r.Errors += rNew.Errors
			}
		}
		return false
	})
	if err != nil {
		err = fmt.Errorf("failed to list directory: %w", err)
		r.Errors++
		fs.Errorf(dir, "%v", err)
	}
	if r.Errors != 0 {
		return r, r
	}
	return r, nil
}

// Untrash dir
func (f *Fs) unTrashDir(ctx context.Context, dir string, recurse bool) (r unTrashResult, err error) {
	directoryID, err := f.dirCache.FindDir(ctx, dir, false)
	if err != nil {
		r.Errors++
		return r, err
	}
	return f.unTrash(ctx, dir, directoryID, true)
}

// copy file with id to dest
func (f *Fs) copyID(ctx context.Context, id, dest string) (err error) {
	info, err := f.getFile(ctx, id, f.fileFields)
	if err != nil {
		return fmt.Errorf("couldn't find id: %w", err)
	}
	if info.MimeType == driveFolderType {
		return fmt.Errorf("can't copy directory use: rclone copy --drive-root-folder-id %s %s %s", id, fs.ConfigString(f), dest)
	}
	info.Name = f.opt.Enc.ToStandardName(info.Name)
	o, err := f.newObjectWithInfo(ctx, info.Name, info)
	if err != nil {
		return err
	}
	destDir, destLeaf, err := fspath.Split(dest)
	if err != nil {
		return err
	}
	if destLeaf == "" {
		destLeaf = path.Base(o.Remote())
	}
	if destDir == "" {
		destDir = "."
	}
	dstFs, err := cache.Get(ctx, destDir)
	if err != nil {
		return err
	}
	_, err = operations.Copy(ctx, dstFs, nil, destLeaf, o)
	if err != nil {
		return fmt.Errorf("copy failed: %w", err)
	}
	return nil
}

// mod
// get an id of file or directory
func (f *Fs) getID(ctx context.Context, path string, real bool) (id string, err error) {
	if id, _ := parseRootID(path); len(id) > 6 {
		info, err := f.getFile(ctx, id, f.fileFields)
		if err != nil {
			return "", fmt.Errorf("couldn't find id: %w", err)
		}
		if info.ShortcutDetails != nil {
			newInfo, err := f.getFile(ctx, info.ShortcutDetails.TargetId, f.fileFields)
			if err == nil {
				return newInfo.Id, nil
			}
		}
		return info.Id, nil
	}
	path = strings.Trim(path, "/")
	id, err = f.dirCache.FindDir(ctx, path, false)
	if err != nil {
		o, err := f.NewObject(ctx, path)
		if err != nil {
			return "", err
		}
		id = o.(fs.IDer).ID()
	}
	if real {
		return actualID(id), nil
	}
	return shortcutID(id), nil
}

// mod
// Change parents of objects in (f) by an ID of (dstFs)
func (f *Fs) changeParents(ctx context.Context, dstFs *Fs, dstCreate bool, srcDepth string, srcDelete bool) (o fs.Object, err error) {
	// Find source
	srcID, err := f.getID(ctx, "", true)
	if err != nil {
		return nil, fmt.Errorf("couldn't find source: %w", err)
	}
	// Find destination
	dstID, err := dstFs.dirCache.FindDir(ctx, "", dstCreate)
	if err != nil {
		return nil, fmt.Errorf("couldn't find destination: %w", err)
	}
	dstID = actualID(dstID)

	// list the objects
	infos := []*drive.File{}
	if srcDepth == "0" {
		info, err := f.getFile(ctx, srcID, "id,name,parents")
		if err != nil {
			return nil, fmt.Errorf("couldn't get source info: %w", err)
		}
		infos = append(infos, info)
	} else if srcDepth == "1" {
		_, err = f.list(ctx, []string{srcID}, "", false, false, f.opt.TrashedOnly, true, func(info *drive.File) bool {
			infos = append(infos, info)
			return false
		})
		if err != nil {
			return nil, fmt.Errorf("couldn't list source info: %w", err)
		}
	}

	// move them into place
	dstInfo := &drive.File{
		Parents:      nil,
		ModifiedTime: time.Now().Format(timeFormatOut),
	}
	for _, info := range infos {
		parentID := strings.Join(info.Parents, ",")
		parentID = actualID(parentID)
		fs.Infof(f, "changing parent of %q from %q to %q", info.Name, parentID, dstID)
		// Do the change
		err = f.pacer.Call(func() (bool, error) {
			_, err = f.svc.Files.Update(info.Id, dstInfo).
				RemoveParents(parentID).
				AddParents(dstID).
				Fields("").
				SupportsAllDrives(true).
				Context(ctx).Do()
			return f.shouldRetry(ctx, err)
		})
		if err != nil {
			return nil, fmt.Errorf("failed changing parents: %w", err)
		}
	}
	if srcDepth == "1" && srcDelete && len(infos) != 0 {
		// rmdir (into trash) the now empty source directory
		fs.Infof(f, "removing empty directory")
		err = f.delete(ctx, srcID, f.opt.UseTrash)
		if err != nil {
			return nil, fmt.Errorf("failed removing empty directory: %w", err)
		}
	}
	return nil, nil
}

var commandHelp = []fs.CommandHelp{{
	Name:  "get",
	Short: "Get command for fetching the drive config parameters",
	Long: `This is a get command which will be used to fetch the various drive config parameters

Usage Examples:

    rclone backend get drive: [-o service_account_file] [-o chunk_size]
    rclone rc backend/command command=get fs=drive: [-o service_account_file] [-o chunk_size]
`,
	Opts: map[string]string{
		"chunk_size":           "show the current upload chunk size",
		"service_account_file": "show the current service account file",
	},
}, {
	Name:  "set",
	Short: "Set command for updating the drive config parameters",
	Long: `This is a set command which will be used to update the various drive config parameters

Usage Examples:

    rclone backend set drive: [-o service_account_file=sa.json] [-o chunk_size=67108864]
    rclone rc backend/command command=set fs=drive: [-o service_account_file=sa.json] [-o chunk_size=67108864]
`,
	Opts: map[string]string{
		"chunk_size":           "update the current upload chunk size",
		"service_account_file": "update the current service account file",
	},
}, {
	Name:  "shortcut",
	Short: "Create shortcuts from files or directories",
	Long: `This command creates shortcuts from files or directories.

Usage:

    rclone backend shortcut drive: source_item destination_shortcut
    rclone backend shortcut drive: source_item -o target=drive2: destination_shortcut

In the first example this creates a shortcut from the "source_item"
which can be a file or a directory to the "destination_shortcut". The
"source_item" and the "destination_shortcut" should be relative paths
from "drive:"

In the second example this creates a shortcut from the "source_item"
relative to "drive:" to the "destination_shortcut" relative to
"drive2:". This may fail with a permission error if the user
authenticated with "drive2:" can't read files from "drive:".
`,
	Opts: map[string]string{
		"target": "optional target remote for the shortcut destination",
	},
}, {
	Name:  "drives",
	Short: "List the Shared Drives available to this account",
	Long: `This command lists the Shared Drives (Team Drives) available to this
account.

Usage:

    rclone backend [-o config] drives drive:

This will return a JSON list of objects like this

    [
        {
            "id": "0ABCDEF-01234567890",
            "kind": "drive#teamDrive",
            "name": "My Drive"
        },
        {
            "id": "0ABCDEFabcdefghijkl",
            "kind": "drive#teamDrive",
            "name": "Test Drive"
        }
    ]

With the -o config parameter it will output the list in a format
suitable for adding to a config file to make aliases for all the
drives found and a combined drive.

    [My Drive]
    type = alias
    remote = drive,team_drive=0ABCDEF-01234567890,root_folder_id=:

    [Test Drive]
    type = alias
    remote = drive,team_drive=0ABCDEFabcdefghijkl,root_folder_id=:

    [AllDrives]
    type = combine
    remote = "My Drive=My Drive:" "Test Drive=Test Drive:"

Adding this to the rclone config file will cause those team drives to
be accessible with the aliases shown. Any illegal charactes will be
substituted with "_" and duplicate names will have numbers suffixed.
It will also add a remote called AllDrives which shows all the shared
drives combined into one directory tree.
`,
}, {
	Name:  "untrash",
	Short: "Untrash files and directories",
	Long: `This command untrashes all the files and directories in the directory
passed in recursively.

Usage:

This takes an optional directory to trash which make this easier to
use via the API.

    rclone backend untrash drive:directory
    rclone backend -i untrash drive:directory subdir

Use the -i flag to see what would be restored before restoring it.

Result:

    {
        "Untrashed": 17,
        "Errors": 0
    }
`,
}, { // mod
	Name:  "getid",
	Short: "Get IDs of files or directories",
	Long: `This command is to obtain IDs of files or directories.

Usage:

    rclone backend getid drive:path {subpath} -o real

The "path" should point to a directory not a file. Use an extra argument
"subpath" to get an ID of a file located in "drive:path". By default,
it will return an ID of shortcut unless otherwise the flag "-o real" set.
`,
}, { // mod
	Name:  "chpar",
	Short: "Change parents of files or directories",
	Long: `This command changes parents of files or directories to a new one,
results in a move of the source under the destination.

Usage:

    rclone backend chpar src:path dst:path
    rclone backend chpar src:path dst:path -o depth=1
    rclone backend chpar src:path dst:path -o delete-empty-src-dir

The "path" should point to a directory not a file. To apply for children of
given "src:path", pass "-o depth=1". Also, use "-o delete-empty-src-dir" to
remove "src:path."
`,
}, {
	Name:  "copyid",
	Short: "Copy files by ID",
	Long: `This command copies files by ID

Usage:

    rclone backend copyid drive: ID path
    rclone backend copyid drive: ID1 path1 ID2 path2

It copies the drive file with ID given to the path (an rclone path which
will be passed internally to rclone copyto). The ID and path pairs can be
repeated.

The path should end with a / to indicate copy the file as named to
this directory. If it doesn't end with a / then the last path
component will be used as the file name.

If the destination is a drive backend then server-side copying will be
attempted if possible.

Use the -i flag to see what would be copied before copying.
`,
}, {
	Name:  "exportformats",
	Short: "Dump the export formats for debug purposes",
}, {
	Name:  "importformats",
	Short: "Dump the import formats for debug purposes",
}}

// Command the backend to run a named command
//
// The command run is name
// args may be used to read arguments from
// opts may be used to read optional arguments from
//
// The result should be capable of being JSON encoded
// If it is a string or a []string it will be shown to the user
// otherwise it will be JSON encoded and shown to the user like that
func (f *Fs) Command(ctx context.Context, name string, arg []string, opt map[string]string) (out interface{}, err error) {
	switch name {
	case "get":
		out := make(map[string]string)
		if _, ok := opt["service_account_file"]; ok {
			out["service_account_file"] = f.opt.ServiceAccountFile
		}
		if _, ok := opt["chunk_size"]; ok {
			out["chunk_size"] = f.opt.ChunkSize.String()
		}
		return out, nil
	case "set":
		out := make(map[string]map[string]string)
		if serviceAccountFile, ok := opt["service_account_file"]; ok {
			serviceAccountMap := make(map[string]string)
			serviceAccountMap["previous"] = f.opt.ServiceAccountFile
			if err = f.changeServiceAccountFile(ctx, serviceAccountFile); err != nil {
				return out, err
			}
			f.m.Set("service_account_file", serviceAccountFile)
			serviceAccountMap["current"] = f.opt.ServiceAccountFile
			out["service_account_file"] = serviceAccountMap
		}
		if chunkSize, ok := opt["chunk_size"]; ok {
			chunkSizeMap := make(map[string]string)
			chunkSizeMap["previous"] = f.opt.ChunkSize.String()
			if err = f.changeChunkSize(chunkSize); err != nil {
				return out, err
			}
			chunkSizeString := f.opt.ChunkSize.String()
			f.m.Set("chunk_size", chunkSizeString)
			chunkSizeMap["current"] = chunkSizeString
			out["chunk_size"] = chunkSizeMap
		}
		return out, nil
	case "shortcut":
		if len(arg) != 2 {
			return nil, errors.New("need exactly 2 arguments")
		}
		dstFs := f
		target, ok := opt["target"]
		if ok {
			targetFs, err := cache.Get(ctx, target)
			if err != nil {
				return nil, fmt.Errorf("couldn't find target: %w", err)
			}
			dstFs, ok = targetFs.(*Fs)
			if !ok {
				return nil, errors.New("target is not a drive backend")
			}
		}
		return f.makeShortcut(ctx, arg[0], dstFs, arg[1])
	case "drives":
		drives, err := f.listTeamDrives(ctx)
		if err != nil {
			return nil, err
		}
		re := regexp.MustCompile(`[^\w_. -]+`)
		if _, ok := opt["config"]; ok {
			lines := []string{}
			upstreams := []string{}
			names := make(map[string]struct{}, len(drives))
			for i, drive := range drives {
				name := re.ReplaceAllString(drive.Name, "_")
				for {
					if _, found := names[name]; !found {
						break
					}
					name += fmt.Sprintf("-%d", i)
				}
				names[name] = struct{}{}
				lines = append(lines, "")
				lines = append(lines, fmt.Sprintf("[%s]", name))
				lines = append(lines, "type = alias")
				lines = append(lines, fmt.Sprintf("remote = %s,team_drive=%s,root_folder_id=:", f.name, drive.Id))
				upstreams = append(upstreams, fmt.Sprintf(`"%s=%s:"`, name, name))
			}
			lines = append(lines, "")
			lines = append(lines, "[AllDrives]")
			lines = append(lines, "type = combine")
			lines = append(lines, fmt.Sprintf("upstreams = %s", strings.Join(upstreams, " ")))
			return lines, nil
		}
		return drives, nil
	case "untrash":
		dir := ""
		if len(arg) > 0 {
			dir = arg[0]
		}
		return f.unTrashDir(ctx, dir, true)
	case "getid":
		// mod
		path := ""
		if len(arg) > 0 {
			path = arg[0]
		}
		_, ok := opt["real"]
		return f.getID(ctx, path, ok)
	case "chpar":
		// mod
		if len(arg) != 1 {
			return nil, errors.New("need an argument for dst:path")
		}
		srcDepth := "0"
		if depth, ok := opt["depth"]; ok {
			if !(depth == "0" || depth == "1") {
				return nil, fmt.Errorf("invalid depth: %q", depth)
			}
			srcDepth = depth
		}
		_, srcDelete := opt["delete-empty-src-dir"]
		dst, err := cache.Get(ctx, arg[0])
		if err != nil {
			return nil, fmt.Errorf("couldn't find destination: %w", err)
		}
		dstFs, ok := dst.(*Fs)
		if !ok {
			return nil, errors.New("destination is not a drive backend")
		}
		return f.changeParents(ctx, dstFs, true, srcDepth, srcDelete)
	case "copyid":
		if len(arg)%2 != 0 {
			return nil, errors.New("need an even number of arguments")
		}
		for len(arg) > 0 {
			id, dest := arg[0], arg[1]
			arg = arg[2:]
			err = f.copyID(ctx, id, dest)
			if err != nil {
				return nil, fmt.Errorf("failed copying %q to %q: %w", id, dest, err)
			}
		}
		return nil, nil
	case "exportformats":
		return f.exportFormats(ctx), nil
	case "importformats":
		return f.importFormats(ctx), nil
	default:
		return nil, fs.ErrorCommandNotFound
	}
}

// ------------------------------------------------------------

// Fs returns the parent Fs
func (o *baseObject) Fs() fs.Info {
	return o.fs
}

// Return a string version
func (o *baseObject) String() string {
	return o.remote
}

// Return a string version
func (o *Object) String() string {
	if o == nil {
		return "<nil>"
	}
	return o.remote
}

// Remote returns the remote path
func (o *baseObject) Remote() string {
	return o.remote
}

// Hash returns the Md5sum of an object returning a lowercase hex string
func (o *Object) Hash(ctx context.Context, t hash.Type) (string, error) {
	if t != hash.MD5 {
		return "", hash.ErrUnsupported
	}
	return o.md5sum, nil
}
func (o *baseObject) Hash(ctx context.Context, t hash.Type) (string, error) {
	if t != hash.MD5 {
		return "", hash.ErrUnsupported
	}
	return "", nil
}

// Size returns the size of an object in bytes
func (o *baseObject) Size() int64 {
	return o.bytes
}

// getRemoteInfoWithExport returns a drive.File and the export settings for the remote
func (f *Fs) getRemoteInfoWithExport(ctx context.Context, remote string) (
	info *drive.File, extension, exportName, exportMimeType string, isDocument bool, err error) {
	leaf, directoryID, err := f.dirCache.FindPath(ctx, remote, false)
	if err != nil {
		if err == fs.ErrorDirNotFound {
			return nil, "", "", "", false, fs.ErrorObjectNotFound
		}
		return nil, "", "", "", false, err
	}
	directoryID = actualID(directoryID)

	found, err := f.list(ctx, []string{directoryID}, leaf, false, false, f.opt.TrashedOnly, false, func(item *drive.File) bool {
		if !f.opt.SkipGdocs {
			extension, exportName, exportMimeType, isDocument = f.findExportFormat(ctx, item)
			if exportName == leaf {
				info = item
				return true
			}
			if isDocument {
				return false
			}
		}
		if item.Name == leaf {
			info = item
			return true
		}
		return false
	})
	if err != nil {
		return nil, "", "", "", false, err
	}
	if !found {
		return nil, "", "", "", false, fs.ErrorObjectNotFound
	}
	return
}

// ModTime returns the modification time of the object
//
//
// It attempts to read the objects mtime and if that isn't present the
// LastModified returned in the http headers
func (o *baseObject) ModTime(ctx context.Context) time.Time {
	modTime, err := time.Parse(timeFormatIn, o.modifiedDate)
	if err != nil {
		fs.Debugf(o, "Failed to read mtime from object: %v", err)
		return time.Now()
	}
	return modTime
}

// SetModTime sets the modification time of the drive fs object
func (o *baseObject) SetModTime(ctx context.Context, modTime time.Time) error {
	// New metadata
	updateInfo := &drive.File{
		ModifiedTime: modTime.Format(timeFormatOut),
	}
	// Set modified date
	var info *drive.File
	err := o.fs.pacer.Call(func() (bool, error) {
		var err error
		info, err = o.fs.svc.Files.Update(actualID(o.id), updateInfo).
			Fields(partialFields).
			SupportsAllDrives(true).
			Context(ctx).Do()
		return o.fs.shouldRetry(ctx, err)
	})
	if err != nil {
		return err
	}
	// Update info from read data
	o.modifiedDate = info.ModifiedTime
	return nil
}

// Storable returns a boolean as to whether this object is storable
func (o *baseObject) Storable() bool {
	return true
}

// addResourceKey adds a X-Goog-Drive-Resource-Keys header for this
// object if required.
func (o *baseObject) addResourceKey(header http.Header) {
	if o.resourceKey != nil {
		header.Add("X-Goog-Drive-Resource-Keys", fmt.Sprintf("%s/%s", o.id, *o.resourceKey))
	}
}

// httpResponse gets an http.Response object for the object
// using the url and method passed in
func (o *baseObject) httpResponse(ctx context.Context, url, method string, options []fs.OpenOption) (req *http.Request, res *http.Response, err error) {
	if url == "" {
		return nil, nil, errors.New("forbidden to download - check sharing permission")
	}
	req, err = http.NewRequestWithContext(ctx, method, url, nil)
	if err != nil {
		return req, nil, err
	}
	fs.OpenOptionAddHTTPHeaders(req.Header, options)
	if o.bytes == 0 {
		// Don't supply range requests for 0 length objects as they always fail
		delete(req.Header, "Range")
	}
	o.addResourceKey(req.Header)
	err = o.fs.pacer.Call(func() (bool, error) {
		res, err = o.fs.client.Do(req)
		if err == nil {
			err = googleapi.CheckResponse(res)
			if err != nil {
				_ = res.Body.Close() // ignore error
			}
		}
		return o.fs.shouldRetry(ctx, err)
	})
	if err != nil {
		return req, nil, err
	}
	return req, res, nil
}

// openDocumentFile represents a documentObject open for reading.
// Updates the object size after read successfully.
type openDocumentFile struct {
	o       *documentObject // Object we are reading for
	in      io.ReadCloser   // reading from here
	bytes   int64           // number of bytes read on this connection
	eof     bool            // whether we have read end of file
	errored bool            // whether we have encountered an error during reading
}

// Read bytes from the object - see io.Reader
func (file *openDocumentFile) Read(p []byte) (n int, err error) {
	n, err = file.in.Read(p)
	file.bytes += int64(n)
	if err != nil && err != io.EOF {
		file.errored = true
	}
	if err == io.EOF {
		file.eof = true
	}
	return
}

// Close the object and update bytes read
func (file *openDocumentFile) Close() (err error) {
	// If end of file, update bytes read
	if file.eof && !file.errored {
		fs.Debugf(file.o, "Updating size of doc after download to %v", file.bytes)
		file.o.bytes = file.bytes
	}
	return file.in.Close()
}

// Check it satisfies the interfaces
var _ io.ReadCloser = (*openDocumentFile)(nil)

// Checks to see if err is a googleapi.Error with of type what
func isGoogleError(err error, what string) bool {
	if gerr, ok := err.(*googleapi.Error); ok {
		for _, error := range gerr.Errors {
			if error.Reason == what {
				return true
			}
		}
	}
	return false
}

// open a url for reading
func (o *baseObject) open(ctx context.Context, url string, options ...fs.OpenOption) (in io.ReadCloser, err error) {
	_, res, err := o.httpResponse(ctx, url, "GET", options)
	if err != nil {
		if isGoogleError(err, "cannotDownloadAbusiveFile") {
			if o.fs.opt.AcknowledgeAbuse {
				// Retry acknowledging abuse
				if strings.ContainsRune(url, '?') {
					url += "&"
				} else {
					url += "?"
				}
				url += "acknowledgeAbuse=true"
				_, res, err = o.httpResponse(ctx, url, "GET", options)
			} else {
				err = fmt.Errorf("use the --drive-acknowledge-abuse flag to download this file: %w", err)
			}
		}
		if err != nil {
			return nil, fmt.Errorf("open file failed: %w", err)
		}
	}
	return res.Body, nil
}

// Open an object for read
func (o *Object) Open(ctx context.Context, options ...fs.OpenOption) (in io.ReadCloser, err error) {
	if o.mimeType == shortcutMimeTypeDangling {
		return nil, errors.New("can't read dangling shortcut")
	}
	if o.v2Download {
		var v2File *drive_v2.File
		err = o.fs.pacer.Call(func() (bool, error) {
			v2File, err = o.fs.v2Svc.Files.Get(actualID(o.id)).
				Fields("downloadUrl").
				SupportsAllDrives(true).
				Context(ctx).Do()
			return o.fs.shouldRetry(ctx, err)
		})
		if err == nil {
			fs.Debugf(o, "Using v2 download: %v", v2File.DownloadUrl)
			o.url = v2File.DownloadUrl
			o.v2Download = false
		}
	}
	return o.baseObject.open(ctx, o.url, options...)
}
func (o *documentObject) Open(ctx context.Context, options ...fs.OpenOption) (in io.ReadCloser, err error) {
	// Update the size with what we are reading as it can change from
	// the HEAD in the listing to this GET. This stops rclone marking
	// the transfer as corrupted.
	var offset, end int64 = 0, -1
	var newOptions = options[:0]
	for _, o := range options {
		// Note that Range requests don't work on Google docs:
		// https://developers.google.com/drive/v3/web/manage-downloads#partial_download
		// So do a subset of them manually
		switch x := o.(type) {
		case *fs.RangeOption:
			offset, end = x.Start, x.End
		case *fs.SeekOption:
			offset, end = x.Offset, -1
		default:
			newOptions = append(newOptions, o)
		}
	}
	options = newOptions
	if offset != 0 {
		return nil, errors.New("partial downloads are not supported while exporting Google Documents")
	}
	in, err = o.baseObject.open(ctx, o.url, options...)
	if in != nil {
		in = &openDocumentFile{o: o, in: in}
	}
	if end >= 0 {
		in = readers.NewLimitedReadCloser(in, end-offset+1)
	}
	return
}
func (o *linkObject) Open(ctx context.Context, options ...fs.OpenOption) (in io.ReadCloser, err error) {
	var offset, limit int64 = 0, -1
	var data = o.content
	for _, option := range options {
		switch x := option.(type) {
		case *fs.SeekOption:
			offset = x.Offset
		case *fs.RangeOption:
			offset, limit = x.Decode(int64(len(data)))
		default:
			if option.Mandatory() {
				fs.Logf(o, "Unsupported mandatory option: %v", option)
			}
		}
	}
	if l := int64(len(data)); offset > l {
		offset = l
	}
	data = data[offset:]
	if limit != -1 && limit < int64(len(data)) {
		data = data[:limit]
	}

	return ioutil.NopCloser(bytes.NewReader(data)), nil
}

func (o *baseObject) update(ctx context.Context, updateInfo *drive.File, uploadMimeType string, in io.Reader,
	src fs.ObjectInfo) (info *drive.File, err error) {
	// Make the API request to upload metadata and file data.
	size := src.Size()
	if size >= 0 && size < int64(o.fs.opt.UploadCutoff) {
		// Don't retry, return a retry error instead
		err = o.fs.pacer.CallNoRetry(func() (bool, error) {
			info, err = o.fs.svc.Files.Update(actualID(o.id), updateInfo).
				Media(in, googleapi.ContentType(uploadMimeType), googleapi.ChunkSize(0)).
				Fields(partialFields).
				SupportsAllDrives(true).
				KeepRevisionForever(o.fs.opt.KeepRevisionForever).
				Context(ctx).Do()
			return o.fs.shouldRetry(ctx, err)
		})
		return
	}
	// Upload the file in chunks
	return o.fs.Upload(ctx, in, size, uploadMimeType, o.id, o.remote, updateInfo)
}

// Update the already existing object
//
// Copy the reader into the object updating modTime and size
//
// The new object may have been created if an error is returned
func (o *Object) Update(ctx context.Context, in io.Reader, src fs.ObjectInfo, options ...fs.OpenOption) error {
	// If o is a shortcut
	if isShortcutID(o.id) {
		// Delete it first
		err := o.fs.delete(ctx, shortcutID(o.id), o.fs.opt.UseTrash)
		if err != nil {
			return err
		}
		// Then put the file as a new file
		newObj, err := o.fs.PutUnchecked(ctx, in, src, options...)
		if err != nil {
			return err
		}
		// Update the object
		if newO, ok := newObj.(*Object); ok {
			*o = *newO
		} else {
			fs.Debugf(newObj, "Failed to update object %T from new object %T", o, newObj)
		}
		return nil
	}
	srcMimeType := fs.MimeType(ctx, src)
	updateInfo := &drive.File{
		MimeType:     srcMimeType,
		ModifiedTime: src.ModTime(ctx).Format(timeFormatOut),
	}
	info, err := o.baseObject.update(ctx, updateInfo, srcMimeType, in, src)
	if err != nil {
		return err
	}
	newO, err := o.fs.newObjectWithInfo(ctx, src.Remote(), info)
	if err != nil {
		return err
	}
	switch newO := newO.(type) {
	case *Object:
		*o = *newO
	default:
		return errors.New("object type changed by update")
	}

	return nil
}
func (o *documentObject) Update(ctx context.Context, in io.Reader, src fs.ObjectInfo, options ...fs.OpenOption) error {
	srcMimeType := fs.MimeType(ctx, src)
	importMimeType := ""
	updateInfo := &drive.File{
		MimeType:     srcMimeType,
		ModifiedTime: src.ModTime(ctx).Format(timeFormatOut),
	}

	if o.fs.importMimeTypes == nil || o.fs.opt.SkipGdocs {
		return fmt.Errorf("can't update google document type without --drive-import-formats")
	}
	importMimeType = o.fs.findImportFormat(ctx, updateInfo.MimeType)
	if importMimeType == "" {
		return fmt.Errorf("no import format found for %q", srcMimeType)
	}
	if importMimeType != o.documentMimeType {
		return fmt.Errorf("can't change google document type (o: %q, src: %q, import: %q)", o.documentMimeType, srcMimeType, importMimeType)
	}
	updateInfo.MimeType = importMimeType

	info, err := o.baseObject.update(ctx, updateInfo, srcMimeType, in, src)
	if err != nil {
		return err
	}

	remote := src.Remote()
	remote = remote[:len(remote)-o.extLen]

	newO, err := o.fs.newObjectWithInfo(ctx, remote, info)
	if err != nil {
		return err
	}
	switch newO := newO.(type) {
	case *documentObject:
		*o = *newO
	default:
		return errors.New("object type changed by update")
	}

	return nil
}

func (o *linkObject) Update(ctx context.Context, in io.Reader, src fs.ObjectInfo, options ...fs.OpenOption) error {
	return errors.New("cannot update link files")
}

// Remove an object
func (o *baseObject) Remove(ctx context.Context) error {
	if len(o.parents) > 1 {
		return errors.New("can't delete safely - has multiple parents")
	}
	return o.fs.delete(ctx, shortcutID(o.id), o.fs.opt.UseTrash)
}

// MimeType of an Object if known, "" otherwise
func (o *baseObject) MimeType(ctx context.Context) string {
	return o.mimeType
}

// ID returns the ID of the Object if known, or "" if not
func (o *baseObject) ID() string {
	return o.id
}

// ParentID returns the ID of the Object parent if known, or "" if not
func (o *baseObject) ParentID() string {
	if len(o.parents) > 0 {
		return o.parents[0]
	}
	return ""
}

func (o *documentObject) ext() string {
	return o.baseObject.remote[len(o.baseObject.remote)-o.extLen:]
}
func (o *linkObject) ext() string {
	return o.baseObject.remote[len(o.baseObject.remote)-o.extLen:]
}

// templates for document link files
const (
	urlTemplate = `[InternetShortcut]{{"\r"}}
URL={{ .URL }}{{"\r"}}
`
	weblocTemplate = `<?xml version="1.0" encoding="UTF-8"?>
<!DOCTYPE plist PUBLIC "-//Apple//DTD PLIST 1.0//EN" "http://www.apple.com/DTDs/PropertyList-1.0.dtd">
<plist version="1.0">
  <dict>
    <key>URL</key>
    <string>{{ .URL }}</string>
  </dict>
</plist>
`
	desktopTemplate = `[Desktop Entry]
Encoding=UTF-8
Name={{ .Title }}
URL={{ .URL }}
Icon={{ .XDGIcon }}
Type=Link
`
	htmlTemplate = `<html>
<head>
  <meta http-equiv="refresh" content="0; url={{ .URL }}" />
  <title>{{ .Title }}</title>
</head>
<body>
  Loading <a href="{{ .URL }}">{{ .Title }}</a>
</body>
</html>
`
)

// Check the interfaces are satisfied
var (
	_ fs.Fs              = (*Fs)(nil)
	_ fs.Purger          = (*Fs)(nil)
	_ fs.CleanUpper      = (*Fs)(nil)
	_ fs.PutStreamer     = (*Fs)(nil)
	_ fs.Copier          = (*Fs)(nil)
	_ fs.Mover           = (*Fs)(nil)
	_ fs.DirMover        = (*Fs)(nil)
	_ fs.Commander       = (*Fs)(nil)
	_ fs.DirCacheFlusher = (*Fs)(nil)
	_ fs.ChangeNotifier  = (*Fs)(nil)
	_ fs.PutUncheckeder  = (*Fs)(nil)
	_ fs.PublicLinker    = (*Fs)(nil)
	_ fs.ListRer         = (*Fs)(nil)
	_ fs.MergeDirser     = (*Fs)(nil)
	_ fs.Abouter         = (*Fs)(nil)
	_ fs.Object          = (*Object)(nil)
	_ fs.MimeTyper       = (*Object)(nil)
	_ fs.IDer            = (*Object)(nil)
	_ fs.ParentIDer      = (*Object)(nil)
	_ fs.Object          = (*documentObject)(nil)
	_ fs.MimeTyper       = (*documentObject)(nil)
	_ fs.IDer            = (*documentObject)(nil)
	_ fs.ParentIDer      = (*documentObject)(nil)
	_ fs.Object          = (*linkObject)(nil)
	_ fs.MimeTyper       = (*linkObject)(nil)
	_ fs.IDer            = (*linkObject)(nil)
	_ fs.ParentIDer      = (*linkObject)(nil)
)<|MERGE_RESOLUTION|>--- conflicted
+++ resolved
@@ -21,10 +21,7 @@
 	"net/http"
 	"net/url"
 	"path"
-<<<<<<< HEAD
 	"path/filepath"
-=======
->>>>>>> 00a684d8
 	"regexp"
 	"sort"
 	"strconv"
@@ -740,16 +737,13 @@
 	grouping         int32               // number of IDs to search at once in ListR - read with atomic
 	listRmu          *sync.Mutex         // protects listRempties
 	listRempties     map[string]struct{} // IDs of supposedly empty directories which triggered grouping disable
-<<<<<<< HEAD
 	changeSAenabled  bool                // mod
-	changeSApool     *ServiceAccountPool
-	changeSAmu       *sync.Mutex
-	changeSAtime     time.Time
-	FileObj          *fs.Object
-	FileName         string
-=======
+	changeSApool     *ServiceAccountPool // mod
+	changeSAmu       *sync.Mutex         // mod
+	changeSAtime     time.Time           // mod
+	FileObj          *fs.Object          // mod
+	FileName         string              // mod
 	dirResourceKeys  *sync.Map           // map directory ID to resource key
->>>>>>> 00a684d8
 }
 
 type baseObject struct {
@@ -1070,12 +1064,12 @@
 	if err != nil {
 		return fmt.Errorf("failed to create oauth client: %w", err)
 	}
-	f.svc, err = drive.New(f.client)
+	f.svc, err = drive.NewService(context.Background(), option.WithHTTPClient(f.client))
 	if err != nil {
 		return fmt.Errorf("couldn't create Drive client: %w", err)
 	}
 	if f.opt.V2DownloadMinSize >= 0 {
-		f.v2Svc, err = drive_v2.New(f.client)
+		f.v2Svc, err = drive_v2.NewService(context.Background(), option.WithHTTPClient(f.client))
 		if err != nil {
 			return fmt.Errorf("couldn't create Drive v2 client: %w", err)
 		}
@@ -2941,17 +2935,13 @@
 
 	var info *drive.File
 	err = f.pacer.Call(func() (bool, error) {
-<<<<<<< HEAD
 		// mod
 		if f.changeSAenabled && f.opt.ServiceAccountPerFile {
 			f.changeSAmu.Lock()
 			defer f.changeSAmu.Unlock()
 			f.changeServiceAccount(ctx)
 		}
-		info, err = f.svc.Files.Copy(id, createInfo).
-=======
 		copy := f.svc.Files.Copy(id, createInfo).
->>>>>>> 00a684d8
 			Fields(partialFields).
 			SupportsAllDrives(true).
 			KeepRevisionForever(f.opt.KeepRevisionForever)
