--- conflicted
+++ resolved
@@ -1,8 +1,4 @@
 package fs
 
 // VersionTag of rclone
-<<<<<<< HEAD
-var VersionTag = "v1.61.1"
-=======
-var VersionTag = "v1.62.2"
->>>>>>> 78d0f48b
+var VersionTag = "v1.62.2"