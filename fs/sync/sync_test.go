--- conflicted
+++ resolved
@@ -1669,11 +1669,8 @@
 
 // Test with BackupDir set
 func testSyncBackupDir(t *testing.T, backupDir string, suffix string, suffixKeepExtension bool) {
-<<<<<<< HEAD
-=======
-	ctx := context.Background()
-	ci := fs.GetConfig(ctx)
->>>>>>> 7f5ee5d8
+	ctx := context.Background()
+	ci := fs.GetConfig(ctx)
 	r := fstest.NewRun(t)
 	defer r.Finalise()
 
@@ -1683,39 +1680,21 @@
 	r.Mkdir(ctx, r.Fremote)
 
 	if backupDir != "" {
-<<<<<<< HEAD
-		fs.Config.BackupDir = r.FremoteName + "/" + backupDir
-		backupDir += "/"
-	} else {
-		fs.Config.BackupDir = ""
-=======
 		ci.BackupDir = r.FremoteName + "/" + backupDir
 		backupDir += "/"
 	} else {
 		ci.BackupDir = ""
->>>>>>> 7f5ee5d8
 		backupDir = "dst/"
 		// Exclude the suffix from the sync otherwise the sync
 		// deletes the old backup files
 		flt, err := filter.NewFilter(nil)
 		require.NoError(t, err)
 		require.NoError(t, flt.AddRule("- *"+suffix))
-<<<<<<< HEAD
-		oldFlt := filter.Active
-		filter.Active = flt
-		defer func() {
-			filter.Active = oldFlt
-		}()
-	}
-	fs.Config.Suffix = suffix
-	fs.Config.SuffixKeepExtension = suffixKeepExtension
-=======
 		// Change the active filter
 		ctx = filter.ReplaceConfig(ctx, flt)
 	}
 	ci.Suffix = suffix
 	ci.SuffixKeepExtension = suffixKeepExtension
->>>>>>> 7f5ee5d8
 	defer func() {
 		ci.BackupDir = ""
 		ci.Suffix = ""
