--- conflicted
+++ resolved
@@ -45,7 +45,7 @@
         include:
           - job_name: linux
             os: ubuntu-latest
-            go: '1.16.x'
+            go: '1.15.x'
             gotags: cmount
             build_flags: '-include "^linux/"'
             check: true
@@ -55,7 +55,7 @@
 
           - job_name: mac
             os: macOS-latest
-            go: '1.16.x'
+            go: '1.15.x'
             gotags: 'cmount'
             build_flags: '-include "^darwin/amd64" -cgo'
             quicktest: true
@@ -64,7 +64,7 @@
 
           - job_name: windows_amd64
             os: windows-latest
-            go: '1.16.x'
+            go: '1.15.x'
             gotags: cmount
             build_flags: '-include "^windows/amd64" -cgo'
             build_args: '-buildmode exe'
@@ -72,10 +72,9 @@
             racequicktest: true
             deploy: true
 
-<<<<<<< HEAD
           # - job_name: windows_386
           #   os: windows-latest
-          #   go: '1.16.x'
+          #   go: '1.15.x'
           #   gotags: cmount
           #   goarch: '386'
           #   cgo: '1'
@@ -86,7 +85,7 @@
 
           # - job_name: other_os
           #   os: ubuntu-latest
-          #   go: '1.16.x'
+          #   go: '1.15.x'
           #   build_flags: '-exclude "^(windows/|darwin/amd64|linux/)"'
           #   compile_all: true
           #   deploy: true
@@ -109,50 +108,9 @@
 
           # - job_name: go1.16
           #   os: ubuntu-latest
-          #   go: '1.16.0-rc1'
+          #   go: '1.16.x'
           #   quicktest: true
           #   racequicktest: true
-=======
-          - job_name: windows_386
-            os: windows-latest
-            go: '1.15.x'
-            gotags: cmount
-            goarch: '386'
-            cgo: '1'
-            build_flags: '-include "^windows/386" -cgo'
-            build_args: '-buildmode exe'
-            quicktest: true
-            deploy: true
-
-          - job_name: other_os
-            os: ubuntu-latest
-            go: '1.15.x'
-            build_flags: '-exclude "^(windows/|darwin/amd64|linux/)"'
-            compile_all: true
-            deploy: true
-
-          - job_name: go1.12
-            os: ubuntu-latest
-            go: '1.12.x'
-            quicktest: true
-
-          - job_name: go1.13
-            os: ubuntu-latest
-            go: '1.13.x'
-            quicktest: true
-
-          - job_name: go1.14
-            os: ubuntu-latest
-            go: '1.14.x'
-            quicktest: true
-            racequicktest: true
-
-          - job_name: go1.16
-            os: ubuntu-latest
-            go: '1.16.x'
-            quicktest: true
-            racequicktest: true
->>>>>>> e2531e08
 
     name: ${{ matrix.job_name }}
 
