--- conflicted
+++ resolved
@@ -71,23 +71,14 @@
     strategy:
       fail-fast: false
       matrix:
-<<<<<<< HEAD
         job_name: ['linux', 'linux_386', 'mac_amd64', 'mac_arm64', 'windows']
-        # job_name: ['linux', 'linux_386', 'mac_amd64', 'mac_arm64', 'windows', 'other_os', 'go1.20', 'go1.21']
-=======
-        job_name: ['linux', 'linux_386', 'mac_amd64', 'mac_arm64', 'windows', 'other_os', 'go1.21', 'go1.22']
->>>>>>> 49f69196
+        # job_name: ['linux', 'linux_386', 'mac_amd64', 'mac_arm64', 'windows', 'other_os', 'go1.21', 'go1.22']
 
         include:
           - job_name: linux
             os: ubuntu-latest
-<<<<<<< HEAD
-            go: '1.22.6'
+            go: '>=1.23.0-rc.1'
             gotags: cmount,noselfupdate
-=======
-            go: '>=1.23.0-rc.1'
-            gotags: cmount
->>>>>>> 49f69196
             build_flags: '-include "^linux/"'
             check: true
             quicktest: true
@@ -97,24 +88,15 @@
 
           - job_name: linux_386
             os: ubuntu-latest
-<<<<<<< HEAD
-            go: '1.22.6'
-=======
             go: '>=1.23.0-rc.1'
->>>>>>> 49f69196
             goarch: 386
             gotags: cmount,noselfupdate
             quicktest: true
 
           - job_name: mac_amd64
             os: macos-latest
-<<<<<<< HEAD
-            go: '1.22.6'
+            go: '>=1.23.0-rc.1'
             gotags: 'cmount,noselfupdate'
-=======
-            go: '>=1.23.0-rc.1'
-            gotags: 'cmount'
->>>>>>> 49f69196
             build_flags: '-include "^darwin/amd64" -cgo'
             quicktest: true
             racequicktest: true
@@ -122,70 +104,39 @@
 
           - job_name: mac_arm64
             os: macos-latest
-<<<<<<< HEAD
-            go: '1.22.6'
+            go: '>=1.23.0-rc.1'
             gotags: 'cmount,noselfupdate'
-=======
-            go: '>=1.23.0-rc.1'
-            gotags: 'cmount'
->>>>>>> 49f69196
             build_flags: '-include "^darwin/arm64" -cgo -macos-arch arm64 -cgo-cflags=-I/usr/local/include -cgo-ldflags=-L/usr/local/lib'
             deploy: true
 
           - job_name: windows
             os: windows-latest
-<<<<<<< HEAD
-            go: '1.22.6'
+            go: '>=1.23.0-rc.1'
             gotags: cmount,noselfupdate
-=======
-            go: '>=1.23.0-rc.1'
-            gotags: cmount
->>>>>>> 49f69196
             cgo: '0'
             build_flags: '-include "^windows/"'
             build_args: '-buildmode exe'
             quicktest: true
             deploy: true
 
-<<<<<<< HEAD
           # - job_name: other_os
           #   os: ubuntu-latest
-          #   go: '1.22.6'
+          #   go: '>=1.23.0-rc.1'
           #   build_flags: '-exclude "^(windows/|darwin/|linux/)"'
           #   compile_all: true
           #   deploy: true
-
-          # - job_name: go1.20
-          #   os: ubuntu-latest
-          #   go: '1.20'
-          #   quicktest: true
-          #   racequicktest: true
 
           # - job_name: go1.21
           #   os: ubuntu-latest
           #   go: '1.21'
           #   quicktest: true
           #   racequicktest: true
-=======
-          - job_name: other_os
-            os: ubuntu-latest
-            go: '>=1.23.0-rc.1'
-            build_flags: '-exclude "^(windows/|darwin/|linux/)"'
-            compile_all: true
-            deploy: true
-
-          - job_name: go1.21
-            os: ubuntu-latest
-            go: '1.21'
-            quicktest: true
-            racequicktest: true
-
-          - job_name: go1.22
-            os: ubuntu-latest
-            go: '1.22'
-            quicktest: true
-            racequicktest: true
->>>>>>> 49f69196
+
+          # - job_name: go1.22
+          #   os: ubuntu-latest
+          #   go: '1.22'
+          #   quicktest: true
+          #   racequicktest: true
 
     name: ${{ matrix.job_name }}
 
@@ -336,11 +287,7 @@
         id: setup-go
         uses: actions/setup-go@v5
         with:
-<<<<<<< HEAD
-          go-version: '1.22.6'
-=======
           go-version: '>=1.23.0-rc.1'
->>>>>>> 49f69196
           check-latest: true
           cache: false
 
@@ -414,11 +361,7 @@
       - name: Set up Go
         uses: actions/setup-go@v5
         with:
-<<<<<<< HEAD
-          go-version: '1.22.6'
-=======
           go-version: '>=1.23.0-rc.1'
->>>>>>> 49f69196
 
       - name: Set global environment variables
         shell: bash
