{{ if and (gt .WordCount 200 ) (not (.Params.notoc)) }}
<div class="card">
  <div class="card-header">
    Contents
  </div>
  <div class="card-body card-body-padded">
    {{ .TableOfContents }}
  </div>
</div>
{{end}}

<div class="card">
  <div class="card-header">
<<<<<<< HEAD
=======
    Platinum Sponsor
  </div>
  <div class="card-body">
    <a id="platinum" href="https://rabata.io/?utm_source=banner&utm_medium=rclone&utm_content=general" target="_blank" rel="noopener" title="Visit rclone's sponsor Rabata.io"><img style="width: 100%; height: auto;" src="/img/logos/rabata/txt_1_300x114.png"></a><br />
    <script>
      const imgs = [
        { href: "https://rabata.io/?utm_source=banner&utm_medium=rclone&utm_content=general", img: "/img/logos/rabata/txt_1_300x114.png" },
        { href: "https://rabata.io/?utm_source=banner&utm_medium=rclone&utm_content=general", img: "/img/logos/rabata/txt_2_300x114.png" },
        { href: "https://rabata.io/?utm_source=banner&utm_medium=rclone&utm_content=general", img: "/img/logos/rabata/txt_3_300x114.png" },
        { href: "https://rabata.io/grant-application?utm_source=banner&utm_medium=rclone&utm_content=grant1", img: "/img/logos/rabata/100k_300x114.png" },
      ];
      const img = imgs[Math.floor(Math.random() * imgs.length)];
      document.addEventListener("DOMContentLoaded", () => {
        const a = document.getElementById("platinum");
        a.href = img.href;
        a.querySelector("img").src = img.img;
      });
    </script>
  </div>
</div>

<div class="card">
  <div class="card-header">
>>>>>>> 38ab3dd5
    Gold Sponsor
  </div>
  <div class="card-body">
    <a href="https://www.idrive.com/e2/?refer=rclone" target="_blank" rel="noopener" title="Visit rclone's sponsor IDrive e2"><img src="/img/logos/idrive_e2.svg" viewBox="0 0 60 55"></a><br />
  </div>
</div>

<div class="card">
  <div class="card-header">
    Gold Sponsor
  </div>
  <div class="card-body">
    <a href="https://files.com/?utm_source=rclone&utm_medium=referral&utm_campaign=banner&utm_term=rclone" target="_blank" rel="noopener" title="Start Your Free Trial Today"><img style="max-width: 100%; height: auto;" src="/img/logos/filescom-enterprise-grade-workflows.png"></a><br />
  </div>
</div>

{{if .IsHome}}
<div class="card">
  <div class="card-header">
    Silver Sponsor
  </div>
  <div class="card-body">
    <a href="https://rcloneview.com/?utm_source=rclone" target="_blank" rel="noopener" title="Visit rclone's sponsor RcloneView"><img src="/img/logos/rcloneview-banner.svg"></a><br />
  </div>
</div>
<div class="card">
  <div class="card-header">
    Silver Sponsor
  </div>
  <div class="card-body">
    <a href="https://github.com/rclone-ui/rclone-ui" target="_blank" rel="noopener" title="Visit rclone's sponsor rclone UI"><img src="/img/logos/rcloneui.svg"></a><br />
  </div>
</div>
{{end}}

<div class="card">
  <div class="card-header">
    Share and Enjoy
  </div>
  <div class="card-body card-body-padded">
    <div class="menu">
      <!-- Non tracking sharing links from: https://sharingbuttons.io/ -->
      <i class="fab fa-twitter fa-fw" aria-hidden="true"></i> <a href="https://twitter.com/intent/tweet/?text=rclone%20-%20rsync%20for%20cloud%20storage%20from%20%40njcw&amp;url=https%3A%2F%2Frclone.org" target="_blank" rel="noopener" aria-label="Share on Twitter">Twitter</a><br />
      <i class="fab fa-facebook fa-fw" aria-hidden="true"></i> <a href="https://facebook.com/sharer/sharer.php?u=https%3A%2F%2Frclone.org" target="_blank" rel="noopener" aria-label="Share on Facebook">Facebook</a><br />
      <i class="fab fa-reddit fa-fw" aria-hidden="true"></i> <a  href="https://reddit.com/submit/?url=https%3A%2F%2Frclone.org&amp;resubmit=true&amp;title=rclone%20-%20rsync%20for%20cloud%20storage" target="_blank" rel="noopener" aria-label="Share on Reddit">Reddit</a><br />
      <iframe src="//ghbtns.com/github-btn.html?user=rclone&amp;repo=rclone&amp;type=star&amp;count=true" allowtransparency="true" frameborder="0" scrolling="no" width="120" height="20"></iframe>
    </div>
  </div>
</div>

<div class="card">
  <div class="card-header">
    Links
  </div>
  <div class="card-body card-body-padded">
    <div class="menu">
      <i class="fa fa-comments fa-fw" aria-hidden="true"></i> <a href="https://forum.rclone.org">Rclone forum</a><br />
      <i class="fab fa-github fa-fw" aria-hidden="true"></i> <a href="https://github.com/rclone/rclone">GitHub project</a><br />
      <i class="fa fa-book fa-fw" aria-hidden="true"></i> <a href="https://github.com/rclone/rclone/wiki">Rclone Wiki</a><br />
      <i class="fa fa-heart heart fa-fw" aria-hidden="true"></i> <a href="/sponsor/">Sponsor</a><br />
      <i class="fab fa-twitter fa-fw" aria-hidden="true"></i> <a href="https://twitter.com/njcw">@njcw</a>
    </div>
  </div>
</div><|MERGE_RESOLUTION|>--- conflicted
+++ resolved
@@ -11,8 +11,6 @@
 
 <div class="card">
   <div class="card-header">
-<<<<<<< HEAD
-=======
     Platinum Sponsor
   </div>
   <div class="card-body">
@@ -36,7 +34,6 @@
 
 <div class="card">
   <div class="card-header">
->>>>>>> 38ab3dd5
     Gold Sponsor
   </div>
   <div class="card-body">
