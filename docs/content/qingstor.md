--- conflicted
+++ resolved
@@ -13,11 +13,7 @@
 
 Here is an example of making an QingStor configuration.  First run
 
-<<<<<<< HEAD
-```sh
-=======
-```console
->>>>>>> 38ab3dd5
+```console
 rclone config
 ```
 
@@ -86,42 +82,26 @@
 
 See all buckets
 
-<<<<<<< HEAD
-```sh
-=======
-```console
->>>>>>> 38ab3dd5
+```console
 rclone lsd remote:
 ```
 
 Make a new bucket
 
-<<<<<<< HEAD
-```sh
-=======
-```console
->>>>>>> 38ab3dd5
+```console
 rclone mkdir remote:bucket
 ```
 
 List the contents of a bucket
 
-<<<<<<< HEAD
-```sh
-=======
-```console
->>>>>>> 38ab3dd5
+```console
 rclone ls remote:bucket
 ```
 
 Sync `/home/local/directory` to the remote bucket, deleting any excess
 files in the bucket.
 
-<<<<<<< HEAD
-```sh
-=======
-```console
->>>>>>> 38ab3dd5
+```console
 rclone sync --interactive /home/local/directory remote:bucket
 ```
 
