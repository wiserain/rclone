---
title: "rclone lsl"
description: "List the objects in path with modification time, size and path."
versionIntroduced: v1.02
# autogenerated - DO NOT EDIT, instead edit the source code in cmd/lsl/ and as part of making a release run "make commanddocs"
---
# rclone lsl

List the objects in path with modification time, size and path.

## Synopsis

Lists the objects in the source path to standard output in a human
readable format with modification time, size and path. Recurses by default.

E.g.

<<<<<<< HEAD
```sh
=======
```console
>>>>>>> 38ab3dd5
$ rclone lsl swift:bucket
    60295 2016-06-25 18:55:41.062626927 bevajer5jef
    90613 2016-06-25 18:55:43.302607074 canole
    94467 2016-06-25 18:55:43.046609333 diwogej7
    37600 2016-06-25 18:55:40.814629136 fubuwic
```

Any of the filtering options can be applied to this command.

There are several related list commands

- `ls` to list size and path of objects only
- `lsl` to list modification time, size and path of objects only
- `lsd` to list directories only
- `lsf` to list objects and directories in easy to parse format
- `lsjson` to list objects and directories in JSON format

`ls`,`lsl`,`lsd` are designed to be human-readable.
`lsf` is designed to be human and machine-readable.
`lsjson` is designed to be machine-readable.

Note that `ls` and `lsl` recurse by default - use `--max-depth 1` to stop the recursion.

The other list commands `lsd`,`lsf`,`lsjson` do not recurse by default -
use `-R` to make them recurse.

Listing a nonexistent directory will produce an error except for
remotes which can't have empty directories (e.g. s3, swift, or gcs -
the bucket-based remotes).

```
rclone lsl remote:path [flags]
```

## Options

```
  -h, --help   help for lsl
```

Options shared with other commands are described next.
See the [global flags page](/flags/) for global options not listed here.

### Filter Options

Flags for filtering directory listings

```text
      --delete-excluded                     Delete files on dest excluded from sync
      --exclude stringArray                 Exclude files matching pattern
      --exclude-from stringArray            Read file exclude patterns from file (use - to read from stdin)
      --exclude-if-present stringArray      Exclude directories if filename is present
      --files-from stringArray              Read list of source-file names from file (use - to read from stdin)
      --files-from-raw stringArray          Read list of source-file names from file without any processing of lines (use - to read from stdin)
  -f, --filter stringArray                  Add a file filtering rule
      --filter-from stringArray             Read file filtering patterns from a file (use - to read from stdin)
      --hash-filter string                  Partition filenames by hash k/n or randomly @/n
      --ignore-case                         Ignore case in filters (case insensitive)
      --include stringArray                 Include files matching pattern
      --include-from stringArray            Read file include patterns from file (use - to read from stdin)
      --max-age Duration                    Only transfer files younger than this in s or suffix ms|s|m|h|d|w|M|y (default off)
      --max-depth int                       If set limits the recursion depth to this (default -1)
      --max-size SizeSuffix                 Only transfer files smaller than this in KiB or suffix B|K|M|G|T|P (default off)
      --metadata-exclude stringArray        Exclude metadatas matching pattern
      --metadata-exclude-from stringArray   Read metadata exclude patterns from file (use - to read from stdin)
      --metadata-filter stringArray         Add a metadata filtering rule
      --metadata-filter-from stringArray    Read metadata filtering patterns from a file (use - to read from stdin)
      --metadata-include stringArray        Include metadatas matching pattern
      --metadata-include-from stringArray   Read metadata include patterns from file (use - to read from stdin)
      --min-age Duration                    Only transfer files older than this in s or suffix ms|s|m|h|d|w|M|y (default off)
      --min-size SizeSuffix                 Only transfer files bigger than this in KiB or suffix B|K|M|G|T|P (default off)
```

### Listing Options

Flags for listing directories

```text
      --default-time Time   Time to show if modtime is unknown for files and directories (default 2000-01-01T00:00:00Z)
      --fast-list           Use recursive list if available; uses more memory but fewer transactions
```

## See Also

<!-- markdownlint-capture -->
<!-- markdownlint-disable ul-style line-length -->

* [rclone](/commands/rclone/)	 - Show help for rclone commands, flags and backends.


<!-- markdownlint-restore --><|MERGE_RESOLUTION|>--- conflicted
+++ resolved
@@ -15,11 +15,7 @@
 
 E.g.
 
-<<<<<<< HEAD
-```sh
-=======
 ```console
->>>>>>> 38ab3dd5
 $ rclone lsl swift:bucket
     60295 2016-06-25 18:55:41.062626927 bevajer5jef
     90613 2016-06-25 18:55:43.302607074 canole
