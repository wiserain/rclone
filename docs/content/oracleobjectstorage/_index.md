--- conflicted
+++ resolved
@@ -18,11 +18,7 @@
 
 Sample command to transfer local artifacts to remote:bucket in oracle object storage:
 
-<<<<<<< HEAD
-```sh
-=======
-```console
->>>>>>> 38ab3dd5
+```console
 rclone -vvv  --progress --stats-one-line --max-stats-groups 10 --log-format date,time,UTC,longfile --fast-list --buffer-size 256Mi --oos-no-check-bucket --oos-upload-cutoff 10Mi --multi-thread-cutoff 16Mi --multi-thread-streams 3000 --transfers 3000 --checkers 64  --retries 2  --oos-chunk-size 10Mi --oos-upload-concurrency 10000  --oos-attempt-resume-upload --oos-leave-parts-on-error sync ./artifacts  remote:bucket -vv
 ```
 
@@ -33,11 +29,7 @@
 
 Here is an example of how to make a remote called `remote`.  First run:
 
-<<<<<<< HEAD
-```sh
-=======
-```console
->>>>>>> 38ab3dd5
+```console
 rclone config
 ```
 
@@ -147,31 +139,19 @@
 
 See all buckets
 
-<<<<<<< HEAD
-```sh
-=======
-```console
->>>>>>> 38ab3dd5
+```console
 rclone lsd remote:
 ```
 
 Create a new bucket
 
-<<<<<<< HEAD
-```sh
-=======
-```console
->>>>>>> 38ab3dd5
+```console
 rclone mkdir remote:bucket
 ```
 
 List the contents of a bucket
 
-<<<<<<< HEAD
-```sh
-=======
-```console
->>>>>>> 38ab3dd5
+```console
 rclone ls remote:bucket
 rclone ls remote:bucket --max-depth 1
 ```
@@ -228,11 +208,7 @@
 
 Sample rclone configuration file for Authentication Provider Instance Principal:
 
-<<<<<<< HEAD
-```sh
-=======
-```console
->>>>>>> 38ab3dd5
+```console
 [opc@rclone ~]$ cat ~/.config/rclone/rclone.conf
 [oos]
 type = oracleobjectstorage
@@ -266,11 +242,7 @@
 To use resource principal ensure Rclone process is started with these environment
 variables set in its process.
 
-<<<<<<< HEAD
-```sh
-=======
-```console
->>>>>>> 38ab3dd5
+```console
 export OCI_RESOURCE_PRINCIPAL_VERSION=2.2
 export OCI_RESOURCE_PRINCIPAL_REGION=us-ashburn-1
 export OCI_RESOURCE_PRINCIPAL_PRIVATE_PEM=/usr/share/model-server/key.pem
@@ -296,11 +268,7 @@
 To use workload identity, ensure Rclone is started with these environment
 variables set in its process.
 
-<<<<<<< HEAD
-```sh
-=======
-```console
->>>>>>> 38ab3dd5
+```console
 export OCI_RESOURCE_PRINCIPAL_VERSION=2.2
 export OCI_RESOURCE_PRINCIPAL_REGION=us-ashburn-1
 ```
