--- conflicted
+++ resolved
@@ -27,11 +27,7 @@
 
 Here is an example of how to make a remote called `remote`.  First run:
 
-<<<<<<< HEAD
-```sh
-=======
 ```console
->>>>>>> 38ab3dd5
 rclone config
 ```
 
@@ -115,42 +111,26 @@
 
 See all the albums in your photos
 
-<<<<<<< HEAD
-```sh
-=======
 ```console
->>>>>>> 38ab3dd5
 rclone lsd remote:album
 ```
 
 Make a new album
 
-<<<<<<< HEAD
-```sh
-=======
 ```console
->>>>>>> 38ab3dd5
 rclone mkdir remote:album/newAlbum
 ```
 
 List the contents of an album
 
-<<<<<<< HEAD
-```sh
-=======
 ```console
->>>>>>> 38ab3dd5
 rclone ls remote:album/newAlbum
 ```
 
 Sync `/home/local/images` to the Google Photos, removing any excess
 files in the album.
 
-<<<<<<< HEAD
-```sh
-=======
 ```console
->>>>>>> 38ab3dd5
 rclone sync --interactive /home/local/image remote:album/newAlbum
 ```
 
@@ -233,11 +213,7 @@
 with a directory hierarchy in there then rclone will create albums
 with the `/` character in them.  For example if you do
 
-<<<<<<< HEAD
-```sh
-=======
 ```console
->>>>>>> 38ab3dd5
 rclone copy /path/to/images remote:album/images
 ```
 
