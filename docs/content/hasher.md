---
title: "Hasher"
description: "Better checksums for other remotes"
versionIntroduced: "v1.57"
status: Experimental
---

# {{< icon "fa fa-check-double" >}} Hasher

Hasher is a special overlay backend to create remotes which handle
checksums for other remotes. It's main functions include:

- Emulate hash types unimplemented by backends
- Cache checksums to help with slow hashing of large local or (S)FTP files
- Warm up checksum cache from external SUM files

## Getting started

To use Hasher, first set up the underlying remote following the configuration
instructions for that remote. You can also use a local pathname instead of
a remote. Check that your base remote is working.

Let's call the base remote `myRemote:path` here. Note that anything inside
`myRemote:path` will be handled by hasher and anything outside won't.
This means that if you are using a bucket based remote (S3, B2, Swift)
then you should put the bucket in the remote `s3:bucket`.

Now proceed to interactive or manual configuration.

### Interactive configuration

Run `rclone config`:

```text
No remotes found, make a new one\?
n) New remote
s) Set configuration password
q) Quit config
n/s/q> n
name> Hasher1
Type of storage to configure.
Choose a number from below, or type in your own value
[snip]
XX / Handle checksums for other remotes
   \ "hasher"
[snip]
Storage> hasher
Remote to cache checksums for, like myremote:mypath.
Enter a string value. Press Enter for the default ("").
remote> myRemote:path
Comma separated list of supported checksum types.
Enter a string value. Press Enter for the default ("md5,sha1").
hashsums> md5
Maximum time to keep checksums in cache. 0 = no cache, off = cache forever.
max_age> off
Edit advanced config? (y/n)
y) Yes
n) No
y/n> n
Remote config
--------------------
[Hasher1]
type = hasher
remote = myRemote:path
hashsums = md5
max_age = off
--------------------
y) Yes this is OK
e) Edit this remote
d) Delete this remote
y/e/d> y
```

### Manual configuration

Run `rclone config path` to see the path of current active config file,
usually `YOURHOME/.config/rclone/rclone.conf`.
Open it in your favorite text editor, find section for the base remote
and create new section for hasher like in the following examples:

```ini
[Hasher1]
type = hasher
remote = myRemote:path
hashes = md5
max_age = off

[Hasher2]
type = hasher
remote = /local/path
hashes = dropbox,sha1
max_age = 24h
```

Hasher takes basically the following parameters:

- `remote` is required
- `hashes` is a comma separated list of supported checksums
   (by default `md5,sha1`)
- `max_age` - maximum time to keep a checksum value in the cache
   `0` will disable caching completely
   `off` will cache "forever" (that is until the files get changed)

Make sure the `remote` has `:` (colon) in. If you specify the remote without
a colon then rclone will use a local directory of that name. So if you use
a remote of `/local/path` then rclone will handle hashes for that directory.
If you use `remote = name` literally then rclone will put files
**in a directory called `name` located under current directory**.

## Usage

### Basic operations

Now you can use it as `Hasher2:subdir/file` instead of base remote.
Hasher will transparently update cache with new checksums when a file
is fully read or overwritten, like:
<<<<<<< HEAD

```sh
rclone copy External:path/file Hasher:dest/path
=======
>>>>>>> 38ab3dd5

```console
rclone copy External:path/file Hasher:dest/path
rclone cat Hasher:path/to/file > /dev/null
```

The way to refresh **all** cached checksums (even unsupported by the base backend)
for a subtree is to **re-download** all files in the subtree. For example,
use `hashsum --download` using **any** supported hashsum on the command line
(we just care to re-read):
<<<<<<< HEAD

```sh
rclone hashsum MD5 --download Hasher:path/to/subtree > /dev/null
=======
>>>>>>> 38ab3dd5

```console
rclone hashsum MD5 --download Hasher:path/to/subtree > /dev/null
rclone backend dump Hasher:path/to/subtree
```

You can print or drop hashsum cache using custom backend commands:
<<<<<<< HEAD

```sh
rclone backend dump Hasher:dir/subdir
=======
>>>>>>> 38ab3dd5

```console
rclone backend dump Hasher:dir/subdir
rclone backend drop Hasher:
```

### Pre-Seed from a SUM File

Hasher supports two backend commands: generic SUM file `import` and faster
but less consistent `stickyimport`.

<<<<<<< HEAD
```sh
=======
```console
>>>>>>> 38ab3dd5
rclone backend import Hasher:dir/subdir SHA1 /path/to/SHA1SUM [--checkers 4]
```

Instead of SHA1 it can be any hash supported by the remote. The last argument
can point to either a local or an `other-remote:path` text file in SUM format.
The command will parse the SUM file, then walk down the path given by the
first argument, snapshot current fingerprints and fill in the cache entries
correspondingly.

- Paths in the SUM file are treated as relative to `hasher:dir/subdir`.
- The command will **not** check that supplied values are correct.
  You **must know** what you are doing.
- This is a one-time action. The SUM file will not get "attached" to the
  remote. Cache entries can still be overwritten later, should the object's
  fingerprint change.
- The tree walk can take long depending on the tree size. You can increase
  `--checkers` to make it faster. Or use `stickyimport` if you don't care
  about fingerprints and consistency.

<<<<<<< HEAD
```sh
=======
```console
>>>>>>> 38ab3dd5
rclone backend stickyimport hasher:path/to/data sha1 remote:/path/to/sum.sha1
```

`stickyimport` is similar to `import` but works much faster because it
does not need to stat existing files and skips initial tree walk.
Instead of binding cache entries to file fingerprints it creates _sticky_
entries bound to the file name alone ignoring size, modification time etc.
Such hash entries can be replaced only by `purge`, `delete`, `backend drop`
or by full re-read/re-write of the files.

## Configuration reference

<!-- autogenerated options start - DO NOT EDIT - instead edit fs.RegInfo in backend/hasher/hasher.go and run make backenddocs to verify --> <!-- markdownlint-disable-line line-length -->
### Standard options

Here are the Standard options specific to hasher (Better checksums for other remotes).

#### --hasher-remote

Remote to cache checksums for (e.g. myRemote:path).

Properties:

- Config:      remote
- Env Var:     RCLONE_HASHER_REMOTE
- Type:        string
- Required:    true

#### --hasher-hashes

Comma separated list of supported checksum types.

Properties:

- Config:      hashes
- Env Var:     RCLONE_HASHER_HASHES
- Type:        CommaSepList
- Default:     md5,sha1

#### --hasher-max-age

Maximum time to keep checksums in cache (0 = no cache, off = cache forever).

Properties:

- Config:      max_age
- Env Var:     RCLONE_HASHER_MAX_AGE
- Type:        Duration
- Default:     off

### Advanced options

Here are the Advanced options specific to hasher (Better checksums for other remotes).

#### --hasher-auto-size

Auto-update checksum for files smaller than this size (disabled by default).

Properties:

- Config:      auto_size
- Env Var:     RCLONE_HASHER_AUTO_SIZE
- Type:        SizeSuffix
- Default:     0

#### --hasher-description

Description of the remote.

Properties:

- Config:      description
- Env Var:     RCLONE_HASHER_DESCRIPTION
- Type:        string
- Required:    false

### Metadata

Any metadata supported by the underlying remote is read and written.

See the [metadata](/docs/#metadata) docs for more info.

## Backend commands

Here are the commands specific to the hasher backend.

Run them with:

```console
rclone backend COMMAND remote:
```

The help below will explain what arguments each command takes.

See the [backend](/commands/rclone_backend/) command for more
info on how to pass options and arguments.

These can be run on a running backend using the rc command
[backend/command](/rc/#backend-command).

### drop

Drop cache.

```console
rclone backend drop remote: [options] [<arguments>+]
```

Completely drop checksum cache.

Usage example:

```console
rclone backend drop hasher:
```

### dump

Dump the database.

```console
rclone backend dump remote: [options] [<arguments>+]
```

Dump cache records covered by the current remote.

### fulldump

Full dump of the database.

```console
rclone backend fulldump remote: [options] [<arguments>+]
```

Dump all cache records in the database.

### import

Import a SUM file.

```console
rclone backend import remote: [options] [<arguments>+]
```

Amend hash cache from a SUM file and bind checksums to files by size/time.

Usage example:

```console
rclone backend import hasher:subdir md5 /path/to/sum.md5
```

### stickyimport

Perform fast import of a SUM file.

```console
rclone backend stickyimport remote: [options] [<arguments>+]
```

Fill hash cache from a SUM file without verifying file fingerprints.

Usage example:

```console
rclone backend stickyimport hasher:subdir md5 remote:path/to/sum.md5
```

<!-- autogenerated options stop -->

## Implementation details (advanced)

This section explains how various rclone operations work on a hasher remote.

**Disclaimer. This section describes current implementation which can
change in future rclone versions!.**

### Hashsum command

The `rclone hashsum` (or `md5sum` or `sha1sum`) command will:

1. if requested hash is supported by lower level, just pass it.
2. if object size is below `auto_size` then download object and calculate
   _requested_ hashes on the fly.
3. if unsupported and the size is big enough, build object `fingerprint`
   (including size, modtime if supported, first-found _other_ hash if any).
4. if the strict match is found in cache for the requested remote, return
   the stored hash.
5. if remote found but fingerprint mismatched, then purge the entry and
   proceed to step 6.
6. if remote not found or had no requested hash type or after step 5:
   download object, calculate all _supported_ hashes on the fly and store
   in cache; return requested hash.

### Other operations

- any time a hash is requested, follow the logic from 1-4 from `hashsum` above
- whenever a file is uploaded or downloaded **in full**, capture the stream
  to calculate all supported hashes on the fly and update database
- server-side `move`  will update keys of existing cache entries
- `deletefile` will remove a single cache entry
- `purge` will remove all cache entries under the purged path

Note that setting `max_age = 0` will disable checksum caching completely.

If you set `max_age = off`, checksums in cache will never age, unless you
fully rewrite or delete the file.

### Cache storage

Cached checksums are stored as `bolt` database files under rclone cache
directory, usually `~/.cache/rclone/kv/`. Databases are maintained
one per _base_ backend, named like `BaseRemote~hasher.bolt`.
Checksums for multiple `alias`-es into a single base backend
will be stored in the single database. All local paths are treated as
aliases into the `local` backend (unless encrypted or chunked) and stored
in `~/.cache/rclone/kv/local~hasher.bolt`.
Databases can be shared between multiple rclone processes.<|MERGE_RESOLUTION|>--- conflicted
+++ resolved
@@ -114,12 +114,6 @@
 Now you can use it as `Hasher2:subdir/file` instead of base remote.
 Hasher will transparently update cache with new checksums when a file
 is fully read or overwritten, like:
-<<<<<<< HEAD
-
-```sh
-rclone copy External:path/file Hasher:dest/path
-=======
->>>>>>> 38ab3dd5
 
 ```console
 rclone copy External:path/file Hasher:dest/path
@@ -130,12 +124,6 @@
 for a subtree is to **re-download** all files in the subtree. For example,
 use `hashsum --download` using **any** supported hashsum on the command line
 (we just care to re-read):
-<<<<<<< HEAD
-
-```sh
-rclone hashsum MD5 --download Hasher:path/to/subtree > /dev/null
-=======
->>>>>>> 38ab3dd5
 
 ```console
 rclone hashsum MD5 --download Hasher:path/to/subtree > /dev/null
@@ -143,12 +131,6 @@
 ```
 
 You can print or drop hashsum cache using custom backend commands:
-<<<<<<< HEAD
-
-```sh
-rclone backend dump Hasher:dir/subdir
-=======
->>>>>>> 38ab3dd5
 
 ```console
 rclone backend dump Hasher:dir/subdir
@@ -160,11 +142,7 @@
 Hasher supports two backend commands: generic SUM file `import` and faster
 but less consistent `stickyimport`.
 
-<<<<<<< HEAD
-```sh
-=======
-```console
->>>>>>> 38ab3dd5
+```console
 rclone backend import Hasher:dir/subdir SHA1 /path/to/SHA1SUM [--checkers 4]
 ```
 
@@ -184,11 +162,7 @@
   `--checkers` to make it faster. Or use `stickyimport` if you don't care
   about fingerprints and consistency.
 
-<<<<<<< HEAD
-```sh
-=======
-```console
->>>>>>> 38ab3dd5
+```console
 rclone backend stickyimport hasher:path/to/data sha1 remote:/path/to/sum.sha1
 ```
 
