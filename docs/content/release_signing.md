--- conflicted
+++ resolved
@@ -44,11 +44,7 @@
 In the release directory you will see the release files and some files
 called `MD5SUMS`, `SHA1SUMS` and `SHA256SUMS`.
 
-<<<<<<< HEAD
-```sh
-=======
 ```console
->>>>>>> 38ab3dd5
 $ rclone lsf --http-url https://downloads.rclone.org/v1.63.1 :http:
 MD5SUMS
 SHA1SUMS
@@ -66,11 +62,7 @@
 
 For example:
 
-<<<<<<< HEAD
-```sh
-=======
 ```console
->>>>>>> 38ab3dd5
 $ rclone cat --http-url https://downloads.rclone.org/v1.63.1 :http:SHA256SUMS
 -----BEGIN PGP SIGNED MESSAGE-----
 Hash: SHA1
@@ -98,11 +90,7 @@
 also for extra security. `rclone selfupdate` verifies just the
 `SHA256SUMS`.
 
-<<<<<<< HEAD
-```sh
-=======
 ```console
->>>>>>> 38ab3dd5
 mkdir /tmp/check
 cd /tmp/check
 rclone copy --http-url https://downloads.rclone.org/v1.63.1 :http:SHA256SUMS .
@@ -115,11 +103,7 @@
 
 Import the key. See above for ways to verify this key is correct.
 
-<<<<<<< HEAD
-```sh
-=======
 ```console
->>>>>>> 38ab3dd5
 $ gpg --keyserver keyserver.ubuntu.com --receive-keys FBF737ECE9F8AB18604BD2AC93935E02FF3B54FA
 gpg: key 93935E02FF3B54FA: public key "Nick Craig-Wood <nick@craig-wood.com>" imported
 gpg: Total number processed: 1
@@ -128,11 +112,7 @@
 
 Then check the signature:
 
-<<<<<<< HEAD
-```sh
-=======
 ```console
->>>>>>> 38ab3dd5
 $ gpg --verify SHA256SUMS 
 gpg: Signature made Mon 17 Jul 2023 15:03:17 BST
 gpg:                using DSA key FBF737ECE9F8AB18604BD2AC93935E02FF3B54FA
@@ -148,22 +128,14 @@
 Now that we know the signatures on the hashes are OK we can verify the
 binaries match the hashes, completing the verification.
 
-<<<<<<< HEAD
-```sh
-=======
 ```console
->>>>>>> 38ab3dd5
 $ sha256sum -c SHA256SUMS 2>&1 | grep OK
 rclone-v1.63.1-windows-amd64.zip: OK
 ```
 
 Or do the check with rclone
 
-<<<<<<< HEAD
-```sh
-=======
 ```console
->>>>>>> 38ab3dd5
 $ rclone hashsum sha256 -C SHA256SUMS rclone-v1.63.1-windows-amd64.zip 
 2023/09/11 10:53:58 NOTICE: SHA256SUMS: improperly formatted checksum line 0
 2023/09/11 10:53:58 NOTICE: SHA256SUMS: improperly formatted checksum line 1
@@ -178,11 +150,7 @@
 
 You can verify the signatures and hashes in one command line like this:
 
-<<<<<<< HEAD
-```sh
-=======
 ```console
->>>>>>> 38ab3dd5
 $ h=$(gpg --decrypt SHA256SUMS) && echo "$h" | sha256sum - -c --ignore-missing
 gpg: Signature made Mon 17 Jul 2023 15:03:17 BST
 gpg:                using DSA key FBF737ECE9F8AB18604BD2AC93935E02FF3B54FA
