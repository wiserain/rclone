---
title: "Cache"
description: "Rclone docs for cache remote"
versionIntroduced: "v1.39"
status: Deprecated
---

# {{< icon "fa fa-archive" >}} Cache

The `cache` remote wraps another existing remote and stores file structure
and its data for long running tasks like `rclone mount`.

## Status

The cache backend code is working but it currently doesn't
have a maintainer so there are [outstanding bugs](https://github.com/rclone/rclone/issues?q=is%3Aopen+is%3Aissue+label%3Abug+label%3A%22Remote%3A+Cache%22) which aren't getting fixed.

The cache backend is due to be phased out in favour of the VFS caching
layer eventually which is more tightly integrated into rclone.

Until this happens we recommend only using the cache backend if you
find you can't work without it. There are many docs online describing
the use of the cache backend to minimize API hits and by-and-large
these are out of date and the cache backend isn't needed in those
scenarios any more.

## Configuration

To get started you just need to have an existing remote which can be configured
with `cache`.

Here is an example of how to make a remote called `test-cache`.  First run:

<<<<<<< HEAD
```sh
=======
```console
>>>>>>> 38ab3dd5
rclone config
```

This will guide you through an interactive setup process:

```text
No remotes found, make a new one?
n) New remote
r) Rename remote
c) Copy remote
s) Set configuration password
q) Quit config
n/r/c/s/q> n
name> test-cache
Type of storage to configure.
Choose a number from below, or type in your own value
[snip]
XX / Cache a remote
   \ "cache"
[snip]
Storage> cache
Remote to cache.
Normally should contain a ':' and a path, e.g. "myremote:path/to/dir",
"myremote:bucket" or maybe "myremote:" (not recommended).
remote> local:/test
Optional: The URL of the Plex server
plex_url> http://127.0.0.1:32400
Optional: The username of the Plex user
plex_username> dummyusername
Optional: The password of the Plex user
y) Yes type in my own password
g) Generate random password
n) No leave this optional password blank
y/g/n> y
Enter the password:
password:
Confirm the password:
password:
The size of a chunk. Lower value good for slow connections but can affect seamless reading.
Default: 5M
Choose a number from below, or type in your own value
 1 / 1 MiB
   \ "1M"
 2 / 5 MiB
   \ "5M"
 3 / 10 MiB
   \ "10M"
chunk_size> 2
How much time should object info (file size, file hashes, etc.) be stored in cache. Use a very high value if you don't plan on changing the source FS from outside the cache.
Accepted units are: "s", "m", "h".
Default: 5m
Choose a number from below, or type in your own value
 1 / 1 hour
   \ "1h"
 2 / 24 hours
   \ "24h"
 3 / 24 hours
   \ "48h"
info_age> 2
The maximum size of stored chunks. When the storage grows beyond this size, the oldest chunks will be deleted.
Default: 10G
Choose a number from below, or type in your own value
 1 / 500 MiB
   \ "500M"
 2 / 1 GiB
   \ "1G"
 3 / 10 GiB
   \ "10G"
chunk_total_size> 3
Remote config
--------------------
[test-cache]
remote = local:/test
plex_url = http://127.0.0.1:32400
plex_username = dummyusername
plex_password = *** ENCRYPTED ***
chunk_size = 5M
info_age = 48h
chunk_total_size = 10G
```

You can then use it like this,

List directories in top level of your drive

<<<<<<< HEAD
```sh
=======
```console
>>>>>>> 38ab3dd5
rclone lsd test-cache:
```

List all the files in your drive

<<<<<<< HEAD
```sh
=======
```console
>>>>>>> 38ab3dd5
rclone ls test-cache:
```

To start a cached mount

<<<<<<< HEAD
```sh
=======
```console
>>>>>>> 38ab3dd5
rclone mount --allow-other test-cache: /var/tmp/test-cache
```

### Write Features

### Offline uploading

In an effort to make writing through cache more reliable, the backend 
now supports this feature which can be activated by specifying a
`cache-tmp-upload-path`.

A files goes through these states when using this feature:

1. An upload is started (usually by copying a file on the cache remote)
2. When the copy to the temporary location is complete the file is part 
of the cached remote and looks and behaves like any other file (reading included)
3. After `cache-tmp-wait-time` passes and the file is next in line, `rclone move` 
is used to move the file to the cloud provider
4. Reading the file still works during the upload but most modifications on it will be prohibited
5. Once the move is complete the file is unlocked for modifications as it
becomes as any other regular file
6. If the file is being read through `cache` when it's actually
deleted from the temporary path then `cache` will simply swap the source
to the cloud provider without interrupting the reading (small blip can happen though)

Files are uploaded in sequence and only one file is uploaded at a time.
Uploads will be stored in a queue and be processed based on the order they were added.
The queue and the temporary storage is persistent across restarts but
can be cleared on startup with the `--cache-db-purge` flag.

### Write Support

Writes are supported through `cache`.
One caveat is that a mounted cache remote does not add any retry or fallback
mechanism to the upload operation. This will depend on the implementation
of the wrapped remote. Consider using `Offline uploading` for reliable writes.

One special case is covered with `cache-writes` which will cache the file
data at the same time as the upload when it is enabled making it available
from the cache store immediately once the upload is finished.

### Read Features

#### Multiple connections

To counter the high latency between a local PC where rclone is running
and cloud providers, the cache remote can split multiple requests to the
cloud provider for smaller file chunks and combines them together locally
where they can be available almost immediately before the reader usually
needs them.

This is similar to buffering when media files are played online. Rclone
will stay around the current marker but always try its best to stay ahead
and prepare the data before.

#### Plex Integration

There is a direct integration with Plex which allows cache to detect during reading
if the file is in playback or not. This helps cache to adapt how it queries
the cloud provider depending on what is needed for.

Scans will have a minimum amount of workers (1) while in a confirmed playback cache
will deploy the configured number of workers.

This integration opens the doorway to additional performance improvements
which will be explored in the near future.

**Note:** If Plex options are not configured, `cache` will function with its
configured options without adapting any of its settings.

How to enable? Run `rclone config` and add all the Plex options (endpoint, username
and password) in your remote and it will be automatically enabled.

Affected settings:

- `cache-workers`: *Configured value* during confirmed playback or *1* all the
  other times

##### Certificate Validation

When the Plex server is configured to only accept secure connections, it is
possible to use `.plex.direct` URLs to ensure certificate validation succeeds.
These URLs are used by Plex internally to connect to the Plex server securely.

The format for these URLs is the following:

`https://ip-with-dots-replaced.server-hash.plex.direct:32400/`

The `ip-with-dots-replaced` part can be any IPv4 address, where the dots
have been replaced with dashes, e.g. `127.0.0.1` becomes `127-0-0-1`.

To get the `server-hash` part, the easiest way is to visit

<https://plex.tv/api/resources?includeHttps=1&X-Plex-Token=your-plex-token>

This page will list all the available Plex servers for your account
with at least one `.plex.direct` link for each. Copy one URL and replace
the IP address with the desired address. This can be used as the
`plex_url` value.

### Known issues

#### Mount and --dir-cache-time

--dir-cache-time controls the first layer of directory caching which works at
the mount layer. Being an independent caching mechanism from the `cache` backend,
it will manage its own entries based on the configured time.

To avoid getting in a scenario where dir cache has obsolete data and cache would
have the correct one, try to set `--dir-cache-time` to a lower time than
`--cache-info-age`. Default values are already configured in this way.

#### Windows support - Experimental

There are a couple of issues with Windows `mount` functionality that still
require some investigations. It should be considered as experimental thus far
as fixes come in for this OS.

Most of the issues seem to be related to the difference between filesystems
on Linux flavors and Windows as cache is heavily dependent on them.

Any reports or feedback on how cache behaves on this OS is greatly appreciated.

- [Issue #1935](https://github.com/rclone/rclone/issues/1935)
- [Issue #1907](https://github.com/rclone/rclone/issues/1907)
- [Issue #1834](https://github.com/rclone/rclone/issues/1834)

#### Risk of throttling

Future iterations of the cache backend will make use of the pooling functionality
of the cloud provider to synchronize and at the same time make writing through it
more tolerant to failures.

There are a couple of enhancements in track to add these but in the meantime
there is a valid concern that the expiring cache listings can lead to cloud provider
throttles or bans due to repeated queries on it for very large mounts.

Some recommendations:

- don't use a very small interval for entry information (`--cache-info-age`)
- while writes aren't yet optimised, you can still write through `cache` which
  gives you the advantage of adding the file in the cache at the same time if
  configured to do so.

Future enhancements:

- [Issue #1937](https://github.com/rclone/rclone/issues/1937)
- [Issue #1936](https://github.com/rclone/rclone/issues/1936)

#### cache and crypt

One common scenario is to keep your data encrypted in the cloud provider
using the `crypt` remote. `crypt` uses a similar technique to wrap around
an existing remote and handles this translation in a seamless way.

There is an issue with wrapping the remotes in this order:
{{<color red>}}**cloud remote** -> **crypt** -> **cache**{{</color>}}

During testing, I experienced a lot of bans with the remotes in this order.
I suspect it might be related to how crypt opens files on the cloud provider
which makes it think we're downloading the full file instead of small chunks.
Organizing the remotes in this order yields better results:
{{<color green>}}**cloud remote** -> **cache** -> **crypt**{{</color>}}

#### absolute remote paths

`cache` can not differentiate between relative and absolute paths for the wrapped
remote. Any path given in the `remote` config setting and on the command line will
be passed to the wrapped remote as is, but for storing the chunks on disk the path
will be made relative by removing any leading `/` character.

This behavior is irrelevant for most backend types, but there are backends where
a leading `/` changes the effective directory, e.g. in the `sftp` backend paths
starting with a `/` are relative to the root of the SSH server and paths without
are relative to the user home directory. As a result `sftp:bin` and `sftp:/bin`
will share the same cache folder, even if they represent a different directory
on the SSH server.

### Cache and Remote Control (--rc)

Cache supports the new `--rc` mode in rclone and can be remote controlled
through the following end points: By default, the listener is disabled if
you do not add the flag.

### rc cache/expire

Purge a remote from the cache backend. Supports either a directory or a file.
It supports both encrypted and unencrypted file names if cache is wrapped by crypt.

Params:
<<<<<<< HEAD

- **remote** = path to remote **(required)**
- **withData** = true/false to delete cached data (chunks) as
  well *(optional, false by default)*
=======
>>>>>>> 38ab3dd5

- **remote** = path to remote **(required)**
- **withData** = true/false to delete cached data (chunks) as
  well *(optional, false by default)*

<!-- autogenerated options start - DO NOT EDIT - instead edit fs.RegInfo in backend/cache/cache.go and run make backenddocs to verify --> <!-- markdownlint-disable-line line-length -->
### Standard options

Here are the Standard options specific to cache (Cache a remote).

#### --cache-remote

Remote to cache.

Normally should contain a ':' and a path, e.g. "myremote:path/to/dir",
"myremote:bucket" or maybe "myremote:" (not recommended).

Properties:

- Config:      remote
- Env Var:     RCLONE_CACHE_REMOTE
- Type:        string
- Required:    true

#### --cache-plex-url

The URL of the Plex server.

Properties:

- Config:      plex_url
- Env Var:     RCLONE_CACHE_PLEX_URL
- Type:        string
- Required:    false

#### --cache-plex-username

The username of the Plex user.

Properties:

- Config:      plex_username
- Env Var:     RCLONE_CACHE_PLEX_USERNAME
- Type:        string
- Required:    false

#### --cache-plex-password

The password of the Plex user.

**NB** Input to this must be obscured - see [rclone obscure](/commands/rclone_obscure/).

Properties:

- Config:      plex_password
- Env Var:     RCLONE_CACHE_PLEX_PASSWORD
- Type:        string
- Required:    false

#### --cache-chunk-size

The size of a chunk (partial file data).

Use lower numbers for slower connections. If the chunk size is
changed, any downloaded chunks will be invalid and cache-chunk-path
will need to be cleared or unexpected EOF errors will occur.

Properties:

- Config:      chunk_size
- Env Var:     RCLONE_CACHE_CHUNK_SIZE
- Type:        SizeSuffix
- Default:     5Mi
- Examples:
  - "1M"
    - 1 MiB
  - "5M"
    - 5 MiB
  - "10M"
    - 10 MiB

#### --cache-info-age

How long to cache file structure information (directory listings, file size, times, etc.). 
If all write operations are done through the cache then you can safely make
this value very large as the cache store will also be updated in real time.

Properties:

- Config:      info_age
- Env Var:     RCLONE_CACHE_INFO_AGE
- Type:        Duration
- Default:     6h0m0s
- Examples:
  - "1h"
    - 1 hour
  - "24h"
    - 24 hours
  - "48h"
    - 48 hours

#### --cache-chunk-total-size

The total size that the chunks can take up on the local disk.

If the cache exceeds this value then it will start to delete the
oldest chunks until it goes under this value.

Properties:

- Config:      chunk_total_size
- Env Var:     RCLONE_CACHE_CHUNK_TOTAL_SIZE
- Type:        SizeSuffix
- Default:     10Gi
- Examples:
  - "500M"
    - 500 MiB
  - "1G"
    - 1 GiB
  - "10G"
    - 10 GiB

### Advanced options

Here are the Advanced options specific to cache (Cache a remote).

#### --cache-plex-token

The plex token for authentication - auto set normally.

Properties:

- Config:      plex_token
- Env Var:     RCLONE_CACHE_PLEX_TOKEN
- Type:        string
- Required:    false

#### --cache-plex-insecure

Skip all certificate verification when connecting to the Plex server.

Properties:

- Config:      plex_insecure
- Env Var:     RCLONE_CACHE_PLEX_INSECURE
- Type:        string
- Required:    false

#### --cache-db-path

Directory to store file structure metadata DB.

The remote name is used as the DB file name.

Properties:

- Config:      db_path
- Env Var:     RCLONE_CACHE_DB_PATH
- Type:        string
- Default:     "$HOME/.cache/rclone/cache-backend"

#### --cache-chunk-path

Directory to cache chunk files.

Path to where partial file data (chunks) are stored locally. The remote
name is appended to the final path.

This config follows the "--cache-db-path". If you specify a custom
location for "--cache-db-path" and don't specify one for "--cache-chunk-path"
then "--cache-chunk-path" will use the same path as "--cache-db-path".

Properties:

- Config:      chunk_path
- Env Var:     RCLONE_CACHE_CHUNK_PATH
- Type:        string
- Default:     "$HOME/.cache/rclone/cache-backend"

#### --cache-db-purge

Clear all the cached data for this remote on start.

Properties:

- Config:      db_purge
- Env Var:     RCLONE_CACHE_DB_PURGE
- Type:        bool
- Default:     false

#### --cache-chunk-clean-interval

How often should the cache perform cleanups of the chunk storage.

The default value should be ok for most people. If you find that the
cache goes over "cache-chunk-total-size" too often then try to lower
this value to force it to perform cleanups more often.

Properties:

- Config:      chunk_clean_interval
- Env Var:     RCLONE_CACHE_CHUNK_CLEAN_INTERVAL
- Type:        Duration
- Default:     1m0s

#### --cache-read-retries

How many times to retry a read from a cache storage.

Since reading from a cache stream is independent from downloading file
data, readers can get to a point where there's no more data in the
cache.  Most of the times this can indicate a connectivity issue if
cache isn't able to provide file data anymore.

For really slow connections, increase this to a point where the stream is
able to provide data but your experience will be very stuttering.

Properties:

- Config:      read_retries
- Env Var:     RCLONE_CACHE_READ_RETRIES
- Type:        int
- Default:     10

#### --cache-workers

How many workers should run in parallel to download chunks.

Higher values will mean more parallel processing (better CPU needed)
and more concurrent requests on the cloud provider.  This impacts
several aspects like the cloud provider API limits, more stress on the
hardware that rclone runs on but it also means that streams will be
more fluid and data will be available much more faster to readers.

**Note**: If the optional Plex integration is enabled then this
setting will adapt to the type of reading performed and the value
specified here will be used as a maximum number of workers to use.

Properties:

- Config:      workers
- Env Var:     RCLONE_CACHE_WORKERS
- Type:        int
- Default:     4

#### --cache-chunk-no-memory

Disable the in-memory cache for storing chunks during streaming.

By default, cache will keep file data during streaming in RAM as well
to provide it to readers as fast as possible.

This transient data is evicted as soon as it is read and the number of
chunks stored doesn't exceed the number of workers. However, depending
on other settings like "cache-chunk-size" and "cache-workers" this footprint
can increase if there are parallel streams too (multiple files being read
at the same time).

If the hardware permits it, use this feature to provide an overall better
performance during streaming but it can also be disabled if RAM is not
available on the local machine.

Properties:

- Config:      chunk_no_memory
- Env Var:     RCLONE_CACHE_CHUNK_NO_MEMORY
- Type:        bool
- Default:     false

#### --cache-rps

Limits the number of requests per second to the source FS (-1 to disable).

This setting places a hard limit on the number of requests per second
that cache will be doing to the cloud provider remote and try to
respect that value by setting waits between reads.

If you find that you're getting banned or limited on the cloud
provider through cache and know that a smaller number of requests per
second will allow you to work with it then you can use this setting
for that.

A good balance of all the other settings should make this setting
useless but it is available to set for more special cases.

**NOTE**: This will limit the number of requests during streams but
other API calls to the cloud provider like directory listings will
still pass.

Properties:

- Config:      rps
- Env Var:     RCLONE_CACHE_RPS
- Type:        int
- Default:     -1

#### --cache-writes

Cache file data on writes through the FS.

If you need to read files immediately after you upload them through
cache you can enable this flag to have their data stored in the
cache store at the same time during upload.

Properties:

- Config:      writes
- Env Var:     RCLONE_CACHE_WRITES
- Type:        bool
- Default:     false

#### --cache-tmp-upload-path

Directory to keep temporary files until they are uploaded.

This is the path where cache will use as a temporary storage for new
files that need to be uploaded to the cloud provider.

Specifying a value will enable this feature. Without it, it is
completely disabled and files will be uploaded directly to the cloud
provider

Properties:

- Config:      tmp_upload_path
- Env Var:     RCLONE_CACHE_TMP_UPLOAD_PATH
- Type:        string
- Required:    false

#### --cache-tmp-wait-time

How long should files be stored in local cache before being uploaded.

This is the duration that a file must wait in the temporary location
_cache-tmp-upload-path_ before it is selected for upload.

Note that only one file is uploaded at a time and it can take longer
to start the upload if a queue formed for this purpose.

Properties:

- Config:      tmp_wait_time
- Env Var:     RCLONE_CACHE_TMP_WAIT_TIME
- Type:        Duration
- Default:     15s

#### --cache-db-wait-time

How long to wait for the DB to be available - 0 is unlimited.

Only one process can have the DB open at any one time, so rclone waits
for this duration for the DB to become available before it gives an
error.

If you set it to 0 then it will wait forever.

Properties:

- Config:      db_wait_time
- Env Var:     RCLONE_CACHE_DB_WAIT_TIME
- Type:        Duration
- Default:     1s

#### --cache-description

Description of the remote.

Properties:

- Config:      description
- Env Var:     RCLONE_CACHE_DESCRIPTION
- Type:        string
- Required:    false

## Backend commands

Here are the commands specific to the cache backend.

Run them with:

```console
rclone backend COMMAND remote:
```

The help below will explain what arguments each command takes.

See the [backend](/commands/rclone_backend/) command for more
info on how to pass options and arguments.

These can be run on a running backend using the rc command
[backend/command](/rc/#backend-command).

### stats

Print stats on the cache backend in JSON format.

```console
rclone backend stats remote: [options] [<arguments>+]
```

<!-- autogenerated options stop --><|MERGE_RESOLUTION|>--- conflicted
+++ resolved
@@ -31,11 +31,7 @@
 
 Here is an example of how to make a remote called `test-cache`.  First run:
 
-<<<<<<< HEAD
-```sh
-=======
 ```console
->>>>>>> 38ab3dd5
 rclone config
 ```
 
@@ -121,31 +117,19 @@
 
 List directories in top level of your drive
 
-<<<<<<< HEAD
-```sh
-=======
 ```console
->>>>>>> 38ab3dd5
 rclone lsd test-cache:
 ```
 
 List all the files in your drive
 
-<<<<<<< HEAD
-```sh
-=======
 ```console
->>>>>>> 38ab3dd5
 rclone ls test-cache:
 ```
 
 To start a cached mount
 
-<<<<<<< HEAD
-```sh
-=======
 ```console
->>>>>>> 38ab3dd5
 rclone mount --allow-other test-cache: /var/tmp/test-cache
 ```
 
@@ -336,13 +320,6 @@
 It supports both encrypted and unencrypted file names if cache is wrapped by crypt.
 
 Params:
-<<<<<<< HEAD
-
-- **remote** = path to remote **(required)**
-- **withData** = true/false to delete cached data (chunks) as
-  well *(optional, false by default)*
-=======
->>>>>>> 38ab3dd5
 
 - **remote** = path to remote **(required)**
 - **withData** = true/false to delete cached data (chunks) as
