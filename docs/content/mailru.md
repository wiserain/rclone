--- conflicted
+++ resolved
@@ -48,11 +48,7 @@
 
 Now run
 
-<<<<<<< HEAD
-```sh
-=======
 ```console
->>>>>>> 38ab3dd5
 rclone config
 ```
 
@@ -123,42 +119,26 @@
 
 See top level directories
 
-<<<<<<< HEAD
-```sh
-=======
 ```console
->>>>>>> 38ab3dd5
 rclone lsd remote:
 ```
 
 Make a new directory
 
-<<<<<<< HEAD
-```sh
-=======
 ```console
->>>>>>> 38ab3dd5
 rclone mkdir remote:directory
 ```
 
 List the contents of a directory
 
-<<<<<<< HEAD
-```sh
-=======
 ```console
->>>>>>> 38ab3dd5
 rclone ls remote:directory
 ```
 
 Sync `/home/local/directory` to the remote path, deleting any
 excess files in the path.
 
-<<<<<<< HEAD
-```sh
-=======
 ```console
->>>>>>> 38ab3dd5
 rclone sync --interactive /home/local/directory remote:directory
 ```
 
