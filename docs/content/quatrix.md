---
title: "Quatrix"
description: "Rclone docs for Quatrix"
versionIntroduced: "v1.63.2"
---

# {{< icon "fas fa-shield-alt" >}} Quatrix

Quatrix by Maytech is [Quatrix Secure Compliant File Sharing | Maytech](https://www.maytech.net/products/quatrix-business).

Paths are specified as `remote:path`

Paths may be as deep as required, e.g., `remote:directory/subdirectory`.

The initial setup for Quatrix involves getting an API Key from Quatrix. You can
get the API key in the user's profile at `https://<account>/profile/api-keys`
or with the help of the API - <https://docs.maytech.net/quatrix/quatrix-api/api-explorer#/API-Key/post_api_key_create>.

See complete [Swagger documentation for Quatrix](https://docs.maytech.net/quatrix/quatrix-api/api-explorer).

## Configuration

Here is an example of how to make a remote called `remote`.  First run:

<<<<<<< HEAD
```sh
=======
```console
>>>>>>> 38ab3dd5
rclone config
```

This will guide you through an interactive setup process:

```text
No remotes found, make a new one?
n) New remote
s) Set configuration password
q) Quit config
n/s/q> n
name> remote
Type of storage to configure.
Choose a number from below, or type in your own value
[snip]
XX / Quatrix by Maytech
   \ "quatrix"
[snip]
Storage> quatrix
API key for accessing Quatrix account.
api_key> your_api_key
Host name of Quatrix account.
host> example.quatrix.it

Configuration complete.
Options:
- type: quatrix
- api_key: your_api_key
- host: example.quatrix.it
Keep this "remote" remote?
y) Yes this is OK
e) Edit this remote
d) Delete this remote
y/e/d> y
```

Once configured you can then use `rclone` like this (replace `remote` with the
name you gave your remote):

List directories in top level of your Quatrix

<<<<<<< HEAD
```sh
=======
```console
>>>>>>> 38ab3dd5
rclone lsd remote:
```

List all the files in your Quatrix

<<<<<<< HEAD
```sh
=======
```console
>>>>>>> 38ab3dd5
rclone ls remote:
```

To copy a local directory to an Quatrix directory called backup

<<<<<<< HEAD
```sh
=======
```console
>>>>>>> 38ab3dd5
rclone copy /home/source remote:backup
```

### API key validity

API Key is created with no expiration date. It will be valid until you delete or
deactivate it in your account. After disabling, the API Key can be enabled back.
If the API Key was deleted and a new key was created, you can update it in rclone
config. The same happens if the hostname was changed.

<<<<<<< HEAD
```sh
=======
```console
>>>>>>> 38ab3dd5
$ rclone config
Current remotes:

Name                 Type
====                 ====
remote               quatrix

e) Edit existing remote
n) New remote
d) Delete remote
r) Rename remote
c) Copy remote
s) Set configuration password
q) Quit config
e/n/d/r/c/s/q> e
Choose a number from below, or type in an existing value
 1 > remote
remote> remote
Configuration complete.
Options:
- type: quatrix
- host: some_host.quatrix.it
- api_key: your_api_key
Keep this "remote" remote?
Edit remote
Option api_key.
API key for accessing Quatrix account
Enter a string value. Press Enter for the default (your_api_key)
api_key>
Option host.
Host name of Quatrix account
Enter a string value. Press Enter for the default (some_host.quatrix.it).

Configuration complete.
Options:
- type: quatrix
- host: some_host.quatrix.it
- api_key: your_api_key
Keep this "remote" remote?
y) Yes this is OK
e) Edit this remote
d) Delete this remote
y/e/d> y
```

### Modification times and hashes

Quatrix allows modification times to be set on objects accurate to 1 microsecond.
These will be used to detect whether objects need syncing or not.

Quatrix does not support hashes, so you cannot use the `--checksum` flag.

### Restricted filename characters

File names in Quatrix are case sensitive and have limitations like the maximum
length of a filename is 255, and the minimum length is 1. A file name cannot be
equal to `.` or `..` nor contain `/` , `\` or non-printable ascii.

### Transfers

For files above 50 MiB rclone will use a chunked transfer. Rclone will upload
up to `--transfers` chunks at the same time (shared among all multipart uploads).
Chunks are buffered in memory, and the minimal chunk size is 10_000_000 bytes by
default, and it can be changed in the advanced configuration, so increasing `--transfers`
will increase the memory use. The chunk size has a maximum size limit, which is
set to 100_000_000 bytes by default and can be changed in the advanced configuration.
The size of the uploaded chunk will dynamically change depending on the upload speed.
The total memory use equals the number of transfers multiplied by the minimal
chunk size. In case there's free memory allocated for the upload (which equals
the difference of `maximal_summary_chunk_size` and `minimal_chunk_size` * `transfers`),
the chunk size may increase in case of high upload speed. As well as it can decrease
in case of upload speed problems. If no free memory is available, all chunks will
equal `minimal_chunk_size`.

### Deleting files

Files you delete with rclone will end up in Trash and be stored there for 30 days.
Quatrix also provides an API to permanently delete files and an API to empty the
Trash so that you can remove files permanently from your account.

<!-- autogenerated options start - DO NOT EDIT - instead edit fs.RegInfo in backend/quatrix/quatrix.go and run make backenddocs to verify --> <!-- markdownlint-disable-line line-length -->
### Standard options

Here are the Standard options specific to quatrix (Quatrix by Maytech).

#### --quatrix-api-key

API key for accessing Quatrix account

Properties:

- Config:      api_key
- Env Var:     RCLONE_QUATRIX_API_KEY
- Type:        string
- Required:    true

#### --quatrix-host

Host name of Quatrix account

Properties:

- Config:      host
- Env Var:     RCLONE_QUATRIX_HOST
- Type:        string
- Required:    true

### Advanced options

Here are the Advanced options specific to quatrix (Quatrix by Maytech).

#### --quatrix-encoding

The encoding for the backend.

See the [encoding section in the overview](/overview/#encoding) for more info.

Properties:

- Config:      encoding
- Env Var:     RCLONE_QUATRIX_ENCODING
- Type:        Encoding
- Default:     Slash,BackSlash,Del,Ctl,InvalidUtf8,Dot

#### --quatrix-effective-upload-time

Wanted upload time for one chunk

Properties:

- Config:      effective_upload_time
- Env Var:     RCLONE_QUATRIX_EFFECTIVE_UPLOAD_TIME
- Type:        string
- Default:     "4s"

#### --quatrix-minimal-chunk-size

The minimal size for one chunk

Properties:

- Config:      minimal_chunk_size
- Env Var:     RCLONE_QUATRIX_MINIMAL_CHUNK_SIZE
- Type:        SizeSuffix
- Default:     9.537Mi

#### --quatrix-maximal-summary-chunk-size

The maximal summary for all chunks. It should not be less than 'transfers'*'minimal_chunk_size'

Properties:

- Config:      maximal_summary_chunk_size
- Env Var:     RCLONE_QUATRIX_MAXIMAL_SUMMARY_CHUNK_SIZE
- Type:        SizeSuffix
- Default:     95.367Mi

#### --quatrix-hard-delete

Delete files permanently rather than putting them into the trash

Properties:

- Config:      hard_delete
- Env Var:     RCLONE_QUATRIX_HARD_DELETE
- Type:        bool
- Default:     false

#### --quatrix-skip-project-folders

Skip project folders in operations

Properties:

- Config:      skip_project_folders
- Env Var:     RCLONE_QUATRIX_SKIP_PROJECT_FOLDERS
- Type:        bool
- Default:     false

#### --quatrix-description

Description of the remote.

Properties:

- Config:      description
- Env Var:     RCLONE_QUATRIX_DESCRIPTION
- Type:        string
- Required:    false

<!-- autogenerated options stop -->

## Storage usage

The storage usage in Quatrix is restricted to the account during the purchase.
You can restrict any user with a smaller storage limit. The account limit is
applied if the user has no custom storage limit. Once you've reached the limit,
the upload of files will fail. This can be fixed by freeing up the space or
increasing the quota.

## Server-side operations

Quatrix supports server-side operations (copy and move). In case of conflict,
files are overwritten during server-side operation.<|MERGE_RESOLUTION|>--- conflicted
+++ resolved
@@ -22,11 +22,7 @@
 
 Here is an example of how to make a remote called `remote`.  First run:
 
-<<<<<<< HEAD
-```sh
-=======
-```console
->>>>>>> 38ab3dd5
+```console
 rclone config
 ```
 
@@ -68,31 +64,19 @@
 
 List directories in top level of your Quatrix
 
-<<<<<<< HEAD
-```sh
-=======
-```console
->>>>>>> 38ab3dd5
+```console
 rclone lsd remote:
 ```
 
 List all the files in your Quatrix
 
-<<<<<<< HEAD
-```sh
-=======
-```console
->>>>>>> 38ab3dd5
+```console
 rclone ls remote:
 ```
 
 To copy a local directory to an Quatrix directory called backup
 
-<<<<<<< HEAD
-```sh
-=======
-```console
->>>>>>> 38ab3dd5
+```console
 rclone copy /home/source remote:backup
 ```
 
@@ -103,11 +87,7 @@
 If the API Key was deleted and a new key was created, you can update it in rclone
 config. The same happens if the hostname was changed.
 
-<<<<<<< HEAD
-```sh
-=======
-```console
->>>>>>> 38ab3dd5
+```console
 $ rclone config
 Current remotes:
 
