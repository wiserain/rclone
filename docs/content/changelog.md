---
title: "Documentation"
description: "Rclone Changelog"
---

# Changelog

<<<<<<< HEAD
=======
## v1.56.1 - 2021-09-19

[See commits](https://github.com/rclone/rclone/compare/v1.56.0...v1.56.1)

* Bug Fixes
    * accounting: Fix maximum bwlimit by scaling scale max token bucket size (Nick Craig-Wood)
    * rc: Fix speed does not update in core/stats (negative0)
    * selfupdate: Fix --quiet option, not quite quiet (yedamo)
    * serve http: Fix `serve http` exiting directly after starting (Cnly)
    * build
        * Apply gofmt from golang 1.17 (Ivan Andreev)
        * Update Go to 1.16 and NDK to 22b for android/any (x0b)
* Mount
    * Fix `--daemon` mode (Ivan Andreev)
* VFS
    * Fix duplicates on rename (Nick Craig-Wood)
    * Fix crash when truncating a just uploaded object (Nick Craig-Wood)
    * Fix issue where empty dirs would build up in cache meta dir (albertony)
* Drive
    * Fix instructions for auto config (Greg Sadetsky)
    * Fix lsf example without drive-impersonate (Greg Sadetsky)
* Onedrive
    * Handle HTTP 400 better in PublicLink (Alex Chen)
    * Clarification of the process for creating custom client_id (Mariano Absatz)
* Pcloud
    * Return an early error when Put is called with an unknown size (Nick Craig-Wood)
    * Try harder to delete a failed upload (Nick Craig-Wood)
* S3
    * Add Wasabi's AP-Northeast endpoint info (hota)
    * Fix typo in s3 documentation (Greg Sadetsky)
* Seafile
    * Fix 2fa config state machine (Fred)
* SFTP
    * Remove spurious error message on `--sftp-disable-concurrent-reads` (Nick Craig-Wood)
* Sugarsync
    * Fix initial connection after config re-arrangement (Nick Craig-Wood)

## v1.56.0 - 2021-07-20

[See commits](https://github.com/rclone/rclone/compare/v1.55.0...v1.56.0)

* New backends
    * [Uptobox](/uptobox/) (buengese)
* New commands
    * [serve docker](/commands/rclone_serve_docker/) (Antoine GIRARD) (Ivan Andreev)
        * and accompanying [docker volume plugin](/docker/)
    * [checksum](/commands/rclone_checksum/) to check files against a file of checksums (Ivan Andreev)
        * this is also available as `rclone md5sum -C` etc
    * [config touch](/commands/rclone_config_touch/): ensure config exists at configured location (albertony)
    * [test changenotify](/commands/rclone_test_changenotify/): command to help debugging changenotify (Nick Craig-Wood)
* Deprecations
    * `dbhashsum`: Remove command deprecated a year ago (Ivan Andreev)
    * `cache`: Deprecate cache backend (Ivan Andreev)
* New Features
    * rework config system so it can be used non-interactively via cli and rc API.
        * See docs in [config create](/commands/rclone_config_create/)
        * This is a very big change to all the backends so may cause breakages - please file bugs!
    * librclone - export the rclone RC as a C library (lewisxy) (Nick Craig-Wood)
        * Link a C-API rclone shared object into your project
        * Use the RC as an in memory interface
        * Python example supplied
        * Also supports Android and gomobile
    * fs
        * Add `--disable-http2` for global http2 disable (Nick Craig-Wood)
        * Make `--dump` imply `-vv` (Alex Chen)
        * Use binary prefixes for size and rate units (albertony)
        * Use decimal prefixes for counts (albertony)
        * Add google search widget to rclone.org (Ivan Andreev)
    * accounting: Calculate rolling average speed (Haochen Tong)
    * atexit: Terminate with non-zero status after receiving signal (Michael Hanselmann)
    * build
        * Only run event-based workflow scripts under rclone repo with manual override (Mathieu Carbou)
        * Add Android build with gomobile (x0b)
    * check: Log the hash in use like cryptcheck does (Nick Craig-Wood)
    * version: Print os/version, kernel and bitness (Ivan Andreev)
    * config
        * Prevent use of Windows reserved names in config file name (albertony)
        * Create config file in windows appdata directory by default (albertony)
        * Treat any config file paths with filename notfound as memory-only config (albertony)
        * Delay load config file (albertony)
        * Replace defaultConfig with a thread-safe in-memory implementation (Chris Macklin)
        * Allow `config create` and friends to take `key=value` parameters (Nick Craig-Wood)
        * Fixed issues with flags/options set by environment vars. (Ole Frost)
    * fshttp: Implement graceful DSCP error handling (Tyson Moore)
    * lib/http - provides an abstraction for a central http server that services can bind routes to (Nolan Woods)
        * Add `--template` config and flags to serve/data (Nolan Woods)
        * Add default 404 handler (Nolan Woods)
    * link: Use "off" value for unset expiry (Nick Craig-Wood)
    * oauthutil: Raise fatal error if token expired without refresh token (Alex Chen)
    * rcat: Add `--size` flag for more efficient uploads of known size (Nazar Mishturak)
    * serve sftp: Add `--stdio` flag to serve via stdio (Tom)
    * sync: Don't warn about `--no-traverse` when `--files-from` is set (Nick Gaya)
    * `test makefiles`
        * Add `--seed` flag and make data generated repeatable (Nick Craig-Wood)
        * Add log levels and speed summary (Nick Craig-Wood)
* Bug Fixes
    * accounting: Fix startTime of statsGroups.sum (Haochen Tong)
    * cmd/ncdu: Fix out of range panic in delete (buengese)
    * config
        * Fix issues with memory-only config file paths (albertony)
        * Fix in memory config not saving on the fly backend config (Nick Craig-Wood)
    * fshttp: Fix address parsing for DSCP (Tyson Moore)
    * ncdu: Update termbox-go library to fix crash (Nick Craig-Wood)
    * oauthutil: Fix old authorize result not recognised (Cnly)
    * operations: Don't update timestamps of files in `--compare-dest` (Nick Gaya)
    * selfupdate: fix archive name on macos (Ivan Andreev)
* Mount
    * Refactor before adding serve docker (Antoine GIRARD)
* VFS
    * Add cache reset for `--vfs-cache-max-size` handling at cache poll interval (Leo Luan)
    * Fix modtime changing when reading file into cache (Nick Craig-Wood)
    * Avoid unnecessary subdir in cache path (albertony)
    * Fix that umask option cannot be set as environment variable (albertony)
    * Do not print notice about missing poll-interval support when set to 0 (albertony)
* Local
    * Always use readlink to read symlink size for better compatibility (Nick Craig-Wood)
    * Add `--local-unicode-normalization` (and remove `--local-no-unicode-normalization`) (Nick Craig-Wood)
    * Skip entries removed concurrently with List() (Ivan Andreev)
* Crypt
    * Support timestamped filenames from `--b2-versions` (Dominik Mydlil)
* B2
    * Don't include the bucket name in public link file prefixes (Jeffrey Tolar)
    * Fix versions and .files with no extension (Nick Craig-Wood)
    * Factor version handling into lib/version (Dominik Mydlil)
* Box
    * Use upload preflight check to avoid listings in file uploads (Nick Craig-Wood)
    * Return errors instead of calling log.Fatal with them (Nick Craig-Wood)
* Drive
    * Switch to the Drives API for looking up shared drives (Nick Craig-Wood)
    * Fix some google docs being treated as files (Nick Craig-Wood)
* Dropbox
    * Add `--dropbox-batch-mode` flag to speed up uploading (Nick Craig-Wood)
        * Read the [batch mode](/dropbox/#batch-mode) docs for more info
    * Set visibility in link sharing when `--expire` is set (Nick Craig-Wood)
    * Simplify chunked uploads (Alexey Ivanov)
    * Improve "own App IP" instructions (Ivan Andreev)
* Fichier
    * Check if more than one upload link is returned (Nick Craig-Wood)
    * Support downloading password protected files and folders (Florian Penzkofer)
    * Make error messages report text from the API (Nick Craig-Wood)
    * Fix move of files in the same directory (Nick Craig-Wood)
    * Check that we actually got a download token and retry if we didn't (buengese)
* Filefabric
    * Fix listing after change of from field from "int" to int. (Nick Craig-Wood)
* FTP
    * Make upload error 250 indicate success (Nick Craig-Wood)
* GCS
  * Make compatible with gsutil's mtime metadata (database64128)
  * Clean up time format constants (database64128)
* Google Photos
  * Fix read only scope not being used properly (Nick Craig-Wood)
* HTTP
    * Replace httplib with lib/http (Nolan Woods)
    * Clean up Bind to better use middleware (Nolan Woods)
* Jottacloud
    * Fix legacy auth with state based config system (buengese)
    * Fix invalid url in output from link command (albertony)
    * Add no versions option (buengese)
* Onedrive
    * Add `list_chunk option` (Nick Gaya)
    * Also report root error if unable to cancel multipart upload (Cnly)
    * Fix  failed to configure: empty token found error (Nick Craig-Wood)
    * Make link return direct download link (Xuanchen Wu)
* S3
    * Add `--s3-no-head-object` (Tatsuya Noyori)
    * Remove WebIdentityRoleProvider to fix crash on auth (Nick Craig-Wood)
    * Don't check to see if remote is object if it ends with / (Nick Craig-Wood)
    * Add SeaweedFS (Chris Lu)
    * Update Alibaba OSS endpoints (Chuan Zh)
* SFTP
    * Fix performance regression by re-enabling concurrent writes (Nick Craig-Wood)
    * Expand tilde and environment variables in configured `known_hosts_file` (albertony)
* Tardigrade
    * Upgrade to uplink v1.4.6 (Caleb Case)
    * Use negative offset (Caleb Case)
    * Add warning about `too many open files` (acsfer)
* WebDAV
    * Fix sharepoint auth over http (Nick Craig-Wood)
    * Add headers option (Antoon Prins)

>>>>>>> 86f13fa4
## v1.55.1 - 2021-04-26

[See commits](https://github.com/rclone/rclone/compare/v1.55.0...v1.55.1)

* Bug Fixes
    * selfupdate
        * Dont detect FUSE if build is static (Ivan Andreev)
        * Add build tag noselfupdate (Ivan Andreev)
    * sync: Fix incorrect error reported by graceful cutoff (Nick Craig-Wood)
    * install.sh: fix macOS arm64 download (Nick Craig-Wood)
    * build: Fix version numbers in android branch builds (Nick Craig-Wood)
    * docs
        * Contributing.md: update setup instructions for go1.16 (Nick Gaya)
        * WinFsp 2021 is out of beta (albertony)
        * Minor cleanup of space around code section (albertony)
        * Fixed some typos (albertony)
* VFS
    * Fix a code path which allows dirty data to be removed causing data loss (Nick Craig-Wood)
* Compress
    * Fix compressed name regexp (buengese)
* Drive
    * Fix backend copyid of google doc to directory (Nick Craig-Wood)
    * Don't open browser when service account... (Ansh Mittal)
* Dropbox
    * Add missing team_data.member scope for use with --impersonate (Nick Craig-Wood)
    * Fix About after scopes changes - rclone config reconnect needed (Nick Craig-Wood)
    * Fix Unable to decrypt returned paths from changeNotify (Nick Craig-Wood)
* FTP
    * Fix implicit TLS (Ivan Andreev)
* Onedrive
    * Work around for random "Unable to initialize RPS" errors (OleFrost)
* SFTP
    * Revert sftp library to v1.12.0 from v1.13.0 to fix performance regression (Nick Craig-Wood)
    * Fix Update ReadFrom failed: failed to send packet: EOF errors (Nick Craig-Wood)
* Zoho
    * Fix error when region isn't set (buengese)
    * Do not ask for mountpoint twice when using headless setup (buengese)

## v1.55.0 - 2021-03-31

[See commits](https://github.com/rclone/rclone/compare/v1.54.0...v1.55.0)

* New commands
    * [selfupdate](/commands/rclone_selfupdate/) (Ivan Andreev)
        * Allows rclone to update itself in-place or via a package (using `--package` flag)
        * Reads cryptographically signed signatures for non beta releases
        * Works on all OSes.
    * [test](/commands/rclone_test/) - these are test commands - use with care!
        * `histogram` - Makes a histogram of file name characters.
        * `info` - Discovers file name or other limitations for paths.
        * `makefiles` - Make a random file hierarchy for testing.
        * `memory` - Load all the objects at remote:path into memory and report memory stats.
* New Features
    * [Connection strings](/docs/#connection-strings)
        * Config parameters can now be passed as part of the remote name as a connection string.
        * For example to do the equivalent of `--drive-shared-with-me` use `drive,shared_with_me:`
        * Make sure we don't save on the fly remote config to the config file (Nick Craig-Wood)
        * Make sure backends with additional config have a different name for caching (Nick Craig-Wood)
        * This work was sponsored by CERN, through the [CS3MESH4EOSC Project](https://cs3mesh4eosc.eu/).
            * CS3MESH4EOSC has received funding from the European Union’s Horizon 2020
            * research and innovation programme under Grant Agreement no. 863353.
    * build
        * Update go build version to go1.16 and raise minimum go version to go1.13 (Nick Craig-Wood)
        * Make a macOS ARM64 build to support Apple Silicon (Nick Craig-Wood)
        * Install macfuse 4.x instead of osxfuse 3.x (Nick Craig-Wood)
        * Use `GO386=softfloat` instead of deprecated `GO386=387` for 386 builds (Nick Craig-Wood)
        * Disable IOS builds for the time being (Nick Craig-Wood)
        * Androids builds made with up to date NDK (x0b)
        * Add an rclone user to the Docker image but don't use it by default (cynthia kwok)
    * dedupe: Make largest directory primary to minimize data moved (Saksham Khanna)
    * config
        * Wrap config library in an interface (Fionera)
        * Make config file system pluggable (Nick Craig-Wood)
        * `--config ""` or `"/notfound"` for in memory config only (Nick Craig-Wood)
        * Clear fs cache of stale entries when altering config (Nick Craig-Wood)
    * copyurl: Add option to print resulting auto-filename (albertony)
    * delete: Make `--rmdirs` obey the filters (Nick Craig-Wood)
    * docs - many fixes and reworks from edwardxml, albertony, pvalls, Ivan Andreev, Evan Harris, buengese, Alexey Tabakman
    * encoder/filename - add SCSU as tables (Klaus Post)
    * Add multiple paths support to `--compare-dest` and `--copy-dest` flag (K265)
    * filter: Make `--exclude "dir/"` equivalent to `--exclude "dir/**"` (Nick Craig-Wood)
    * fshttp: Add DSCP support with `--dscp` for QoS with differentiated services (Max Sum)
    * lib/cache: Add Delete and DeletePrefix methods (Nick Craig-Wood)
    * lib/file
        * Make pre-allocate detect disk full errors and return them (Nick Craig-Wood)
        * Don't run preallocate concurrently (Nick Craig-Wood)
        * Retry preallocate on EINTR (Nick Craig-Wood)
    * operations: Made copy and sync operations obey a RetryAfterError (Ankur Gupta)
    * rc
        * Add string alternatives for setting options over the rc (Nick Craig-Wood)
        * Add `options/local` to see the options configured in the context (Nick Craig-Wood)
        * Add `_config` parameter to set global config for just this rc call (Nick Craig-Wood)
        * Implement passing filter config with `_filter` parameter (Nick Craig-Wood)
        * Add `fscache/clear` and `fscache/entries` to control the fs cache (Nick Craig-Wood)
        * Avoid +Inf value for speed in `core/stats` (albertony)
        * Add a full set of stats to `core/stats` (Nick Craig-Wood)
        * Allow `fs=` params to be a JSON blob (Nick Craig-Wood)
    * rcd: Added systemd notification during the `rclone rcd` command. (Naveen Honest Raj)
    * rmdirs: Make `--rmdirs` obey the filters (Nick Craig-Wood)
    * version: Show build tags and type of executable (Ivan Andreev)
* Bug Fixes
    * install.sh: make it fail on download errors (Ivan Andreev)
    * Fix excessive retries missing `--max-duration` timeout (Nick Craig-Wood)
    * Fix crash when `--low-level-retries=0` (Nick Craig-Wood)
    * Fix failed token refresh on mounts created via the rc (Nick Craig-Wood)
    * fshttp: Fix bandwidth limiting after bad merge (Nick Craig-Wood)
    * lib/atexit
        * Unregister interrupt handler once it has fired so users can interrupt again (Nick Craig-Wood)
        * Fix occasional failure to unmount with CTRL-C (Nick Craig-Wood)
        * Fix deadlock calling Finalise while Run is running (Nick Craig-Wood)
    * lib/rest: Fix multipart uploads not stopping on context cancel (Nick Craig-Wood)
* Mount
    * Allow mounting to root directory on windows (albertony)
    * Improved handling of relative paths on windows (albertony)
    * Fix unicode issues with accented characters on macOS (Nick Craig-Wood)
    * Docs: document the new FileSecurity option in WinFsp 2021 (albertony)
    * Docs: add note about volume path syntax on windows (albertony)
    * Fix caching of old directories after renaming them (Nick Craig-Wood)
    * Update cgofuse to the latest version to bring in macfuse 4 fix (Nick Craig-Wood)
* VFS
    * `--vfs-used-is-size` to report used space using recursive scan (tYYGH)
    * Don't set modification time if it was already correct (Nick Craig-Wood)
    * Fix Create causing windows explorer to truncate files on CTRL-C CTRL-V (Nick Craig-Wood)
    * Fix modtimes not updating when writing via cache (Nick Craig-Wood)
    * Fix modtimes changing by fractional seconds after upload (Nick Craig-Wood)
    * Fix modtime set if `--vfs-cache-mode writes`/`full` and no write (Nick Craig-Wood)
    * Rename files in cache and cancel uploads on directory rename (Nick Craig-Wood)
    * Fix directory renaming by renaming dirs cached in memory (Nick Craig-Wood)
* Local
    * Add flag `--local-no-preallocate` (David Sze)
    * Make `nounc` an advanced option except on Windows (albertony)
    * Don't ignore preallocate disk full errors (Nick Craig-Wood)
* Cache
    * Add `--fs-cache-expire-duration` to control the fs cache (Nick Craig-Wood)
* Crypt
    * Add option to not encrypt data (Vesnyx)
    * Log hash ok on upload (albertony)
* Azure Blob
    * Add container public access level support. (Manish Kumar)
* B2
    * Fix HTML files downloaded via cloudflare (Nick Craig-Wood)
* Box
    * Fix transfers getting stuck on token expiry after API change (Nick Craig-Wood)
* Chunker
    * Partially implement no-rename transactions (Maxwell Calman)
* Drive
    * Don't stop server side copy if couldn't read description (Nick Craig-Wood)
    * Pass context on to drive SDK - to help with cancellation (Nick Craig-Wood)
* Dropbox
    * Add polling for changes support (Robert Thomas)
    * Make `--timeout 0` work properly (Nick Craig-Wood)
    * Raise priority of rate limited message to INFO to make it more noticeable (Nick Craig-Wood)
* Fichier
    * Implement copy & move (buengese)
    * Implement public link (buengese)
* FTP
    * Implement Shutdown method (Nick Craig-Wood)
    * Close idle connections after `--ftp-idle-timeout` (1m by default) (Nick Craig-Wood)
    * Make `--timeout 0` work properly (Nick Craig-Wood)
    * Add `--ftp-close-timeout` flag for use with awkward ftp servers (Nick Craig-Wood)
    * Retry connections and logins on 421 errors (Nick Craig-Wood)
* Hdfs
    * Fix permissions for when directory is created (Lucas Messenger)
* Onedrive
    * Make `--timeout 0` work properly (Nick Craig-Wood)
* S3
    * Fix `--s3-profile` which wasn't working (Nick Craig-Wood)
* SFTP
    * Close idle connections after `--sftp-idle-timeout` (1m by default) (Nick Craig-Wood)
    * Fix "file not found" errors for read once servers (Nick Craig-Wood)
    * Fix SetModTime stat failed: object not found with `--sftp-set-modtime=false` (Nick Craig-Wood)
* Swift
    * Update github.com/ncw/swift to v2.0.0 (Nick Craig-Wood)
    * Implement copying large objects (nguyenhuuluan434)
* Union
    * Fix crash when using epff policy (Nick Craig-Wood)
    * Fix union attempting to update files on a read only file system (Nick Craig-Wood)
    * Refactor to use fspath.SplitFs instead of fs.ParseRemote (Nick Craig-Wood)
    * Fix initialisation broken in refactor (Nick Craig-Wood)
* WebDAV
    * Add support for sharepoint with NTLM authentication (Rauno Ots)
    * Make sharepoint-ntlm docs more consistent (Alex Chen)
    * Improve terminology in sharepoint-ntlm docs (Ivan Andreev)
    * Disable HTTP/2 for NTLM authentication (georne)
    * Fix sharepoint-ntlm error 401 for parallel actions (Ivan Andreev)
    * Check that purged directory really exists (Ivan Andreev)
* Yandex
    * Make `--timeout 0` work properly (Nick Craig-Wood)
* Zoho
    * Replace client id - you will need to `rclone config reconnect` after this (buengese)
    * Add forgotten setupRegion() to NewFs - this finally fixes regions other than EU (buengese)

## v1.54.1 - 2021-03-08

[See commits](https://github.com/rclone/rclone/compare/v1.54.0...v1.54.1)

* Bug Fixes
    * accounting: Fix --bwlimit when up or down is off (Nick Craig-Wood)
    * docs
        * Fix nesting of brackets and backticks in ftp docs (edwardxml)
        * Fix broken link in sftp page (edwardxml)
        * Fix typo in crypt.md (Romeo Kienzler)
        * Changelog: Correct link to digitalis.io (Alex JOST)
        * Replace #file-caching with #vfs-file-caching (Miron Veryanskiy)
        * Convert bogus example link to code (edwardxml)
        * Remove dead link from rc.md (edwardxml)
    * rc: Sync,copy,move: document createEmptySrcDirs parameter (Nick Craig-Wood)
    * lsjson: Fix unterminated JSON in the presence of errors (Nick Craig-Wood)
* Mount
    * Fix mount dropping on macOS by setting --daemon-timeout 10m (Nick Craig-Wood)
* VFS
    * Document simultaneous usage with the same cache shouldn't be used (Nick Craig-Wood)
* B2
    * Automatically raise upload cutoff to avoid spurious error (Nick Craig-Wood)
    * Fix failed to create file system with application key limited to a prefix (Nick Craig-Wood)
* Drive
    * Refer to Shared Drives instead of Team Drives (Nick Craig-Wood)
* Dropbox
    * Add scopes to oauth request and optionally "members.read" (Nick Craig-Wood)
* S3
    * Fix failed to create file system with folder level permissions policy (Nick Craig-Wood)
    * Fix Wasabi HEAD requests returning stale data by using only 1 transport (Nick Craig-Wood)
    * Fix shared_credentials_file auth (Dmitry Chepurovskiy)
    * Add --s3-no-head to reducing costs docs (Nick Craig-Wood)
* Union
    * Fix mkdir at root with remote:/ (Nick Craig-Wood)
* Zoho
    * Fix custom client id's (buengese)

## v1.54.0 - 2021-02-02

[See commits](https://github.com/rclone/rclone/compare/v1.53.0...v1.54.0)

* New backends
    * Compression remote (experimental) (buengese)
    * Enterprise File Fabric (Nick Craig-Wood)
        * This work was sponsored by [Storage Made Easy](https://storagemadeeasy.com/)
    * HDFS (Hadoop Distributed File System) (Yury Stankevich)
    * Zoho workdrive (buengese)
* New Features
    * Deglobalise the config (Nick Craig-Wood)
        * Global config now read from the context
        * This will enable passing of global config via the rc
        * This work was sponsored by [Digitalis](https://digitalis.io/)
    * Add `--bwlimit` for upload and download (Nick Craig-Wood)
        * Obey bwlimit in http Transport for better limiting
    * Enhance systemd integration (Hekmon)
        * log level identification, manual activation with flag, automatic systemd launch detection
        * Don't compile systemd log integration for non unix systems (Benjamin Gustin)
    * Add a `--download` flag to md5sum/sha1sum/hashsum to force rclone to download and hash files locally (lostheli)
    * Add `--progress-terminal-title` to print ETA to terminal title (LaSombra)
    * Make backend env vars show in help as the defaults for backend flags (Nick Craig-Wood)
    * build
        * Raise minimum go version to go1.12 (Nick Craig-Wood)
    * dedupe
        * Add `--by-hash` to dedupe on content hash not file name (Nick Craig-Wood)
        * Add `--dedupe-mode list` to just list dupes, changing nothing (Nick Craig-Wood)
        * Add warning if used on a remote which can't have duplicate names (Nick Craig-Wood)
    * fs
        * Add Shutdown optional method for backends (Nick Craig-Wood)
        * When using `--files-from` check files concurrently (zhucan)
        * Accumulate stats when using `--dry-run` (Ingo Weiss)
        * Always show stats when using `--dry-run` or `--interactive` (Nick Craig-Wood)
        * Add support for flag `--no-console` on windows to hide the console window (albertony)
    * genautocomplete: Add support to output to stdout (Ingo)
    * ncdu
        * Highlight read errors instead of aborting (Claudio Bantaloukas)
        * Add sort by average size in directory (Adam Plánský)
        * Add toggle option for average s3ize in directory - key 'a' (Adam Plánský)
        * Add empty folder flag into ncdu browser (Adam Plánský)
        * Add `!` (errror) and `.` (unreadable) file flags to go with `e` (empty) (Nick Craig-Wood)
    * obscure: Make `rclone osbcure -` ignore newline at end of line (Nick Craig-Wood)
    * operations
        * Add logs when need to upload files to set mod times (Nick Craig-Wood)
        * Move and copy log name of the destination object in verbose (Adam Plánský)
        * Add size if known to skipped items and JSON log (Nick Craig-Wood)
    * rc
        * Prefer actual listener address if using ":port" or "addr:0" only (Nick Craig-Wood)
        * Add listener for finished jobs (Aleksandar Jankovic)
    * serve ftp: Add options to enable TLS (Deepak Sah)
    * serve http/webdav: Redirect requests to the base url without the / (Nick Craig-Wood)
    * serve restic: Implement object cache (Nick Craig-Wood)
    * stats: Add counter for deleted directories (Nick Craig-Wood)
    * sync: Only print "There was nothing to transfer" if no errors (Nick Craig-Wood)
    * webui
        * Prompt user for updating webui if an update is available (Chaitanya Bankanhal)
        * Fix plugins initialization (negative0)
* Bug Fixes
    * fs
        * Fix nil pointer on copy & move operations directly to remote (Anagh Kumar Baranwal)
        * Fix parsing of .. when joining remotes (Nick Craig-Wood)
    * log: Fix enabling systemd logging when using `--log-file` (Nick Craig-Wood)
    * check
        * Make the error count match up in the log message (Nick Craig-Wood)
    * move: Fix data loss when source and destination are the same object (Nick Craig-Wood)
    * operations
        * Fix `--cutof-mode` hard not cutting off immediately (Nick Craig-Wood)
        * Fix `--immutable` error message (Nick Craig-Wood)
    * sync
        * Fix `--cutoff-mode` soft & cautious so it doesn't end the transfer early (Nick Craig-Wood)
        * Fix `--immutable` errors retrying many times (Nick Craig-Wood)
* Docs
    * Many fixes and a rewrite of the filtering docs (edwardxml)
    * Many spelling and grammar fixes (Josh Soref)
    * Doc fixes for commands delete, purge, rmdir, rmdirs and mount (albertony)
    * And thanks to these people for many doc fixes too numerous to list
        * Ameer Dawood, Antoine GIRARD, Bob Bagwill, Christopher Stewart
        * CokeMine, David, Dov Murik, Durval Menezes, Evan Harris, gtorelly
        * Ilyess Bachiri, Janne Johansson, Kerry Su, Marcin Zelent, 
        * Martin Michlmayr, Milly, Sơn Trần-Nguyễn
* Mount
    * Update systemd status with cache stats (Hekmon)
    * Disable bazil/fuse based mount on macOS (Nick Craig-Wood)
        * Make `rclone mount` actually run `rclone cmount` under macOS (Nick Craig-Wood)
    * Implement mknod to make NFS file creation work (Nick Craig-Wood)
    * Make sure we don't call umount more than once (Nick Craig-Wood)
    * More user friendly mounting as network drive on windows (albertony)
    * Detect if uid or gid are set in same option string: -o uid=123,gid=456 (albertony)
    * Don't attempt to unmount if fs has been destroyed already (Nick Craig-Wood)
* VFS
    * Fix virtual entries causing deleted files to still appear (Nick Craig-Wood)
    * Fix "file already exists" error for stale cache files (Nick Craig-Wood)
    * Fix file leaks with `--vfs-cache-mode` full and `--buffer-size 0` (Nick Craig-Wood)
    * Fix invalid cache path on windows when using :backend: as remote (albertony)
* Local
    * Continue listing files/folders when a circular symlink is detected (Manish Gupta)
    * New flag `--local-zero-size-links` to fix sync on some virtual filesystems (Riccardo Iaconelli)
* Azure Blob
    * Add support for service principals (James Lim)
    * Add support for managed identities (Brad Ackerman)
    * Add examples for access tier (Bob Pusateri)
    * Utilize the streaming capabilities from the SDK for multipart uploads (Denis Neuling)
    * Fix setting of mime types (Nick Craig-Wood)
    * Fix crash when listing outside a SAS URL's root (Nick Craig-Wood)
    * Delete archive tier blobs before update if `--azureblob-archive-tier-delete` (Nick Craig-Wood)
    * Fix crash on startup (Nick Craig-Wood)
    * Fix memory usage by upgrading the SDK to v0.13.0 and implementing a TransferManager (Nick Craig-Wood)
    * Require go1.14+ to compile due to SDK changes (Nick Craig-Wood)
* B2
    * Make NewObject use less expensive API calls (Nick Craig-Wood)
        * This will improve `--files-from` and `restic serve` in particular
    * Fixed crash on an empty file name (lluuaapp)
* Box
    * Fix NewObject for files that differ in case (Nick Craig-Wood)
    * Fix finding directories in a case insentive way (Nick Craig-Wood)
* Chunker
    * Skip long local hashing, hash in-transit (fixes) (Ivan Andreev)
    * Set Features ReadMimeType to false as Object.MimeType not supported (Nick Craig-Wood)
    * Fix case-insensitive NewObject, test metadata detection (Ivan Andreev)
* Drive
    * Implement `rclone backend copyid` command for copying files by ID (Nick Craig-Wood)
    * Added flag `--drive-stop-on-download-limit` to stop transfers when the download limit is exceeded (Anagh Kumar Baranwal)
    * Implement CleanUp workaround for team drives (buengese)
    * Allow shortcut resolution and creation to be retried (Nick Craig-Wood)
    * Log that emptying the trash can take some time (Nick Craig-Wood)
    * Add xdg office icons to xdg desktop files (Pau Rodriguez-Estivill)
* Dropbox
    * Add support for viewing shared files and folders (buengese)
    * Enable short lived access tokens (Nick Craig-Wood)
    * Implement IDer on Objects so `rclone lsf` etc can read the IDs (buengese)
    * Set Features ReadMimeType to false as Object.MimeType not supported (Nick Craig-Wood)
    * Make malformed_path errors from too long files not retriable (Nick Craig-Wood)
    * Test file name length before upload to fix upload loop (Nick Craig-Wood)
* Fichier
    * Set Features ReadMimeType to true as Object.MimeType is supported (Nick Craig-Wood)
* FTP
    * Add `--ftp-disable-msld` option to ignore MLSD for really old servers (Nick Craig-Wood)
    * Make `--tpslimit apply` (Nick Craig-Wood)
* Google Cloud Storage
    * Storage class object header support (Laurens Janssen)
    * Fix anonymous client to use rclone's HTTP client (Nick Craig-Wood)
    * Fix `Entry doesn't belong in directory "" (same as directory) - ignoring` (Nick Craig-Wood)
* Googlephotos
    * New flag `--gphotos-include-archived` to show archived photos as well (Nicolas Rueff)
* Jottacloud
    * Don't erroneously report support for writing mime types (buengese)
    * Add support for Telia Cloud (Patrik Nordlén)
* Mailru
    * Accept special folders eg camera-upload (Ivan Andreev)
    * Avoid prehashing of large local files (Ivan Andreev)
    * Fix uploads after recent changes on server (Ivan Andreev)
    * Fix range requests after June 2020 changes on server (Ivan Andreev)
    * Fix invalid timestamp on corrupted files (fixes) (Ivan Andreev)
    * Remove deprecated protocol quirks (Ivan Andreev)
* Memory
    * Fix setting of mime types (Nick Craig-Wood)
* Onedrive
    * Add support for China region operated by 21vianet and other regional suppliers (NyaMisty)
    * Warn on gateway timeout errors (Nick Craig-Wood)
    * Fall back to normal copy if server-side copy unavailable (Alex Chen)
    * Fix server-side copy completely disabled on OneDrive for Business (Cnly)
    * (business only) workaround to replace existing file on server-side copy (Alex Chen)
    * Enhance link creation with expiry, scope, type and password (Nick Craig-Wood)
    * Remove % and # from the set of encoded characters (Alex Chen)
    * Support addressing site by server-relative URL (kice)
* Opendrive
    * Fix finding directories in a case insensitive way (Nick Craig-Wood)
* Pcloud
    * Fix setting of mime types (Nick Craig-Wood)
* Premiumizeme
    * Fix finding directories in a case insensitive way (Nick Craig-Wood)
* Qingstor
    * Fix error propagation in CleanUp (Nick Craig-Wood)
    * Fix rclone cleanup (Nick Craig-Wood)
* S3
    * Added `--s3-disable-http2` to disable http/2 (Anagh Kumar Baranwal)
    * Complete SSE-C implementation (Nick Craig-Wood)
        * Fix hashes on small files with AWS:KMS and SSE-C (Nick Craig-Wood)
        * Add MD5 metadata to objects uploaded with SSE-AWS/SSE-C (Nick Craig-Wood)
    * Add `--s3-no-head parameter` to minimise transactions on upload (Nick Craig-Wood)
    * Update docs with a Reducing Costs section (Nick Craig-Wood)
    * Added error handling for error code 429 indicating too many requests (Anagh Kumar Baranwal)
    * Add requester pays option (kelv)
    * Fix copy multipart with v2 auth failing with 'SignatureDoesNotMatch' (Louis Koo)
* SFTP
    * Allow cert based auth via optional pubkey (Stephen Harris)
    * Allow user to optionally check server hosts key to add security (Stephen Harris)
    * Defer asking for user passwords until the SSH connection succeeds (Stephen Harris)
    * Remember entered password in AskPass mode (Stephen Harris)
    * Implement Shutdown method (Nick Craig-Wood)
    * Implement keyboard interactive authentication (Nick Craig-Wood)
    * Make `--tpslimit` apply (Nick Craig-Wood)
    * Implement `--sftp-use-fstat` for unusual SFTP servers (Nick Craig-Wood)
* Sugarsync
    * Fix NewObject for files that differ in case (Nick Craig-Wood)
    * Fix finding directories in a case insentive way (Nick Craig-Wood)
* Swift
    * Fix deletion of parts of Static Large Object (SLO) (Nguyễn Hữu Luân)
    * Ensure partially uploaded large files are uploaded unless `--swift-leave-parts-on-error` (Nguyễn Hữu Luân)
* Tardigrade
    * Upgrade to uplink v1.4.1 (Caleb Case)
* WebDAV
    * Updated docs to show streaming to nextcloud is working (Durval Menezes)
* Yandex
    * Set Features WriteMimeType to false as Yandex ignores mime types (Nick Craig-Wood)

## v1.53.4 - 2021-01-20

[See commits](https://github.com/rclone/rclone/compare/v1.53.3...v1.53.4)

* Bug Fixes
    * accounting: Fix data race in Transferred() (Maciej Zimnoch)
    * build
        * Stop tagged releases making a current beta (Nick Craig-Wood)
        * Upgrade docker buildx action (Matteo Pietro Dazzi)
        * Add -buildmode to cross-compile.go (Nick Craig-Wood)
        * Fix docker build by upgrading ilteoood/docker_buildx (Nick Craig-Wood)
        * Revert GitHub actions brew fix since this is now fixed (Nick Craig-Wood)
        * Fix brew install --cask syntax for macOS build (Nick Craig-Wood)
        * Update nfpm syntax to fix build of .deb/.rpm packages (Nick Craig-Wood)
        * Fix for Windows build errors (Ivan Andreev)
    * fs: Parseduration: fixed tests to use UTC time (Ankur Gupta)
    * fshttp: Prevent overlap of HTTP headers in logs (Nathan Collins)
    * rc
        * Fix core/command giving 500 internal error (Nick Craig-Wood)
        * Add Copy method to rc.Params (Nick Craig-Wood)
        * Fix 500 error when marshalling errors from core/command (Nick Craig-Wood)
        * plugins: Create plugins files only if webui is enabled. (negative0)
    * serve http: Fix serving files of unknown length (Nick Craig-Wood)
    * serve sftp: Fix authentication on one connection blocking others (Nick Craig-Wood)
* Mount
    * Add optional `brew` tag to throw an error when using mount in the binaries installed via Homebrew (Anagh Kumar Baranwal)
    * Add "." and ".." to directories to match cmount and expectations (Nick Craig-Wood)
* VFS
    * Make cache dir absolute before using it to fix path too long errors (Nick Craig-Wood)
* Chunker
    * Improve detection of incompatible metadata (Ivan Andreev)
* Google Cloud Storage
    * Fix server side copy of large objects (Nick Craig-Wood)
* Jottacloud
    * Fix token renewer to fix long uploads (Nick Craig-Wood)
    * Fix token refresh failed: is not a regular file error (Nick Craig-Wood)
* Pcloud
    * Only use SHA1 hashes in EU region (Nick Craig-Wood)
* Sharefile
    * Undo Fix backend due to API swapping integers for strings (Nick Craig-Wood)
* WebDAV
    * Fix Open Range requests to fix 4shared mount (Nick Craig-Wood)
    * Add "Depth: 0" to GET requests to fix bitrix (Nick Craig-Wood)

## v1.53.3 - 2020-11-19

[See commits](https://github.com/rclone/rclone/compare/v1.53.2...v1.53.3)

* Bug Fixes
    * random: Fix incorrect use of math/rand instead of crypto/rand CVE-2020-28924 (Nick Craig-Wood)
        * Passwords you have generated with `rclone config` may be insecure
        * See [issue #4783](https://github.com/rclone/rclone/issues/4783) for more details and a checking tool
    * random: Seed math/rand in one place with crypto strong seed (Nick Craig-Wood)
* VFS
    * Fix vfs/refresh calls with fs= parameter (Nick Craig-Wood)
* Sharefile
    * Fix backend due to API swapping integers for strings (Nick Craig-Wood)

## v1.53.2 - 2020-10-26

[See commits](https://github.com/rclone/rclone/compare/v1.53.1...v1.53.2)

* Bug Fixes
    * acounting
        * Fix incorrect speed and transferTime in core/stats (Nick Craig-Wood)
        * Stabilize display order of transfers on Windows (Nick Craig-Wood)
    * operations
        * Fix use of --suffix without --backup-dir (Nick Craig-Wood)
        * Fix spurious "--checksum is in use but the source and destination have no hashes in common" (Nick Craig-Wood)
    * build
        * Work around GitHub actions brew problem (Nick Craig-Wood)
        * Stop using set-env and set-path in the GitHub actions (Nick Craig-Wood)
* Mount
    * mount2: Fix the swapped UID / GID values (Russell Cattelan)
* VFS
    * Detect and recover from a file being removed externally from the cache (Nick Craig-Wood)
    * Fix a deadlock vulnerability in downloaders.Close (Leo Luan)
    * Fix a race condition in retryFailedResets (Leo Luan)
    * Fix missed concurrency control between some item operations and reset (Leo Luan)
    * Add exponential backoff during ENOSPC retries (Leo Luan)
    * Add a missed update of used cache space (Leo Luan)
    * Fix --no-modtime to not attempt to set modtimes (as documented) (Nick Craig-Wood)
* Local
    * Fix sizes and syncing with --links option on Windows (Nick Craig-Wood)
* Chunker
    * Disable ListR to fix missing files on GDrive (workaround) (Ivan Andreev)
    * Fix upload over crypt (Ivan Andreev)
* Fichier
    * Increase maximum file size from 100GB to 300GB (gyutw)
* Jottacloud
    * Remove clientSecret from config when upgrading to token based authentication (buengese)
    * Avoid double url escaping of device/mountpoint (albertony)
    * Remove DirMove workaround as it's not required anymore - also (buengese)
* Mailru
    * Fix uploads after recent changes on server (Ivan Andreev)
    * Fix range requests after june changes on server (Ivan Andreev)
    * Fix invalid timestamp on corrupted files (fixes) (Ivan Andreev)
* Onedrive
    * Fix disk usage for sharepoint (Nick Craig-Wood)
* S3
    * Add missing regions for AWS (Anagh Kumar Baranwal)
* Seafile
    * Fix accessing libraries > 2GB on 32 bit systems (Muffin King)
* SFTP
    * Always convert the checksum to lower case (buengese)
* Union
    * Create root directories if none exist (Nick Craig-Wood)

## v1.53.1 - 2020-09-13

[See commits](https://github.com/rclone/rclone/compare/v1.53.0...v1.53.1)

* Bug Fixes
    * accounting: Remove new line from end of --stats-one-line display (Nick Craig-Wood)
    * check
        * Add back missing --download flag (Nick Craig-Wood)
        * Fix docs (Nick Craig-Wood)
    * docs
        * Note --log-file does append (Nick Craig-Wood)
        * Add full stops for consistency in rclone --help (edwardxml)
        * Add Tencent COS to s3 provider list (wjielai)
        * Updated mount command to reflect that it requires Go 1.13 or newer (Evan Harris)
        * jottacloud: Mention that uploads from local disk will not need to cache files to disk for md5 calculation (albertony)
        * Fix formatting of rc docs page (Nick Craig-Wood)
    * build
        * Include vendor tar ball in release and fix startdev (Nick Craig-Wood)
        * Fix "Illegal instruction" error for ARMv6 builds (Nick Craig-Wood)
        * Fix architecture name in ARMv7 build (Nick Craig-Wood)
* VFS
    * Fix spurious error "vfs cache: failed to _ensure cache EOF" (Nick Craig-Wood)
    * Log an ERROR if we fail to set the file to be sparse (Nick Craig-Wood)
* Local
    * Log an ERROR if we fail to set the file to be sparse (Nick Craig-Wood)
* Drive
    * Re-adds special oauth help text (Tim Gallant)
* Opendrive
    * Do not retry 400 errors (Evan Harris)

## v1.53.0 - 2020-09-02

[See commits](https://github.com/rclone/rclone/compare/v1.52.0...v1.53.0)

* New Features
    * The [VFS layer](/commands/rclone_mount/#vfs-virtual-file-system) was heavily reworked for this release - see below for more details
    * Interactive mode [-i/--interactive](/docs/#interactive) for destructive operations (fishbullet)
    * Add [--bwlimit-file](/docs/#bwlimit-file-bandwidth-spec) flag to limit speeds of individual file transfers (Nick Craig-Wood)
    * Transfers are sorted by start time in the stats and progress output (Max Sum)
    * Make sure backends expand `~` and environment vars in file names they use (Nick Craig-Wood)
    * Add [--refresh-times](/docs/#refresh-times) flag to set modtimes on hashless backends (Nick Craig-Wood)
    * build
        * Remove vendor directory in favour of Go modules (Nick Craig-Wood)
        * Build with go1.15.x by default (Nick Craig-Wood)
        * Drop macOS 386 build as it is no longer supported by go1.15 (Nick Craig-Wood)
        * Add ARMv7 to the supported builds (Nick Craig-Wood)
        * Enable `rclone cmount` on macOS (Nick Craig-Wood)
        * Make rclone build with gccgo (Nick Craig-Wood)
        * Make rclone build with wasm (Nick Craig-Wood)
        * Change beta numbering to be semver compatible (Nick Craig-Wood)
        * Add file properties and icon to Windows executable (albertony)
        * Add experimental interface for integrating rclone into browsers (Nick Craig-Wood)
    * lib: Add file name compression (Klaus Post)
    * rc
        * Allow installation and use of plugins and test plugins with rclone-webui (Chaitanya Bankanhal)
        * Add reverse proxy pluginsHandler for serving plugins (Chaitanya Bankanhal)
        * Add `mount/listmounts` option for listing current mounts (Chaitanya Bankanhal)
        * Add `operations/uploadfile` to upload a file through rc using encoding multipart/form-data (Chaitanya Bankanhal)
        * Add `core/command` to execute rclone terminal commands. (Chaitanya Bankanhal)
    * `rclone check`
        * Add reporting of filenames for same/missing/changed (Nick Craig-Wood)
        * Make check command obey `--dry-run`/`-i`/`--interactive` (Nick Craig-Wood)
        * Make check do `--checkers` files concurrently (Nick Craig-Wood)
        * Retry downloads if they fail when using the `--download` flag (Nick Craig-Wood)
        * Make it show stats by default (Nick Craig-Wood)
    * `rclone obscure`: Allow obscure command to accept password on STDIN (David Ibarra)
    * `rclone config`
        * Set RCLONE_CONFIG_DIR for use in config files and subprocesses (Nick Craig-Wood)
        * Reject remote names starting with a dash. (jtagcat)
    * `rclone cryptcheck`: Add reporting of filenames for same/missing/changed (Nick Craig-Wood)
    * `rclone dedupe`: Make it obey the `--size-only` flag for duplicate detection (Nick Craig-Wood)
    * `rclone link`: Add `--expire` and `--unlink` flags (Roman Kredentser)
    * `rclone mkdir`: Warn when using mkdir on remotes which can't have empty directories (Nick Craig-Wood)
    * `rclone rc`: Allow JSON parameters to simplify command line usage (Nick Craig-Wood)
    * `rclone serve ftp`
        * Don't compile on < go1.13 after dependency update (Nick Craig-Wood)
        * Add error message if auth proxy fails (Nick Craig-Wood)
        * Use refactored goftp.io/server library for binary shrink (Nick Craig-Wood)
    * `rclone serve restic`: Expose interfaces so that rclone can be used as a library from within restic (Jack)
    * `rclone sync`: Add `--track-renames-strategy leaf` (Nick Craig-Wood)
    * `rclone touch`: Add ability to set nanosecond resolution times (Nick Craig-Wood)
    * `rclone tree`: Remove `-i` shorthand for `--noindent` as it conflicts with `-i`/`--interactive` (Nick Craig-Wood)
* Bug Fixes
    * accounting
        * Fix documentation for `speed`/`speedAvg` (Nick Craig-Wood)
        * Fix elapsed time not show actual time since beginning (Chaitanya Bankanhal)
        * Fix deadlock in stats printing (Nick Craig-Wood)
    * build
        * Fix file handle leak in GitHub release tool (Garrett Squire)
    * `rclone check`: Fix successful retries with `--download` counting errors (Nick Craig-Wood)
    * `rclone dedupe`: Fix logging to be easier to understand (Nick Craig-Wood)
* Mount
    * Warn macOS users that mount implementation is changing (Nick Craig-Wood)
        * to test the new implementation use `rclone cmount` instead of `rclone mount`
        * this is because the library rclone uses has dropped macOS support
    * rc interface
        * Add call for unmount all (Chaitanya Bankanhal)
        * Make `mount/mount` remote control take vfsOpt option (Nick Craig-Wood)
        * Add mountOpt to `mount/mount` (Nick Craig-Wood)
        * Add VFS and Mount options to `mount/listmounts` (Nick Craig-Wood)
    * Catch panics in cgofuse initialization and turn into error messages (Nick Craig-Wood)
    * Always supply stat information in Readdir (Nick Craig-Wood)
    * Add support for reading unknown length files using direct IO (Windows) (Nick Craig-Wood)
    * Fix On Windows don't add `-o uid/gid=-1` if user supplies `-o uid/gid`. (Nick Craig-Wood)
    * Fix macOS losing directory contents in cmount (Nick Craig-Wood)
    * Fix volume name broken in recent refactor (Nick Craig-Wood)
* VFS
    * Implement partial reads for `--vfs-cache-mode full` (Nick Craig-Wood)
    * Add `--vfs-writeback` option to delay writes back to cloud storage (Nick Craig-Wood)
    * Add `--vfs-read-ahead` parameter for use with `--vfs-cache-mode full` (Nick Craig-Wood)
    * Restart pending uploads on restart of the cache (Nick Craig-Wood)
    * Support synchronous cache space recovery upon ENOSPC (Leo Luan)
    * Allow ReadAt and WriteAt to run concurrently with themselves (Nick Craig-Wood)
    * Change modtime of file before upload to current (Rob Calistri)
    * Recommend `--vfs-cache-modes writes` on backends which can't stream (Nick Craig-Wood)
    * Add an optional `fs` parameter to vfs rc methods (Nick Craig-Wood)
    * Fix errors when using > 260 char files in the cache in Windows (Nick Craig-Wood)
    * Fix renaming of items while they are being uploaded (Nick Craig-Wood)
    * Fix very high load caused by slow directory listings (Nick Craig-Wood)
    * Fix renamed files not being uploaded with `--vfs-cache-mode minimal` (Nick Craig-Wood)
    * Fix directory locking caused by slow directory listings (Nick Craig-Wood)
    * Fix saving from chrome without `--vfs-cache-mode writes` (Nick Craig-Wood)
* Local
    * Add `--local-no-updated` to provide a consistent view of changing objects (Nick Craig-Wood)
    * Add `--local-no-set-modtime` option to prevent modtime changes (tyhuber1)
    * Fix race conditions updating and reading Object metadata (Nick Craig-Wood)
* Cache
    * Make any created backends be cached to fix rc problems (Nick Craig-Wood)
    * Fix dedupe on caches wrapping drives (Nick Craig-Wood)
* Crypt
    * Add `--crypt-server-side-across-configs` flag (Nick Craig-Wood)
    * Make any created backends be cached to fix rc problems (Nick Craig-Wood)
* Alias
    * Make any created backends be cached to fix rc problems (Nick Craig-Wood)
* Azure Blob
    * Don't compile on < go1.13 after dependency update (Nick Craig-Wood)
* B2
    * Implement server-side copy for files > 5GB (Nick Craig-Wood)
    * Cancel in progress multipart uploads and copies on rclone exit (Nick Craig-Wood)
    * Note that b2's encoding now allows \ but rclone's hasn't changed (Nick Craig-Wood)
    * Fix transfers when using download_url (Nick Craig-Wood)
* Box
    * Implement rclone cleanup (buengese)
    * Cancel in progress multipart uploads and copies on rclone exit (Nick Craig-Wood)
    * Allow authentication with access token (David)
* Chunker
    * Make any created backends be cached to fix rc problems (Nick Craig-Wood)
* Drive
    * Add `rclone backend drives` to list shared drives (teamdrives) (Nick Craig-Wood)
    * Implement `rclone backend untrash` (Nick Craig-Wood)
    * Work around drive bug which didn't set modtime of copied docs (Nick Craig-Wood)
    * Added `--drive-starred-only` to only show starred files (Jay McEntire)
    * Deprecate `--drive-alternate-export` as it is no longer needed (themylogin)
    * Fix duplication of Google docs on server-side copy (Nick Craig-Wood)
    * Fix "panic: send on closed channel" when recycling dir entries (Nick Craig-Wood)
* Dropbox
    * Add copyright detector info in limitations section in the docs (Alex Guerrero)
    * Fix `rclone link` by removing expires parameter (Nick Craig-Wood)
* Fichier
    * Detect Flood detected: IP Locked error and sleep for 30s (Nick Craig-Wood)
* FTP
    * Add explicit TLS support (Heiko Bornholdt)
    * Add support for `--dump bodies` and `--dump auth` for debugging (Nick Craig-Wood)
    * Fix interoperation with pure-ftpd (Nick Craig-Wood)
* Google Cloud Storage
    * Add support for anonymous access (Kai Lüke)
* Jottacloud
    * Bring back legacy authentication for use with whitelabel versions (buengese)
    * Switch to new api root - also implement a very ugly workaround for the DirMove failures (buengese)
* Onedrive
    * Rework cancel of multipart uploads on rclone exit (Nick Craig-Wood)
    * Implement rclone cleanup (Nick Craig-Wood)
    * Add `--onedrive-no-versions` flag to remove old versions (Nick Craig-Wood)
* Pcloud
    * Implement `rclone link` for public link creation (buengese)
* Qingstor
    * Cancel in progress multipart uploads on rclone exit (Nick Craig-Wood)
* S3
    * Preserve metadata when doing multipart copy (Nick Craig-Wood)
    * Cancel in progress multipart uploads and copies on rclone exit (Nick Craig-Wood)
    * Add `rclone link` for public link sharing (Roman Kredentser)
    * Add `rclone backend restore` command to restore objects from GLACIER (Nick Craig-Wood)
    * Add `rclone cleanup` and `rclone backend cleanup` to clean unfinished multipart uploads (Nick Craig-Wood)
    * Add `rclone backend list-multipart-uploads` to list unfinished multipart uploads (Nick Craig-Wood)
    * Add `--s3-max-upload-parts` support (Kamil Trzciński)
    * Add `--s3-no-check-bucket` for minimising rclone transactions and perms (Nick Craig-Wood)
    * Add `--s3-profile` and `--s3-shared-credentials-file` options (Nick Craig-Wood)
    * Use regional s3 us-east-1 endpoint (David)
    * Add Scaleway provider (Vincent Feltz)
    * Update IBM COS endpoints (Egor Margineanu)
    * Reduce the default `--s3-copy-cutoff` to < 5GB for Backblaze S3 compatibility (Nick Craig-Wood)
    * Fix detection of bucket existing (Nick Craig-Wood)
* SFTP
    * Use the absolute path instead of the relative path for listing for improved compatibility (Nick Craig-Wood)
    * Add `--sftp-subsystem` and `--sftp-server-command` options (aus)
* Swift
    * Fix dangling large objects breaking the listing (Nick Craig-Wood)
    * Fix purge not deleting directory markers (Nick Craig-Wood)
    * Fix update multipart object removing all of its own parts (Nick Craig-Wood)
    * Fix missing hash from object returned from upload (Nick Craig-Wood)
* Tardigrade
    * Upgrade to uplink v1.2.0 (Kaloyan Raev)
* Union
    * Fix writing with the all policy (Nick Craig-Wood)
* WebDAV
    * Fix directory creation with 4shared (Nick Craig-Wood)

## v1.52.3 - 2020-08-07

[See commits](https://github.com/rclone/rclone/compare/v1.52.2...v1.52.3)

* Bug Fixes
    * docs
        * Disable smart typography (e.g. en-dash) in MANUAL.* and man page (Nick Craig-Wood)
        * Update install.md to reflect minimum Go version (Evan Harris)
        * Update install from source instructions (Nick Craig-Wood)
        * make_manual: Support SOURCE_DATE_EPOCH (Morten Linderud)
    * log: Fix --use-json-log going to stderr not --log-file on Windows (Nick Craig-Wood)
    * serve dlna: Fix file list on Samsung Series 6+ TVs (Matteo Pietro Dazzi)
    * sync: Fix deadlock with --track-renames-strategy modtime (Nick Craig-Wood)
* Cache
    * Fix moveto/copyto remote:file remote:file2 (Nick Craig-Wood)
* Drive
    * Stop using root_folder_id as a cache (Nick Craig-Wood)
    * Make dangling shortcuts appear in listings (Nick Craig-Wood)
    * Drop "Disabling ListR" messages down to debug (Nick Craig-Wood)
    * Workaround and policy for Google Drive API (Dmitry Ustalov)
* FTP
    * Add note to docs about home vs root directory selection (Nick Craig-Wood)
* Onedrive
    * Fix reverting to Copy when Move would have worked (Nick Craig-Wood)
    * Avoid comma rendered in URL in onedrive.md (Kevin)
* Pcloud
    * Fix oauth on European region "eapi.pcloud.com" (Nick Craig-Wood)
* S3
    * Fix bucket Region auto detection when Region unset in config (Nick Craig-Wood)

## v1.52.2 - 2020-06-24

[See commits](https://github.com/rclone/rclone/compare/v1.52.1...v1.52.2)

* Bug Fixes
    * build
        * Fix docker release build action (Nick Craig-Wood)
        * Fix custom timezone in Docker image (NoLooseEnds)
    * check: Fix misleading message which printed errors instead of differences (Nick Craig-Wood)
    * errors: Add WSAECONNREFUSED and more to the list of retriable Windows errors (Nick Craig-Wood)
    * rcd: Fix incorrect prometheus metrics (Gary Kim)
    * serve restic: Fix flags so they use environment variables (Nick Craig-Wood)
    * serve webdav: Fix flags so they use environment variables (Nick Craig-Wood)
    * sync: Fix --track-renames-strategy modtime (Nick Craig-Wood)
* Drive
    * Fix not being able to delete a directory with a trashed shortcut (Nick Craig-Wood)
    * Fix creating a directory inside a shortcut (Nick Craig-Wood)
    * Fix --drive-impersonate with cached root_folder_id (Nick Craig-Wood)
* SFTP
    * Fix SSH key PEM loading (Zac Rubin)
* Swift
    * Speed up deletes by not retrying segment container deletes (Nick Craig-Wood)
* Tardigrade
    * Upgrade to uplink v1.1.1 (Caleb Case)
* WebDAV
    * Fix free/used display for rclone about/df for certain backends (Nick Craig-Wood)

## v1.52.1 - 2020-06-10

[See commits](https://github.com/rclone/rclone/compare/v1.52.0...v1.52.1)

* Bug Fixes
    * lib/file: Fix SetSparse on Windows 7 which fixes downloads of files > 250MB (Nick Craig-Wood)
    * build
        * Update go.mod to go1.14 to enable -mod=vendor build (Nick Craig-Wood)
        * Remove quicktest from Dockerfile (Nick Craig-Wood)
        * Build Docker images with GitHub actions (Matteo Pietro Dazzi)
        * Update Docker build workflows (Nick Craig-Wood)
        * Set user_allow_other in /etc/fuse.conf in the Docker image (Nick Craig-Wood)
        * Fix xgo build after go1.14 go.mod update (Nick Craig-Wood)
    * docs
        * Add link to source and modified time to footer of every page (Nick Craig-Wood)
        * Remove manually set dates and use git dates instead (Nick Craig-Wood)
        * Minor tense, punctuation, brevity and positivity changes for the home page (edwardxml)
        * Remove leading slash in page reference in footer when present (Nick Craig-Wood)
        * Note commands which need obscured input in the docs (Nick Craig-Wood)
        * obscure: Write more help as we are referencing it elsewhere (Nick Craig-Wood)
* VFS
    * Fix OS vs Unix path confusion - fixes ChangeNotify on Windows (Nick Craig-Wood)
* Drive
    * Fix missing items when listing using --fast-list / ListR (Nick Craig-Wood)
* Putio
    * Fix panic on Object.Open (Cenk Alti)
* S3
    * Fix upload of single files into buckets without create permission (Nick Craig-Wood)
    * Fix --header-upload (Nick Craig-Wood)
* Tardigrade
    * Fix listing bug by upgrading to v1.0.7
    * Set UserAgent to rclone (Caleb Case)

## v1.52.0 - 2020-05-27

Special thanks to Martin Michlmayr for proof reading and correcting
all the docs and Edward Barker for helping re-write the front page.

[See commits](https://github.com/rclone/rclone/compare/v1.51.0...v1.52.0)

* New backends
    * [Tardigrade](/tardigrade/) backend for use with storj.io (Caleb Case)
    * [Union](/union/) re-write to have multiple writable remotes (Max Sum)
    * [Seafile](/seafile) for Seafile server (Fred @creativeprojects)
* New commands
    * backend: command for backend specific commands (see backends) (Nick Craig-Wood)
    * cachestats: Deprecate in favour of `rclone backend stats cache:` (Nick Craig-Wood)
    * dbhashsum: Deprecate in favour of `rclone hashsum DropboxHash` (Nick Craig-Wood)
* New Features
    * Add `--header-download` and `--header-upload` flags for setting HTTP headers when uploading/downloading (Tim Gallant)
    * Add `--header` flag to add HTTP headers to every HTTP transaction (Nick Craig-Wood)
    * Add `--check-first` to do all checking before starting transfers (Nick Craig-Wood)
    * Add `--track-renames-strategy` for configurable matching criteria for `--track-renames` (Bernd Schoolmann)
    * Add `--cutoff-mode` hard,soft,cautious (Shing Kit Chan & Franklyn Tackitt)
    * Filter flags (e.g. `--files-from -`) can read from stdin (fishbullet)
    * Add `--error-on-no-transfer` option (Jon Fautley)
    * Implement `--order-by xxx,mixed` for copying some small and some big files (Nick Craig-Wood)
    * Allow `--max-backlog` to be negative meaning as large as possible (Nick Craig-Wood)
    * Added `--no-unicode-normalization` flag to allow Unicode filenames to remain unique (Ben Zenker)
    * Allow `--min-age`/`--max-age` to take a date as well as a duration (Nick Craig-Wood)
    * Add rename statistics for file and directory renames (Nick Craig-Wood)
    * Add statistics output to JSON log (reddi)
    * Make stats be printed on non-zero exit code (Nick Craig-Wood)
    * When running `--password-command` allow use of stdin (Sébastien Gross)
    * Stop empty strings being a valid remote path (Nick Craig-Wood)
    * accounting: support WriterTo for less memory copying (Nick Craig-Wood)
    * build
        * Update to use go1.14 for the build (Nick Craig-Wood)
        * Add `-trimpath` to release build for reproduceable builds (Nick Craig-Wood)
        * Remove GOOS and GOARCH from Dockerfile (Brandon Philips)
    * config
        * Fsync the config file after writing to save more reliably (Nick Craig-Wood)
        * Add `--obscure` and `--no-obscure` flags to `config create`/`update` (Nick Craig-Wood)
        * Make `config show` take `remote:` as well as `remote` (Nick Craig-Wood)
    * copyurl: Add `--no-clobber` flag (Denis)
    * delete: Added `--rmdirs` flag to delete directories as well (Kush)
    * filter: Added `--files-from-raw` flag (Ankur Gupta)
    * genautocomplete: Add support for fish shell (Matan Rosenberg)
    * log: Add support for syslog LOCAL facilities (Patryk Jakuszew)
    * lsjson: Add `--hash-type` parameter and use it in lsf to speed up hashing (Nick Craig-Wood)
    * rc
        * Add `-o`/`--opt` and `-a`/`--arg` for more structured input (Nick Craig-Wood)
        * Implement `backend/command` for running backend specific commands remotely (Nick Craig-Wood)
        * Add `mount/mount` command for starting `rclone mount` via the API (Chaitanya)
    * rcd: Add Prometheus metrics support (Gary Kim)
    * serve http
        * Added a `--template` flag for user defined markup (calistri)
        * Add Last-Modified headers to files and directories (Nick Craig-Wood)
    * serve sftp: Add support for multiple host keys by repeating `--key` flag (Maxime Suret)
    * touch: Add `--localtime` flag to make `--timestamp` localtime not UTC (Nick Craig-Wood)
* Bug Fixes
    * accounting
        * Restore "Max number of stats groups reached" log line (Michał Matczuk)
        * Correct exitcode on Transfer Limit Exceeded flag. (Anuar Serdaliyev)
        * Reset bytes read during copy retry (Ankur Gupta)
        * Fix race clearing stats (Nick Craig-Wood)
    * copy: Only create empty directories when they don't exist on the remote (Ishuah Kariuki)
    * dedupe: Stop dedupe deleting files with identical IDs (Nick Craig-Wood)
    * oauth
        * Use custom http client so that `--no-check-certificate` is honored by oauth token fetch (Mark Spieth)
        * Replace deprecated oauth2.NoContext (Lars Lehtonen)
    * operations
        * Fix setting the timestamp on Windows for multithread copy (Nick Craig-Wood)
        * Make rcat obey `--ignore-checksum` (Nick Craig-Wood)
        * Make `--max-transfer` more accurate (Nick Craig-Wood)
    * rc
        * Fix dropped error (Lars Lehtonen)
        * Fix misplaced http server config (Xiaoxing Ye)
        * Disable duplicate log (ElonH)
    * serve dlna
        * Cds: don't specify childCount at all when unknown (Dan Walters)
        * Cds: use modification time as date in dlna metadata (Dan Walters)
    * serve restic: Fix tests after restic project removed vendoring (Nick Craig-Wood)
    * sync
        * Fix incorrect "nothing to transfer" message using `--delete-before` (Nick Craig-Wood)
        * Only create empty directories when they don't exist on the remote (Ishuah Kariuki)
* Mount
    * Add `--async-read` flag to disable asynchronous reads (Nick Craig-Wood)
    * Ignore `--allow-root` flag with a warning as it has been removed upstream (Nick Craig-Wood)
    * Warn if `--allow-non-empty` used on Windows and clarify docs (Nick Craig-Wood)
    * Constrain to go1.13 or above otherwise bazil.org/fuse fails to compile (Nick Craig-Wood)
    * Fix fail because of too long volume name (evileye)
    * Report 1PB free for unknown disk sizes (Nick Craig-Wood)
    * Map more rclone errors into file systems errors (Nick Craig-Wood)
    * Fix disappearing cwd problem (Nick Craig-Wood)
    * Use ReaddirPlus on Windows to improve directory listing performance (Nick Craig-Wood)
    * Send a hint as to whether the filesystem is case insensitive or not (Nick Craig-Wood)
    * Add rc command `mount/types` (Nick Craig-Wood)
    * Change maximum leaf name length to 1024 bytes (Nick Craig-Wood)
* VFS
    * Add `--vfs-read-wait` and `--vfs-write-wait` flags to control time waiting for a sequential read/write (Nick Craig-Wood)
    * Change default `--vfs-read-wait` to 20ms (it was 5ms and not configurable) (Nick Craig-Wood)
    * Make `df` output more consistent on a rclone mount. (Yves G)
    * Report 1PB free for unknown disk sizes (Nick Craig-Wood)
    * Fix race condition caused by unlocked reading of Dir.path (Nick Craig-Wood)
    * Make File lock and Dir lock not overlap to avoid deadlock (Nick Craig-Wood)
    * Implement lock ordering between File and Dir to eliminate deadlocks (Nick Craig-Wood)
    * Factor the vfs cache into its own package (Nick Craig-Wood)
    * Pin the Fs in use in the Fs cache (Nick Craig-Wood)
    * Add SetSys() methods to Node to allow caching stuff on a node (Nick Craig-Wood)
    * Ignore file not found errors from Hash in Read.Release (Nick Craig-Wood)
    * Fix hang in read wait code (Nick Craig-Wood)
* Local
    * Speed up multi thread downloads by using sparse files on Windows (Nick Craig-Wood)
    * Implement `--local-no-sparse` flag for disabling sparse files (Nick Craig-Wood)
    * Implement `rclone backend noop` for testing purposes (Nick Craig-Wood)
    * Fix "file not found" errors on post transfer Hash calculation (Nick Craig-Wood)
* Cache
    * Implement `rclone backend stats` command (Nick Craig-Wood)
    * Fix Server Side Copy with Temp Upload (Brandon McNama)
    * Remove Unused Functions (Lars Lehtonen)
    * Disable race tests until bbolt is fixed (Nick Craig-Wood)
    * Move methods used for testing into test file (greatroar)
    * Add Pin and Unpin and canonicalised lookup (Nick Craig-Wood)
    * Use proper import path go.etcd.io/bbolt (Robert-André Mauchin)
* Crypt
    * Calculate hashes for uploads from local disk (Nick Craig-Wood)
        * This allows crypted Jottacloud uploads without using local disk
        * This means crypted s3/b2 uploads will now have hashes
    * Added `rclone backend decode`/`encode` commands to replicate functionality of `cryptdecode` (Anagh Kumar Baranwal)
    * Get rid of the unused Cipher interface as it obfuscated the code (Nick Craig-Wood)
* Azure Blob
    * Implement streaming of unknown sized files so `rcat` is now supported (Nick Craig-Wood)
    * Implement memory pooling to control memory use (Nick Craig-Wood)
    * Add `--azureblob-disable-checksum` flag (Nick Craig-Wood)
    * Retry `InvalidBlobOrBlock` error as it may indicate block concurrency problems (Nick Craig-Wood)
    * Remove unused `Object.parseTimeString()` (Lars Lehtonen)
    * Fix permission error on SAS URL limited to container (Nick Craig-Wood)
* B2
    * Add support for `--header-upload` and `--header-download` (Tim Gallant)
    * Ignore directory markers at the root also (Nick Craig-Wood)
    * Force the case of the SHA1 to lowercase (Nick Craig-Wood)
    * Remove unused `largeUpload.clearUploadURL()` (Lars Lehtonen)
* Box
    * Add support for `--header-upload` and `--header-download` (Tim Gallant)
    * Implement About to read size used (Nick Craig-Wood)
    * Add token renew function for jwt auth (David Bramwell)
    * Added support for interchangeable root folder for Box backend (Sunil Patra)
    * Remove unnecessary iat from jws claims (David)
* Drive
    * Follow shortcuts by default, skip with `--drive-skip-shortcuts` (Nick Craig-Wood)
    * Implement `rclone backend shortcut` command for creating shortcuts (Nick Craig-Wood)
    * Added `rclone backend` command to change `service_account_file` and `chunk_size` (Anagh Kumar Baranwal)
    * Fix missing files when using `--fast-list` and `--drive-shared-with-me` (Nick Craig-Wood)
    * Fix duplicate items when using `--drive-shared-with-me` (Nick Craig-Wood)
    * Extend `--drive-stop-on-upload-limit` to respond to `teamDriveFileLimitExceeded`. (harry)
    * Don't delete files with multiple parents to avoid data loss (Nick Craig-Wood)
    * Server side copy docs use default description if empty (Nick Craig-Wood)
* Dropbox
    * Make error insufficient space to be fatal (harry)
    * Add info about required redirect url (Elan Ruusamäe)
* Fichier
    * Add support for `--header-upload` and `--header-download` (Tim Gallant)
    * Implement custom pacer to deal with the new rate limiting (buengese)
* FTP
    * Fix lockup when using concurrency limit on failed connections (Nick Craig-Wood)
    * Fix lockup on failed upload when using concurrency limit (Nick Craig-Wood)
    * Fix lockup on Close failures when using concurrency limit (Nick Craig-Wood)
    * Work around pureftp sending spurious 150 messages (Nick Craig-Wood)
* Google Cloud Storage
    * Add support for `--header-upload` and `--header-download` (Nick Craig-Wood)
    * Add `ARCHIVE` storage class to help (Adam Stroud)
    * Ignore directory markers at the root (Nick Craig-Wood)
* Googlephotos
    * Make the start year configurable (Daven)
    * Add support for `--header-upload` and `--header-download` (Tim Gallant)
    * Create feature/favorites directory (Brandon Philips)
    * Fix "concurrent map write" error (Nick Craig-Wood)
    * Don't put an image in error message (Nick Craig-Wood)
* HTTP
    * Improved directory listing with new template from Caddy project (calisro)
* Jottacloud
    * Implement `--jottacloud-trashed-only` (buengese)
    * Add support for `--header-upload` and `--header-download` (Tim Gallant)
    * Use `RawURLEncoding` when decoding base64 encoded login token (buengese)
    * Implement cleanup (buengese)
    * Update docs regarding cleanup, removed remains from old auth, and added warning about special mountpoints. (albertony)
* Mailru
    * Describe 2FA requirements (valery1707)
* Onedrive
    * Implement `--onedrive-server-side-across-configs` (Nick Craig-Wood)
    * Add support for `--header-upload` and `--header-download` (Tim Gallant)
    * Fix occasional 416 errors on multipart uploads (Nick Craig-Wood)
    * Added maximum chunk size limit warning in the docs (Harry)
    * Fix missing drive on config (Nick Craig-Wood)
    * Make error `quotaLimitReached` to be fatal (harry)
* Opendrive
    * Add support for `--header-upload` and `--header-download` (Tim Gallant)
* Pcloud
    * Added support for interchangeable root folder for pCloud backend (Sunil Patra)
    * Add support for `--header-upload` and `--header-download` (Tim Gallant)
    * Fix initial config "Auth state doesn't match" message (Nick Craig-Wood)
* Premiumizeme
    * Add support for `--header-upload` and `--header-download` (Tim Gallant)
    * Prune unused functions (Lars Lehtonen)
* Putio
    * Add support for `--header-upload` and `--header-download` (Nick Craig-Wood)
    * Make downloading files use the rclone http Client (Nick Craig-Wood)
    * Fix parsing of remotes with leading and trailing / (Nick Craig-Wood)
* Qingstor
    * Make `rclone cleanup` remove pending multipart uploads older than 24h (Nick Craig-Wood)
    * Try harder to cancel failed multipart uploads (Nick Craig-Wood)
    * Prune `multiUploader.list()` (Lars Lehtonen)
    * Lint fix (Lars Lehtonen)
* S3
    * Add support for `--header-upload` and `--header-download` (Tim Gallant)
    * Use memory pool for buffer allocations (Maciej Zimnoch)
    * Add SSE-C support for AWS, Ceph, and MinIO (Jack Anderson)
    * Fail fast multipart upload (Michał Matczuk)
    * Report errors on bucket creation (mkdir) correctly (Nick Craig-Wood)
    * Specify that Minio supports URL encoding in listings (Nick Craig-Wood)
    * Added 500 as retryErrorCode (Michał Matczuk)
    * Use `--low-level-retries` as the number of SDK retries (Aleksandar Janković)
    * Fix multipart abort context (Aleksandar Jankovic)
    * Replace deprecated `session.New()` with `session.NewSession()` (Lars Lehtonen)
    * Use the provided size parameter when allocating a new memory pool (Joachim Brandon LeBlanc)
    * Use rclone's low level retries instead of AWS SDK to fix listing retries (Nick Craig-Wood)
    * Ignore directory markers at the root also (Nick Craig-Wood)
    * Use single memory pool (Michał Matczuk)
    * Do not resize buf on put to memBuf (Michał Matczuk)
    * Improve docs for `--s3-disable-checksum` (Nick Craig-Wood)
    * Don't leak memory or tokens in edge cases for multipart upload (Nick Craig-Wood)
* Seafile
    * Implement 2FA (Fred)
* SFTP
    * Added `--sftp-pem-key` to support inline key files (calisro)
    * Fix post transfer copies failing with 0 size when using `set_modtime=false` (Nick Craig-Wood)
* Sharefile
    * Add support for `--header-upload` and `--header-download` (Tim Gallant)
* Sugarsync
    * Add support for `--header-upload` and `--header-download` (Tim Gallant)
* Swift
    * Add support for `--header-upload` and `--header-download` (Nick Craig-Wood)
    * Fix cosmetic issue in error message (Martin Michlmayr)
* Union
    * Implement multiple writable remotes (Max Sum)
    * Fix server-side copy (Max Sum)
    * Implement ListR (Max Sum)
    * Enable ListR when upstreams contain local (Max Sum)
* WebDAV
    * Add support for `--header-upload` and `--header-download` (Tim Gallant)
    * Fix `X-OC-Mtime` header for Transip compatibility (Nick Craig-Wood)
    * Report full and consistent usage with `about` (Yves G)
* Yandex
    * Add support for `--header-upload` and `--header-download` (Tim Gallant)

## v1.51.0 - 2020-02-01

* New backends
    * [Memory](/memory/) (Nick Craig-Wood)
    * [Sugarsync](/sugarsync/) (Nick Craig-Wood)
* New Features
    * Adjust all backends to have `--backend-encoding` parameter (Nick Craig-Wood)
        * this enables the encoding for special characters to be adjusted or disabled
    * Add `--max-duration` flag to control the maximum duration of a transfer session (boosh)
    * Add `--expect-continue-timeout` flag, default 1s (Nick Craig-Wood)
    * Add `--no-check-dest` flag for copying without testing the destination (Nick Craig-Wood)
    * Implement `--order-by` flag to order transfers (Nick Craig-Wood)
    * accounting
        * Don't show entries in both transferring and checking (Nick Craig-Wood)
        * Add option to delete stats (Aleksandar Jankovic)
    * build
        * Compress the test builds with gzip (Nick Craig-Wood)
        * Implement a framework for starting test servers during tests (Nick Craig-Wood)
    * cmd: Always print elapsed time to tenth place seconds in progress (Gary Kim)
    * config
        * Add `--password-command` to allow dynamic config password (Damon Permezel)
        * Give config questions default values (Nick Craig-Wood)
        * Check a remote exists when creating a new one (Nick Craig-Wood)
    * copyurl: Add `--stdout` flag to write to stdout (Nick Craig-Wood)
    * dedupe: Implement keep smallest too (Nick Craig-Wood)
    * hashsum: Add flag `--base64` flag (landall)
    * lsf: Speed up on s3/swift/etc by not reading mimetype by default (Nick Craig-Wood)
    * lsjson: Add `--no-mimetype` flag (Nick Craig-Wood)
    * rc: Add methods to turn on blocking and mutex profiling (Nick Craig-Wood)
    * rcd
        * Adding group parameter to stats (Chaitanya)
        * Move webgui apart; option to disable browser (Xiaoxing Ye)
    * serve sftp: Add support for public key with auth proxy (Paul Tinsley)
    * stats: Show deletes in stats and hide zero stats (anuar45)
* Bug Fixes
    * accounting
        * Fix error counter counting multiple times (Ankur Gupta)
        * Fix error count shown as checks (Cnly)
        * Clear finished transfer in stats-reset (Maciej Zimnoch)
        * Added StatsInfo locking in statsGroups sum function (Michał Matczuk)
    * asyncreader: Fix EOF error (buengese)
    * check: Fix `--one-way` recursing more directories than it needs to (Nick Craig-Wood)
    * chunkedreader: Disable hash calculation for first segment (Nick Craig-Wood)
    * config
        * Do not open browser on headless on drive/gcs/google photos (Xiaoxing Ye)
        * SetValueAndSave ignore error if config section does not exist yet (buengese)
    * cmd: Fix completion with an encrypted config (Danil Semelenov)
    * dbhashsum: Stop it returning UNSUPPORTED on dropbox (Nick Craig-Wood)
    * dedupe: Add missing modes to help string (Nick Craig-Wood)
    * operations
        * Fix dedupe continuing on errors like insufficientFilePersimmon (SezalAgrawal)
        * Clear accounting before low level retry (Maciej Zimnoch)
        * Write debug message when hashes could not be checked (Ole Schütt)
        * Move interface assertion to tests to remove pflag dependency (Nick Craig-Wood)
        * Make NewOverrideObjectInfo public and factor uses (Nick Craig-Wood)
    * proxy: Replace use of bcrypt with sha256 (Nick Craig-Wood)
    * vendor
        * Update bazil.org/fuse to fix FreeBSD 12.1 (Nick Craig-Wood)
        * Update github.com/t3rm1n4l/go-mega to fix mega "illegal base64 data at input byte 22" (Nick Craig-Wood)
        * Update termbox-go to fix ncdu command on FreeBSD (Kuang-che Wu)
        * Update t3rm1n4l/go-mega - fixes mega: couldn't login: crypto/aes: invalid key size 0 (Nick Craig-Wood)
* Mount
    * Enable async reads for a 20% speedup (Nick Craig-Wood)
    * Replace use of WriteAt with Write for cache mode >= writes and O_APPEND (Brett Dutro)
    * Make sure we call unmount when exiting (Nick Craig-Wood)
    * Don't build on go1.10 as bazil/fuse no longer supports it (Nick Craig-Wood)
    * When setting dates discard out of range dates (Nick Craig-Wood)
* VFS
    * Add a newly created file straight into the directory (Nick Craig-Wood)
    * Only calculate one hash for reads for a speedup (Nick Craig-Wood)
    * Make ReadAt for non cached files work better with non-sequential reads (Nick Craig-Wood)
    * Fix edge cases when reading ModTime from file (Nick Craig-Wood)
    * Make sure existing files opened for write show correct size (Nick Craig-Wood)
    * Don't cache the path in RW file objects to fix renaming (Nick Craig-Wood)
    * Fix rename of open files when using the VFS cache (Nick Craig-Wood)
    * When renaming files in the cache, rename the cache item in memory too (Nick Craig-Wood)
    * Fix open file renaming on drive when using `--vfs-cache-mode writes` (Nick Craig-Wood)
    * Fix incorrect modtime for mv into mount with `--vfs-cache-modes writes` (Nick Craig-Wood)
    * On rename, rename in cache too if the file exists (Anagh Kumar Baranwal)
* Local
    * Make source file being updated errors be NoLowLevelRetry errors (Nick Craig-Wood)
    * Fix update of hidden files on Windows (Nick Craig-Wood)
* Cache
    * Follow move of upstream library github.com/coreos/bbolt github.com/etcd-io/bbolt (Nick Craig-Wood)
    * Fix `fatal error: concurrent map writes` (Nick Craig-Wood)
* Crypt
    * Reorder the filename encryption options (Thomas Eales)
    * Correctly handle trailing dot (buengese)
* Chunker
    * Reduce length of temporary suffix (Ivan Andreev)
* Drive
    * Add `--drive-stop-on-upload-limit` flag to stop syncs when upload limit reached (Nick Craig-Wood)
    * Add `--drive-use-shared-date` to use date file was shared instead of modified date (Garry McNulty)
    * Make sure invalid auth for teamdrives always reports an error (Nick Craig-Wood)
    * Fix `--fast-list` when using appDataFolder (Nick Craig-Wood)
    * Use multipart resumable uploads for streaming and uploads in mount (Nick Craig-Wood)
    * Log an ERROR if an incomplete search is returned (Nick Craig-Wood)
    * Hide dangerous config from the configurator (Nick Craig-Wood)
* Dropbox
    * Treat `insufficient_space` errors as non retriable errors (Nick Craig-Wood)
* Jottacloud
    * Use new auth method used by official client (buengese)
    * Add URL to generate Login Token to config wizard (Nick Craig-Wood)
    * Add support whitelabel versions (buengese)
* Koofr
    * Use rclone HTTP client. (jaKa)
* Onedrive
    * Add Sites.Read.All permission (Benjamin Richter)
    * Add support "Retry-After" header (Motonori IWAMURO)
* Opendrive
    * Implement `--opendrive-chunk-size` (Nick Craig-Wood)
* S3
    * Re-implement multipart upload to fix memory issues (Nick Craig-Wood)
    * Add `--s3-copy-cutoff` for size to switch to multipart copy (Nick Craig-Wood)
    * Add new region Asia Pacific (Hong Kong) (Outvi V)
    * Reduce memory usage streaming files by reducing max stream upload size (Nick Craig-Wood)
    * Add `--s3-list-chunk` option for bucket listing (Thomas Kriechbaumer)
    * Force path style bucket access to off for AWS deprecation (Nick Craig-Wood)
    * Use AWS web identity role provider if available (Tennix)
    * Add StackPath Object Storage Support (Dave Koston)
    * Fix ExpiryWindow value (Aleksandar Jankovic)
    * Fix DisableChecksum condition (Aleksandar Janković)
    * Fix URL decoding of NextMarker (Nick Craig-Wood)
* SFTP
    * Add `--sftp-skip-links` to skip symlinks and non regular files (Nick Craig-Wood)
    * Retry Creation of Connection (Sebastian Brandt)
    * Fix "failed to parse private key file: ssh: not an encrypted key" error (Nick Craig-Wood)
    * Open files for update write only to fix AWS SFTP interop (Nick Craig-Wood)
* Swift
    * Reserve segments of dynamic large object when delete objects in container what was enabled versioning. (Nguyễn Hữu Luân)
    * Fix parsing of X-Object-Manifest (Nick Craig-Wood)
    * Update OVH API endpoint (unbelauscht)
* WebDAV
    * Make nextcloud only upload SHA1 checksums (Nick Craig-Wood)
    * Fix case of "Bearer" in Authorization: header to agree with RFC (Nick Craig-Wood)
    * Add Referer header to fix problems with WAFs (Nick Craig-Wood)

## v1.50.2 - 2019-11-19

* Bug Fixes
    * accounting: Fix memory leak on retries operations (Nick Craig-Wood)
* Drive
    * Fix listing of the root directory with drive.files scope (Nick Craig-Wood)
    * Fix --drive-root-folder-id with team/shared drives (Nick Craig-Wood)

## v1.50.1 - 2019-11-02

* Bug Fixes
    * hash: Fix accidentally changed hash names for `DropboxHash` and `CRC-32` (Nick Craig-Wood)
    * fshttp: Fix error reporting on tpslimit token bucket errors (Nick Craig-Wood)
    * fshttp: Don't print token bucket errors on context cancelled (Nick Craig-Wood)
* Local
    * Fix listings of . on Windows (Nick Craig-Wood)
* Onedrive
    * Fix DirMove/Move after Onedrive change (Xiaoxing Ye)

## v1.50.0 - 2019-10-26

* New backends
    * [Citrix Sharefile](/sharefile/) (Nick Craig-Wood)
    * [Chunker](/chunker/) - an overlay backend to split files into smaller parts (Ivan Andreev)
    * [Mail.ru Cloud](/mailru/) (Ivan Andreev)
* New Features
    * encodings (Fabian Möller & Nick Craig-Wood)
        * All backends now use file name encoding to ensure any file name can be written to any backend.
        * See the [restricted file name docs](/overview/#restricted-filenames) for more info and the [local backend docs](/local/#filenames).
        * Some file names may look different in rclone if you are using any control characters in names or [unicode FULLWIDTH symbols](https://en.wikipedia.org/wiki/Halfwidth_and_Fullwidth_Forms_(Unicode_block)).
    * build
        * Update to use go1.13 for the build (Nick Craig-Wood)
        * Drop support for go1.9 (Nick Craig-Wood)
        * Build rclone with GitHub actions (Nick Craig-Wood)
        * Convert python scripts to python3 (Nick Craig-Wood)
        * Swap Azure/go-ansiterm for mattn/go-colorable (Nick Craig-Wood)
        * Dockerfile fixes (Matei David)
        * Add [plugin support](https://github.com/rclone/rclone/blob/master/CONTRIBUTING.md#writing-a-plugin) for backends and commands (Richard Patel)
    * config
        * Use alternating Red/Green in config to make more obvious (Nick Craig-Wood)
    * contrib
        * Add sample DLNA server Docker Compose manifest. (pataquets)
        * Add sample WebDAV server Docker Compose manifest. (pataquets)
    * copyurl
        * Add `--auto-filename` flag for using file name from URL in destination path (Denis)
    * serve dlna:
        * Many compatibility improvements (Dan Walters)
        * Support for external srt subtitles (Dan Walters)
    * rc
        * Added command core/quit (Saksham Khanna)
* Bug Fixes
    * sync
        * Make `--update`/`-u` not transfer files that haven't changed (Nick Craig-Wood)
        * Free objects after they come out of the transfer pipe to save memory (Nick Craig-Wood)
        * Fix `--files-from without --no-traverse` doing a recursive scan (Nick Craig-Wood)
    * operations
        * Fix accounting for server-side copies (Nick Craig-Wood)
        * Display 'All duplicates removed' only if dedupe successful (Sezal Agrawal)
        * Display 'Deleted X extra copies' only if dedupe successful (Sezal Agrawal)
    * accounting
        * Only allow up to 100 completed transfers in the accounting list to save memory (Nick Craig-Wood)
        * Cull the old time ranges when possible to save memory (Nick Craig-Wood)
        * Fix panic due to server-side copy fallback (Ivan Andreev)
        * Fix memory leak noticeable for transfers of large numbers of objects (Nick Craig-Wood)
        * Fix total duration calculation (Nick Craig-Wood)
    * cmd
        * Fix environment variables not setting command line flags (Nick Craig-Wood)
        * Make autocomplete compatible with bash's posix mode for macOS (Danil Semelenov)
        * Make `--progress` work in git bash on Windows (Nick Craig-Wood)
        * Fix 'compopt: command not found' on autocomplete on macOS (Danil Semelenov)
    * config
        * Fix setting of non top level flags from environment variables (Nick Craig-Wood)
        * Check config names more carefully and report errors (Nick Craig-Wood)
        * Remove error: can't use `--size-only` and `--ignore-size` together. (Nick Craig-Wood)
    * filter: Prevent mixing options when `--files-from` is in use (Michele Caci)
    * serve sftp: Fix crash on unsupported operations (e.g. Readlink) (Nick Craig-Wood)
* Mount
    * Allow files of unknown size to be read properly (Nick Craig-Wood)
    * Skip tests on <= 2 CPUs to avoid lockup (Nick Craig-Wood)
    * Fix panic on File.Open (Nick Craig-Wood)
    * Fix "mount_fusefs: -o timeout=: option not supported" on FreeBSD (Nick Craig-Wood)
    * Don't pass huge filenames (>4k) to FUSE as it can't cope (Nick Craig-Wood)
* VFS
    * Add flag `--vfs-case-insensitive` for windows/macOS mounts (Ivan Andreev)
    * Make objects of unknown size readable through the VFS (Nick Craig-Wood)
    * Move writeback of dirty data out of close() method into its own method (FlushWrites) and remove close() call from Flush() (Brett Dutro)
    * Stop empty dirs disappearing when renamed on bucket based remotes (Nick Craig-Wood)
    * Stop change notify polling clearing so much of the directory cache (Nick Craig-Wood)
* Azure Blob
    * Disable logging to the Windows event log (Nick Craig-Wood)
* B2
    * Remove `unverified:` prefix on sha1 to improve interop (e.g. with CyberDuck) (Nick Craig-Wood)
* Box
    * Add options to get access token via JWT auth (David)
* Drive
    * Disable HTTP/2 by default to work around INTERNAL_ERROR problems (Nick Craig-Wood)
    * Make sure that drive root ID is always canonical (Nick Craig-Wood)
    * Fix `--drive-shared-with-me` from the root with lsand `--fast-list` (Nick Craig-Wood)
    * Fix ChangeNotify polling for shared drives (Nick Craig-Wood)
    * Fix change notify polling when using appDataFolder (Nick Craig-Wood)
* Dropbox
    * Make disallowed filenames errors not retry (Nick Craig-Wood)
    * Fix nil pointer exception on restricted files (Nick Craig-Wood)
* Fichier
    * Fix accessing files > 2GB on 32 bit systems (Nick Craig-Wood)
* FTP
    * Allow disabling EPSV mode (Jon Fautley)
* HTTP
    * HEAD directory entries in parallel to speedup (Nick Craig-Wood)
    * Add `--http-no-head` to stop rclone doing HEAD in listings (Nick Craig-Wood)
* Putio
    * Add ability to resume uploads (Cenk Alti)
* S3
    * Fix signature v2_auth headers (Anthony Rusdi)
    * Fix encoding for control characters (Nick Craig-Wood)
    * Only ask for URL encoded directory listings if we need them on Ceph (Nick Craig-Wood)
    * Add option for multipart failure behaviour (Aleksandar Jankovic)
    * Support for multipart copy (庄天翼)
    * Fix nil pointer reference if no metadata returned for object (Nick Craig-Wood)
* SFTP
    * Fix `--sftp-ask-password` trying to contact the ssh agent (Nick Craig-Wood)
    * Fix hashes of files with backslashes (Nick Craig-Wood)
    * Include more ciphers with `--sftp-use-insecure-cipher` (Carlos Ferreyra)
* WebDAV
    * Parse and return Sharepoint error response (Henning Surmeier)

## v1.49.5 - 2019-10-05

* Bug Fixes
    * Revert back to go1.12.x for the v1.49.x builds as go1.13.x was causing issues (Nick Craig-Wood)
    * Fix rpm packages by using master builds of nfpm (Nick Craig-Wood)
    * Fix macOS build after brew changes (Nick Craig-Wood)

## v1.49.4 - 2019-09-29

* Bug Fixes
    * cmd/rcd: Address ZipSlip vulnerability (Richard Patel)
    * accounting: Fix file handle leak on errors (Nick Craig-Wood)
    * oauthutil: Fix security problem when running with two users on the same machine (Nick Craig-Wood)
* FTP
    * Fix listing of an empty root returning: error dir not found (Nick Craig-Wood)
* S3
    * Fix SetModTime on GLACIER/ARCHIVE objects and implement set/get tier (Nick Craig-Wood)

## v1.49.3 - 2019-09-15

* Bug Fixes
    * accounting
        * Fix total duration calculation (Aleksandar Jankovic)
        * Fix "file already closed" on transfer retries (Nick Craig-Wood)

## v1.49.2 - 2019-09-08

* New Features
    * build: Add Docker workflow support (Alfonso Montero)
* Bug Fixes
    * accounting: Fix locking in Transfer to avoid deadlock with `--progress` (Nick Craig-Wood)
    * docs: Fix template argument for mktemp in install.sh (Cnly)
    * operations: Fix `-u`/`--update` with google photos / files of unknown size (Nick Craig-Wood)
    * rc: Fix docs for config/create /update /password (Nick Craig-Wood)
* Google Cloud Storage
    * Fix need for elevated permissions on SetModTime (Nick Craig-Wood)

## v1.49.1 - 2019-08-28

* Bug Fixes
    * config: Fix generated passwords being stored as empty password (Nick Craig-Wood)
    * rcd: Added missing parameter for web-gui info logs. (Chaitanya)
* Googlephotos
    * Fix crash on error response (Nick Craig-Wood)
* Onedrive
    * Fix crash on error response (Nick Craig-Wood)

## v1.49.0 - 2019-08-26

* New backends
    * [1fichier](/fichier/) (Laura Hausmann)
    * [Google Photos](/googlephotos/) (Nick Craig-Wood)
    * [Putio](/putio/) (Cenk Alti)
    * [premiumize.me](/premiumizeme/) (Nick Craig-Wood)
* New Features
    * Experimental [web GUI](/gui/) (Chaitanya Bankanhal)
    * Implement `--compare-dest` & `--copy-dest` (yparitcher)
    * Implement `--suffix` without `--backup-dir` for backup to current dir (yparitcher)
    * `config reconnect` to re-login (re-run the oauth login) for the backend. (Nick Craig-Wood)
    * `config userinfo` to discover which user you are logged in as. (Nick Craig-Wood)
    * `config disconnect` to disconnect you (log out) from the backend. (Nick Craig-Wood)
    * Add `--use-json-log` for JSON logging (justinalin)
    * Add context propagation to rclone (Aleksandar Jankovic)
    * Reworking internal statistics interfaces so they work with rc jobs (Aleksandar Jankovic)
    * Add Higher units for ETA (AbelThar)
    * Update rclone logos to new design (Andreas Chlupka)
    * hash: Add CRC-32 support (Cenk Alti)
    * help showbackend: Fixed advanced option category when there are no standard options (buengese)
    * ncdu: Display/Copy to Clipboard Current Path (Gary Kim)
    * operations:
        * Run hashing operations in parallel (Nick Craig-Wood)
        * Don't calculate checksums when using `--ignore-checksum` (Nick Craig-Wood)
        * Check transfer hashes when using `--size-only` mode (Nick Craig-Wood)
        * Disable multi thread copy for local to local copies (Nick Craig-Wood)
        * Debug successful hashes as well as failures (Nick Craig-Wood)
    * rc
        * Add ability to stop async jobs (Aleksandar Jankovic)
        * Return current settings if core/bwlimit called without parameters (Nick Craig-Wood)
        * Rclone-WebUI integration with rclone (Chaitanya Bankanhal)
        * Added command line parameter to control the cross origin resource sharing (CORS) in the rcd. (Security Improvement) (Chaitanya Bankanhal)
        * Add anchor tags to the docs so links are consistent (Nick Craig-Wood)
        * Remove _async key from input parameters after parsing so later operations won't get confused (buengese)
        * Add call to clear stats (Aleksandar Jankovic)
    * rcd
        * Auto-login for web-gui (Chaitanya Bankanhal)
        * Implement `--baseurl` for rcd and web-gui (Chaitanya Bankanhal)
    * serve dlna
        * Only select interfaces which can multicast for SSDP (Nick Craig-Wood)
        * Add more builtin mime types to cover standard audio/video (Nick Craig-Wood)
        * Fix missing mime types on Android causing missing videos (Nick Craig-Wood)
    * serve ftp
        * Refactor to bring into line with other serve commands (Nick Craig-Wood)
        * Implement `--auth-proxy` (Nick Craig-Wood)
    * serve http: Implement `--baseurl` (Nick Craig-Wood)
    * serve restic: Implement `--baseurl` (Nick Craig-Wood)
    * serve sftp
        * Implement auth proxy (Nick Craig-Wood)
        * Fix detection of whether server is authorized (Nick Craig-Wood)
    * serve webdav
        * Implement `--baseurl` (Nick Craig-Wood)
        * Support `--auth-proxy` (Nick Craig-Wood)
* Bug Fixes
    * Make "bad record MAC" a retriable error (Nick Craig-Wood)
    * copyurl: Fix copying files that return HTTP errors (Nick Craig-Wood)
    * march: Fix checking sub-directories when using `--no-traverse` (buengese)
    * rc
        * Fix unmarshalable http.AuthFn in options and put in test for marshalability (Nick Craig-Wood)
        * Move job expire flags to rc to fix initialization problem (Nick Craig-Wood)
        * Fix `--loopback` with rc/list and others (Nick Craig-Wood)
    * rcat: Fix slowdown on systems with multiple hashes (Nick Craig-Wood)
    * rcd: Fix permissions problems on cache directory with web gui download (Nick Craig-Wood)
* Mount
    * Default `--daemon-timout` to 15 minutes on macOS and FreeBSD (Nick Craig-Wood)
    * Update docs to show mounting from root OK for bucket based (Nick Craig-Wood)
    * Remove nonseekable flag from write files (Nick Craig-Wood)
* VFS
    * Make write without cache more efficient (Nick Craig-Wood)
    * Fix `--vfs-cache-mode minimal` and `writes` ignoring cached files (Nick Craig-Wood)
* Local
    * Add `--local-case-sensitive` and `--local-case-insensitive` (Nick Craig-Wood)
    * Avoid polluting page cache when uploading local files to remote backends (Michał Matczuk)
    * Don't calculate any hashes by default (Nick Craig-Wood)
    * Fadvise run syscall on a dedicated go routine (Michał Matczuk)
* Azure Blob
    * Azure Storage Emulator support (Sandeep)
    * Updated config help details to remove connection string references (Sandeep)
    * Make all operations work from the root (Nick Craig-Wood)
* B2
    * Implement link sharing (yparitcher)
    * Enable server-side copy to copy between buckets (Nick Craig-Wood)
    * Make all operations work from the root (Nick Craig-Wood)
* Drive
    * Fix server-side copy of big files (Nick Craig-Wood)
    * Update API for teamdrive use (Nick Craig-Wood)
    * Add error for purge with `--drive-trashed-only` (ginvine)
* Fichier
    * Make FolderID int and adjust related code (buengese)
* Google Cloud Storage
    * Reduce oauth scope requested as suggested by Google (Nick Craig-Wood)
    * Make all operations work from the root (Nick Craig-Wood)
* HTTP
    * Add `--http-headers` flag for setting arbitrary headers (Nick Craig-Wood)
* Jottacloud
    * Use new api for retrieving internal username (buengese)
    * Refactor configuration and minor cleanup (buengese)
* Koofr
    * Support setting modification times on Koofr backend. (jaKa)
* Opendrive
    * Refactor to use existing lib/rest facilities for uploads (Nick Craig-Wood)
* Qingstor
    * Upgrade to v3 SDK and fix listing loop (Nick Craig-Wood)
    * Make all operations work from the root (Nick Craig-Wood)
* S3
    * Add INTELLIGENT_TIERING storage class (Matti Niemenmaa)
    * Make all operations work from the root (Nick Craig-Wood)
* SFTP
    * Add missing interface check and fix About (Nick Craig-Wood)
    * Completely ignore all modtime checks if SetModTime=false (Jon Fautley)
    * Support md5/sha1 with rsync.net (Nick Craig-Wood)
    * Save the md5/sha1 command in use to the config file for efficiency (Nick Craig-Wood)
    * Opt-in support for diffie-hellman-group-exchange-sha256 diffie-hellman-group-exchange-sha1 (Yi FU)
* Swift
    * Use FixRangeOption to fix 0 length files via the VFS (Nick Craig-Wood)
    * Fix upload when using no_chunk to return the correct size (Nick Craig-Wood)
    * Make all operations work from the root (Nick Craig-Wood)
    * Fix segments leak during failed large file uploads. (nguyenhuuluan434)
* WebDAV
    * Add `--webdav-bearer-token-command` (Nick Craig-Wood)
    * Refresh token when it expires with `--webdav-bearer-token-command` (Nick Craig-Wood)
    * Add docs for using bearer_token_command with oidc-agent (Paul Millar)

## v1.48.0 - 2019-06-15

* New commands
    * serve sftp: Serve an rclone remote over SFTP (Nick Craig-Wood)
* New Features
    * Multi threaded downloads to local storage (Nick Craig-Wood)
        * controlled with `--multi-thread-cutoff` and `--multi-thread-streams`
    * Use rclone.conf from rclone executable directory to enable portable use (albertony)
    * Allow sync of a file and a directory with the same name (forgems)
        * this is common on bucket based remotes, e.g. s3, gcs
    * Add `--ignore-case-sync` for forced case insensitivity (garry415)
    * Implement `--stats-one-line-date` and `--stats-one-line-date-format` (Peter Berbec)
    * Log an ERROR for all commands which exit with non-zero status (Nick Craig-Wood)
    * Use go-homedir to read the home directory more reliably (Nick Craig-Wood)
    * Enable creating encrypted config through external script invocation (Wojciech Smigielski)
    * build: Drop support for go1.8 (Nick Craig-Wood)
    * config: Make config create/update encrypt passwords where necessary (Nick Craig-Wood)
    * copyurl: Honor `--no-check-certificate` (Stefan Breunig)
    * install: Linux skip man pages if no mandb (didil)
    * lsf: Support showing the Tier of the object (Nick Craig-Wood)
    * lsjson
        * Added EncryptedPath to output (calisro)
        * Support showing the Tier of the object (Nick Craig-Wood)
        * Add IsBucket field for bucket based remote listing of the root (Nick Craig-Wood)
    * rc
        * Add `--loopback` flag to run commands directly without a server (Nick Craig-Wood)
        * Add operations/fsinfo: Return information about the remote (Nick Craig-Wood)
        * Skip auth for OPTIONS request (Nick Craig-Wood)
        * cmd/providers: Add DefaultStr, ValueStr and Type fields (Nick Craig-Wood)
        * jobs: Make job expiry timeouts configurable (Aleksandar Jankovic)
    * serve dlna reworked and improved (Dan Walters)
    * serve ftp: add `--ftp-public-ip` flag to specify public IP (calistri)
    * serve restic: Add support for `--private-repos` in `serve restic` (Florian Apolloner)
    * serve webdav: Combine serve webdav and serve http (Gary Kim)
    * size: Ignore negative sizes when calculating total (Garry McNulty)
* Bug Fixes
    * Make move and copy individual files obey `--backup-dir` (Nick Craig-Wood)
    * If `--ignore-checksum` is in effect, don't calculate checksum (Nick Craig-Wood)
    * moveto: Fix case-insensitive same remote move (Gary Kim)
    * rc: Fix serving bucket based objects with `--rc-serve` (Nick Craig-Wood)
    * serve webdav: Fix serveDir not being updated with changes from webdav (Gary Kim)
* Mount
    * Fix poll interval documentation (Animosity022)
* VFS
    * Make WriteAt for non cached files work with non-sequential writes (Nick Craig-Wood)
* Local
    * Only calculate the required hashes for big speedup (Nick Craig-Wood)
    * Log errors when listing instead of returning an error (Nick Craig-Wood)
    * Fix preallocate warning on Linux with ZFS (Nick Craig-Wood)
* Crypt
    * Make rclone dedupe work through crypt (Nick Craig-Wood)
    * Fix wrapping of ChangeNotify to decrypt directories properly (Nick Craig-Wood)
    * Support PublicLink (rclone link) of underlying backend (Nick Craig-Wood)
    * Implement Optional methods SetTier, GetTier (Nick Craig-Wood)
* B2
    * Implement server-side copy (Nick Craig-Wood)
    * Implement SetModTime (Nick Craig-Wood)
* Drive
    * Fix move and copy from TeamDrive to GDrive (Fionera)
    * Add notes that cleanup works in the background on drive (Nick Craig-Wood)
    * Add `--drive-server-side-across-configs` to default back to old server-side copy semantics by default (Nick Craig-Wood)
    * Add `--drive-size-as-quota` to show storage quota usage for file size (Garry McNulty)
* FTP
    * Add FTP List timeout (Jeff Quinn)
    * Add FTP over TLS support (Gary Kim)
    * Add `--ftp-no-check-certificate` option for FTPS (Gary Kim)
* Google Cloud Storage
    * Fix upload errors when uploading pre 1970 files (Nick Craig-Wood)
* Jottacloud
    * Add support for selecting device and mountpoint. (buengese)
* Mega
    * Add cleanup support (Gary Kim)
* Onedrive
    * More accurately check if root is found (Cnly)
* S3
    * Support S3 Accelerated endpoints with `--s3-use-accelerate-endpoint` (Nick Craig-Wood)
    * Add config info for Wasabi's EU Central endpoint (Robert Marko)
    * Make SetModTime work for GLACIER while syncing (Philip Harvey)
* SFTP
    * Add About support (Gary Kim)
    * Fix about parsing of `df` results so it can cope with -ve results (Nick Craig-Wood)
    * Send custom client version and debug server version (Nick Craig-Wood)
* WebDAV
    * Retry on 423 Locked errors (Nick Craig-Wood)

## v1.47.0 - 2019-04-13

* New backends
    * Backend for Koofr cloud storage service. (jaKa)
* New Features
    * Resume downloads if the reader fails in copy (Nick Craig-Wood)
        * this means rclone will restart transfers if the source has an error
        * this is most useful for downloads or cloud to cloud copies
    * Use `--fast-list` for listing operations where it won't use more memory (Nick Craig-Wood)
        * this should speed up the following operations on remotes which support `ListR`
        * `dedupe`, `serve restic` `lsf`, `ls`, `lsl`, `lsjson`, `lsd`, `md5sum`, `sha1sum`, `hashsum`, `size`, `delete`, `cat`, `settier`
        * use `--disable ListR` to get old behaviour if required
    * Make `--files-from` traverse the destination unless `--no-traverse` is set (Nick Craig-Wood)
        * this fixes `--files-from` with Google drive and excessive API use in general.
    * Make server-side copy account bytes and obey `--max-transfer` (Nick Craig-Wood)
    * Add `--create-empty-src-dirs` flag and default to not creating empty dirs (ishuah)
    * Add client side TLS/SSL flags `--ca-cert`/`--client-cert`/`--client-key` (Nick Craig-Wood)
    * Implement `--suffix-keep-extension` for use with `--suffix` (Nick Craig-Wood)
    * build:
        * Switch to semver compliant version tags to be go modules compliant (Nick Craig-Wood)
        * Update to use go1.12.x for the build (Nick Craig-Wood)
    * serve dlna: Add connection manager service description to improve compatibility (Dan Walters)
    * lsf: Add 'e' format to show encrypted names and 'o' for original IDs (Nick Craig-Wood)
    * lsjson: Added `--files-only` and `--dirs-only` flags (calistri)
    * rc: Implement operations/publiclink the equivalent of `rclone link` (Nick Craig-Wood)
* Bug Fixes
    * accounting: Fix total ETA when `--stats-unit bits` is in effect (Nick Craig-Wood)
    * Bash TAB completion
        * Use private custom func to fix clash between rclone and kubectl (Nick Craig-Wood)
        * Fix for remotes with underscores in their names (Six)
        * Fix completion of remotes (Florian Gamböck)
        * Fix autocompletion of remote paths with spaces (Danil Semelenov)
    * serve dlna: Fix root XML service descriptor (Dan Walters)
    * ncdu: Fix display corruption with Chinese characters (Nick Craig-Wood)
    * Add SIGTERM to signals which run the exit handlers on unix (Nick Craig-Wood)
    * rc: Reload filter when the options are set via the rc (Nick Craig-Wood)
* VFS / Mount
    * Fix FreeBSD: Ignore Truncate if called with no readers and already the correct size (Nick Craig-Wood)
    * Read directory and check for a file before mkdir (Nick Craig-Wood)
    * Shorten the locking window for vfs/refresh (Nick Craig-Wood)
* Azure Blob
    * Enable MD5 checksums when uploading files bigger than the "Cutoff" (Dr.Rx)
    * Fix SAS URL support (Nick Craig-Wood)
* B2
    * Allow manual configuration of backblaze downloadUrl (Vince)
    * Ignore already_hidden error on remove (Nick Craig-Wood)
    * Ignore malformed `src_last_modified_millis` (Nick Craig-Wood)
* Drive
    * Add `--skip-checksum-gphotos` to ignore incorrect checksums on Google Photos (Nick Craig-Wood)
    * Allow server-side move/copy between different remotes. (Fionera)
    * Add docs on team drives and `--fast-list` eventual consistency (Nestar47)
    * Fix imports of text files (Nick Craig-Wood)
    * Fix range requests on 0 length files (Nick Craig-Wood)
    * Fix creation of duplicates with server-side copy (Nick Craig-Wood)
* Dropbox
    * Retry blank errors to fix long listings (Nick Craig-Wood)
* FTP
    * Add `--ftp-concurrency` to limit maximum number of connections (Nick Craig-Wood)
* Google Cloud Storage
    * Fall back to default application credentials (marcintustin)
    * Allow bucket policy only buckets (Nick Craig-Wood)
* HTTP
    * Add `--http-no-slash` for websites with directories with no slashes (Nick Craig-Wood)
    * Remove duplicates from listings (Nick Craig-Wood)
    * Fix socket leak on 404 errors (Nick Craig-Wood)
* Jottacloud
    * Fix token refresh (Sebastian Bünger)
    * Add device registration (Oliver Heyme)
* Onedrive
    * Implement graceful cancel of multipart uploads if rclone is interrupted (Cnly)
    * Always add trailing colon to path when addressing items, (Cnly)
    * Return errors instead of panic for invalid uploads (Fabian Möller)
* S3
    * Add support for "Glacier Deep Archive" storage class (Manu)
    * Update Dreamhost endpoint (Nick Craig-Wood)
    * Note incompatibility with CEPH Jewel (Nick Craig-Wood)
* SFTP
    * Allow custom ssh client config (Alexandru Bumbacea)
* Swift
    * Obey Retry-After to enable OVH restore from cold storage (Nick Craig-Wood)
    * Work around token expiry on CEPH (Nick Craig-Wood)
* WebDAV
    * Allow IsCollection property to be integer or boolean (Nick Craig-Wood)
    * Fix race when creating directories (Nick Craig-Wood)
    * Fix About/df when reading the available/total returns 0 (Nick Craig-Wood)

## v1.46 - 2019-02-09

* New backends
    * Support Alibaba Cloud (Aliyun) OSS via the s3 backend (Nick Craig-Wood)
* New commands
    * serve dlna: serves a remove via DLNA for the local network (nicolov)
* New Features
    * copy, move: Restore deprecated `--no-traverse` flag (Nick Craig-Wood)
        * This is useful for when transferring a small number of files into a large destination
    * genautocomplete: Add remote path completion for bash completion (Christopher Peterson & Danil Semelenov)
    * Buffer memory handling reworked to return memory to the OS better (Nick Craig-Wood)
        * Buffer recycling library to replace sync.Pool
        * Optionally use memory mapped memory for better memory shrinking
        * Enable with `--use-mmap` if having memory problems - not default yet
    * Parallelise reading of files specified by `--files-from` (Nick Craig-Wood)
    * check: Add stats showing total files matched. (Dario Guzik)
    * Allow rename/delete open files under Windows (Nick Craig-Wood)
    * lsjson: Use exactly the correct number of decimal places in the seconds (Nick Craig-Wood)
    * Add cookie support with cmdline switch `--use-cookies` for all HTTP based remotes (qip)
    * Warn if `--checksum` is set but there are no hashes available (Nick Craig-Wood)
    * Rework rate limiting (pacer) to be more accurate and allow bursting (Nick Craig-Wood)
    * Improve error reporting for too many/few arguments in commands (Nick Craig-Wood)
    * listremotes: Remove `-l` short flag as it conflicts with the new global flag (weetmuts)
    * Make http serving with auth generate INFO messages on auth fail (Nick Craig-Wood)
* Bug Fixes
    * Fix layout of stats (Nick Craig-Wood)
    * Fix `--progress` crash under Windows Jenkins (Nick Craig-Wood)
    * Fix transfer of google/onedrive docs by calling Rcat in Copy when size is -1 (Cnly)
    * copyurl: Fix checking of `--dry-run` (Denis Skovpen)
* Mount
    * Check that mountpoint and local directory to mount don't overlap (Nick Craig-Wood)
    * Fix mount size under 32 bit Windows (Nick Craig-Wood)
* VFS
    * Implement renaming of directories for backends without DirMove (Nick Craig-Wood)
        * now all backends except b2 support renaming directories
    * Implement `--vfs-cache-max-size` to limit the total size of the cache (Nick Craig-Wood)
    * Add `--dir-perms` and `--file-perms` flags to set default permissions (Nick Craig-Wood)
    * Fix deadlock on concurrent operations on a directory (Nick Craig-Wood)
    * Fix deadlock between RWFileHandle.close and File.Remove (Nick Craig-Wood)
    * Fix renaming/deleting open files with cache mode "writes" under Windows (Nick Craig-Wood)
    * Fix panic on rename with `--dry-run` set (Nick Craig-Wood)
    * Fix vfs/refresh with recurse=true needing the `--fast-list` flag
* Local
    * Add support for `-l`/`--links` (symbolic link translation) (yair@unicorn)
        * this works by showing links as `link.rclonelink` - see local backend docs for more info
        * this errors if used with `-L`/`--copy-links`
    * Fix renaming/deleting open files on Windows (Nick Craig-Wood)
* Crypt
    * Check for maximum length before decrypting filename to fix panic (Garry McNulty)
* Azure Blob
    * Allow building azureblob backend on *BSD (themylogin)
    * Use the rclone HTTP client to support `--dump headers`, `--tpslimit`, etc. (Nick Craig-Wood)
    * Use the s3 pacer for 0 delay in non error conditions (Nick Craig-Wood)
    * Ignore directory markers (Nick Craig-Wood)
    * Stop Mkdir attempting to create existing containers (Nick Craig-Wood)
* B2
    * cleanup: will remove unfinished large files >24hrs old (Garry McNulty)
    * For a bucket limited application key check the bucket name (Nick Craig-Wood)
        * before this, rclone would use the authorised bucket regardless of what you put on the command line
    * Added `--b2-disable-checksum` flag (Wojciech Smigielski)
        * this enables large files to be uploaded without a SHA-1 hash for speed reasons
* Drive
    * Set default pacer to 100ms for 10 tps (Nick Craig-Wood)
        * This fits the Google defaults much better and reduces the 403 errors massively
        * Add `--drive-pacer-min-sleep` and `--drive-pacer-burst` to control the pacer
    * Improve ChangeNotify support for items with multiple parents (Fabian Möller)
    * Fix ListR for items with multiple parents - this fixes oddities with `vfs/refresh` (Fabian Möller)
    * Fix using `--drive-impersonate` and appfolders (Nick Craig-Wood)
    * Fix google docs in rclone mount for some (not all) applications (Nick Craig-Wood)
* Dropbox
    * Retry-After support for Dropbox backend (Mathieu Carbou)
* FTP
    * Wait for 60 seconds for a connection to Close then declare it dead (Nick Craig-Wood)
        * helps with indefinite hangs on some FTP servers
* Google Cloud Storage
    * Update google cloud storage endpoints (weetmuts)
* HTTP
    * Add an example with username and password which is supported but wasn't documented (Nick Craig-Wood)
    * Fix backend with `--files-from` and non-existent files (Nick Craig-Wood)
* Hubic
    * Make error message more informative if authentication fails (Nick Craig-Wood)
* Jottacloud
    * Resume and deduplication support (Oliver Heyme)
    * Use token auth for all API requests Don't store password anymore (Sebastian Bünger)
    * Add support for 2-factor authentication (Sebastian Bünger)
* Mega
    * Implement v2 account login which fixes logins for newer Mega accounts (Nick Craig-Wood)
    * Return error if an unknown length file is attempted to be uploaded (Nick Craig-Wood)
    * Add new error codes for better error reporting (Nick Craig-Wood)
* Onedrive
    * Fix broken support for "shared with me" folders (Alex Chen)
    * Fix root ID not normalised (Cnly)
    * Return err instead of panic on unknown-sized uploads (Cnly)
* Qingstor
    * Fix go routine leak on multipart upload errors (Nick Craig-Wood)
    * Add upload chunk size/concurrency/cutoff control (Nick Craig-Wood)
    * Default `--qingstor-upload-concurrency` to 1 to work around bug (Nick Craig-Wood)
* S3
    * Implement `--s3-upload-cutoff` for single part uploads below this (Nick Craig-Wood)
    * Change `--s3-upload-concurrency` default to 4 to increase performance (Nick Craig-Wood)
    * Add `--s3-bucket-acl` to control bucket ACL (Nick Craig-Wood)
    * Auto detect region for buckets on operation failure (Nick Craig-Wood)
    * Add GLACIER storage class (William Cocker)
    * Add Scaleway to s3 documentation (Rémy Léone)
    * Add AWS endpoint eu-north-1 (weetmuts)
* SFTP
    * Add support for PEM encrypted private keys (Fabian Möller)
    * Add option to force the usage of an ssh-agent (Fabian Möller)
    * Perform environment variable expansion on key-file (Fabian Möller)
    * Fix rmdir on Windows based servers (e.g. CrushFTP) (Nick Craig-Wood)
    * Fix rmdir deleting directory contents on some SFTP servers (Nick Craig-Wood)
    * Fix error on dangling symlinks (Nick Craig-Wood)
* Swift
    * Add `--swift-no-chunk` to disable segmented uploads in rcat/mount (Nick Craig-Wood)
    * Introduce application credential auth support (kayrus)
    * Fix memory usage by slimming Object (Nick Craig-Wood)
    * Fix extra requests on upload (Nick Craig-Wood)
    * Fix reauth on big files (Nick Craig-Wood)
* Union
    * Fix poll-interval not working (Nick Craig-Wood)
* WebDAV
    * Support About which means rclone mount will show the correct disk size (Nick Craig-Wood)
    * Support MD5 and SHA1 hashes with Owncloud and Nextcloud (Nick Craig-Wood)
    * Fail soft on time parsing errors (Nick Craig-Wood)
    * Fix infinite loop on failed directory creation (Nick Craig-Wood)
    * Fix identification of directories for Bitrix Site Manager (Nick Craig-Wood)
    * Fix upload of 0 length files on some servers (Nick Craig-Wood)
    * Fix if MKCOL fails with 423 Locked assume the directory exists (Nick Craig-Wood)

## v1.45 - 2018-11-24

* New backends
    * The Yandex backend was re-written - see below for details (Sebastian Bünger)
* New commands
    * rcd: New command just to serve the remote control API (Nick Craig-Wood)
* New Features
    * The remote control API (rc) was greatly expanded to allow full control over rclone (Nick Craig-Wood)
        * sensitive operations require authorization or the `--rc-no-auth` flag
        * config/* operations to configure rclone
        * options/* for reading/setting command line flags
        * operations/* for all low level operations, e.g. copy file, list directory
        * sync/* for sync, copy and move
        * `--rc-files` flag to serve files on the rc http server
          * this is for building web native GUIs for rclone
        * Optionally serving objects on the rc http server
        * Ensure rclone fails to start up if the `--rc` port is in use already
        * See [the rc docs](https://rclone.org/rc/) for more info
    * sync/copy/move
        * Make `--files-from` only read the objects specified and don't scan directories (Nick Craig-Wood)
            * This is a huge speed improvement for destinations with lots of files
    * filter: Add `--ignore-case` flag (Nick Craig-Wood)
    * ncdu: Add remove function ('d' key) (Henning Surmeier)
    * rc command
        * Add `--json` flag for structured JSON input (Nick Craig-Wood)
        * Add `--user` and `--pass` flags and interpret `--rc-user`, `--rc-pass`, `--rc-addr` (Nick Craig-Wood)
    * build
        * Require go1.8 or later for compilation (Nick Craig-Wood)
        * Enable softfloat on MIPS arch (Scott Edlund)
        * Integration test framework revamped with a better report and better retries (Nick Craig-Wood)
* Bug Fixes
    * cmd: Make `--progress` update the stats correctly at the end (Nick Craig-Wood)
    * config: Create config directory on save if it is missing (Nick Craig-Wood)
    * dedupe: Check for existing filename before renaming a dupe file (ssaqua)
    * move: Don't create directories with `--dry-run` (Nick Craig-Wood)
    * operations: Fix Purge and Rmdirs when dir is not the root (Nick Craig-Wood)
    * serve http/webdav/restic: Ensure rclone exits if the port is in use (Nick Craig-Wood)
* Mount
    * Make `--volname` work for Windows and macOS (Nick Craig-Wood)
* Azure Blob
    * Avoid context deadline exceeded error by setting a large TryTimeout value (brused27)
    * Fix erroneous Rmdir error "directory not empty" (Nick Craig-Wood)
    * Wait for up to 60s to create a just deleted container (Nick Craig-Wood)
* Dropbox
    * Add dropbox impersonate support (Jake Coggiano)
* Jottacloud
    * Fix bug in `--fast-list` handing of empty folders (albertony)
* Opendrive
    * Fix transfer of files with `+` and `&` in (Nick Craig-Wood)
    * Fix retries of upload chunks (Nick Craig-Wood)
* S3
    * Set ACL for server-side copies to that provided by the user (Nick Craig-Wood)
    * Fix role_arn, credential_source, ... (Erik Swanson)
    * Add config info for Wasabi's US-West endpoint (Henry Ptasinski)
* SFTP
    * Ensure file hash checking is really disabled (Jon Fautley)
* Swift
    * Add pacer for retries to make swift more reliable (Nick Craig-Wood)
* WebDAV
    * Add Content-Type to PUT requests (Nick Craig-Wood)
    * Fix config parsing so `--webdav-user` and `--webdav-pass` flags work (Nick Craig-Wood)
    * Add RFC3339 date format (Ralf Hemberger)
* Yandex
    * The yandex backend was re-written (Sebastian Bünger)
        * This implements low level retries (Sebastian Bünger)
        * Copy, Move, DirMove, PublicLink and About optional interfaces (Sebastian Bünger)
        * Improved general error handling (Sebastian Bünger)
        * Removed ListR for now due to inconsistent behaviour (Sebastian Bünger)

## v1.44 - 2018-10-15

* New commands
    * serve ftp: Add ftp server (Antoine GIRARD)
    * settier: perform storage tier changes on supported remotes (sandeepkru)
* New Features
    * Reworked command line help
        * Make default help less verbose (Nick Craig-Wood)
        * Split flags up into global and backend flags (Nick Craig-Wood)
        * Implement specialised help for flags and backends (Nick Craig-Wood)
        * Show URL of backend help page when starting config (Nick Craig-Wood)
    * stats: Long names now split in center (Joanna Marek)
    * Add `--log-format` flag for more control over log output (dcpu)
    * rc: Add support for OPTIONS and basic CORS (frenos)
    * stats: show FatalErrors and NoRetryErrors in stats (Cédric Connes)
* Bug Fixes
    * Fix -P not ending with a new line (Nick Craig-Wood)
    * config: don't create default config dir when user supplies `--config` (albertony)
    * Don't print non-ASCII characters with `--progress` on windows (Nick Craig-Wood)
    * Correct logs for excluded items (ssaqua)
* Mount
    * Remove EXPERIMENTAL tags (Nick Craig-Wood)
* VFS
    * Fix race condition detected by serve ftp tests (Nick Craig-Wood)
    * Add vfs/poll-interval rc command (Fabian Möller)
    * Enable rename for nearly all remotes using server-side Move or Copy (Nick Craig-Wood)
    * Reduce directory cache cleared by poll-interval (Fabian Möller)
    * Remove EXPERIMENTAL tags (Nick Craig-Wood)
* Local
    * Skip bad symlinks in dir listing with -L enabled (Cédric Connes)
    * Preallocate files on Windows to reduce fragmentation (Nick Craig-Wood)
    * Preallocate files on linux with fallocate(2) (Nick Craig-Wood)
* Cache
    * Add cache/fetch rc function (Fabian Möller)
    * Fix worker scale down (Fabian Möller)
    * Improve performance by not sending info requests for cached chunks (dcpu)
    * Fix error return value of cache/fetch rc method (Fabian Möller)
    * Documentation fix for cache-chunk-total-size (Anagh Kumar Baranwal)
    * Preserve leading / in wrapped remote path (Fabian Möller)
    * Add plex_insecure option to skip certificate validation (Fabian Möller)
    * Remove entries that no longer exist in the source (dcpu)
* Crypt
    * Preserve leading / in wrapped remote path (Fabian Möller)
* Alias
    * Fix handling of Windows network paths (Nick Craig-Wood)
* Azure Blob
    * Add `--azureblob-list-chunk` parameter (Santiago Rodríguez)
    * Implemented settier command support on azureblob remote. (sandeepkru)
    * Work around SDK bug which causes errors for chunk-sized files (Nick Craig-Wood)
* Box
    * Implement link sharing. (Sebastian Bünger)
* Drive
    * Add `--drive-import-formats` - google docs can now be imported (Fabian Möller)
        * Rewrite mime type and extension handling (Fabian Möller)
        * Add document links (Fabian Möller)
        * Add support for multipart document extensions (Fabian Möller)
        * Add support for apps-script to json export (Fabian Möller)
        * Fix escaped chars in documents during list (Fabian Möller)
    * Add `--drive-v2-download-min-size` a workaround for slow downloads (Fabian Möller)
    * Improve directory notifications in ChangeNotify (Fabian Möller)
    * When listing team drives in config, continue on failure (Nick Craig-Wood)
* FTP
    * Add a small pause after failed upload before deleting file (Nick Craig-Wood)
* Google Cloud Storage
    * Fix service_account_file being ignored (Fabian Möller)
* Jottacloud
    * Minor improvement in quota info (omit if unlimited) (albertony)
    * Add `--fast-list` support (albertony)
    * Add permanent delete support: `--jottacloud-hard-delete` (albertony)
    * Add link sharing support (albertony)
    * Fix handling of reserved characters. (Sebastian Bünger)
    * Fix socket leak on Object.Remove (Nick Craig-Wood)
* Onedrive
    * Rework to support Microsoft Graph (Cnly)
        * **NB** this will require re-authenticating the remote
    * Removed upload cutoff and always do session uploads (Oliver Heyme)
    * Use single-part upload for empty files (Cnly)
    * Fix new fields not saved when editing old config (Alex Chen)
    * Fix sometimes special chars in filenames not replaced (Alex Chen)
    * Ignore OneNote files by default (Alex Chen)
    * Add link sharing support (jackyzy823)
* S3
    * Use custom pacer, to retry operations when reasonable (Craig Miskell)
    * Use configured server-side-encryption and storage class options when calling CopyObject() (Paul Kohout)
    * Make `--s3-v2-auth` flag (Nick Craig-Wood)
    * Fix v2 auth on files with spaces (Nick Craig-Wood)
* Union
    * Implement union backend which reads from multiple backends (Felix Brucker)
    * Implement optional interfaces (Move, DirMove, Copy, etc.) (Nick Craig-Wood)
    * Fix ChangeNotify to support multiple remotes (Fabian Möller)
    * Fix `--backup-dir` on union backend (Nick Craig-Wood)
* WebDAV
    * Add another time format (Nick Craig-Wood)
    * Add a small pause after failed upload before deleting file (Nick Craig-Wood)
    * Add workaround for missing mtime (buergi)
    * Sharepoint: Renew cookies after 12hrs (Henning Surmeier)
* Yandex
    * Remove redundant nil checks (teresy)

## v1.43.1 - 2018-09-07

Point release to fix hubic and azureblob backends.

* Bug Fixes
    * ncdu: Return error instead of log.Fatal in Show (Fabian Möller)
    * cmd: Fix crash with `--progress` and `--stats 0` (Nick Craig-Wood)
    * docs: Tidy website display (Anagh Kumar Baranwal)
* Azure Blob:
    * Fix multi-part uploads. (sandeepkru)
* Hubic
    * Fix uploads (Nick Craig-Wood)
    * Retry auth fetching if it fails to make hubic more reliable (Nick Craig-Wood)

## v1.43 - 2018-09-01

* New backends
    * Jottacloud (Sebastian Bünger)
* New commands
    * copyurl: copies a URL to a remote (Denis)
* New Features
    * Reworked config for backends (Nick Craig-Wood)
        * All backend config can now be supplied by command line, env var or config file
        * Advanced section in the config wizard for the optional items
        * A large step towards rclone backends being usable in other go software
        * Allow on the fly remotes with :backend: syntax
    * Stats revamp
        * Add `--progress`/`-P` flag to show interactive progress (Nick Craig-Wood)
        * Show the total progress of the sync in the stats (Nick Craig-Wood)
        * Add `--stats-one-line` flag for single line stats (Nick Craig-Wood)
    * Added weekday schedule into `--bwlimit` (Mateusz)
    * lsjson: Add option to show the original object IDs (Fabian Möller)
    * serve webdav: Make Content-Type without reading the file and add `--etag-hash` (Nick Craig-Wood)
    * build
        * Build macOS with native compiler (Nick Craig-Wood)
        * Update to use go1.11 for the build (Nick Craig-Wood)
    * rc
        * Added core/stats to return the stats (reddi1)
    * `version --check`: Prints the current release and beta versions (Nick Craig-Wood)
* Bug Fixes
    * accounting
        * Fix time to completion estimates (Nick Craig-Wood)
        * Fix moving average speed for file stats (Nick Craig-Wood)
    * config: Fix error reading password from piped input (Nick Craig-Wood)
    * move: Fix `--delete-empty-src-dirs` flag to delete all empty dirs on move (ishuah)
* Mount
    * Implement `--daemon-timeout` flag for OSXFUSE (Nick Craig-Wood)
    * Fix mount `--daemon` not working with encrypted config (Alex Chen)
    * Clip the number of blocks to 2^32-1 on macOS - fixes borg backup (Nick Craig-Wood)
* VFS
    * Enable vfs-read-chunk-size by default (Fabian Möller)
    * Add the vfs/refresh rc command (Fabian Möller)
    * Add non recursive mode to vfs/refresh rc command (Fabian Möller)
    * Try to seek buffer on read only files (Fabian Möller)
* Local
    * Fix crash when deprecated `--local-no-unicode-normalization` is supplied (Nick Craig-Wood)
    * Fix mkdir error when trying to copy files to the root of a drive on windows (Nick Craig-Wood)
* Cache
    * Fix nil pointer deref when using lsjson on cached directory (Nick Craig-Wood)
    * Fix nil pointer deref for occasional crash on playback (Nick Craig-Wood)
* Crypt
    * Fix accounting when checking hashes on upload (Nick Craig-Wood)
* Amazon Cloud Drive
    * Make very clear in the docs that rclone has no ACD keys (Nick Craig-Wood)
* Azure Blob
    * Add connection string and SAS URL auth (Nick Craig-Wood)
    * List the container to see if it exists (Nick Craig-Wood)
    * Port new Azure Blob Storage SDK (sandeepkru)
    * Added blob tier, tier between Hot, Cool and Archive. (sandeepkru)
    * Remove leading / from paths (Nick Craig-Wood)
* B2
    * Support Application Keys (Nick Craig-Wood)
    * Remove leading / from paths (Nick Craig-Wood)
* Box
    * Fix upload of > 2GB files on 32 bit platforms (Nick Craig-Wood)
    * Make `--box-commit-retries` flag defaulting to 100 to fix large uploads (Nick Craig-Wood)
* Drive
    * Add `--drive-keep-revision-forever` flag (lewapm)
    * Handle gdocs when filtering file names in list (Fabian Möller)
    * Support using `--fast-list` for large speedups (Fabian Möller)
* FTP
    * Fix Put mkParentDir failed: 521 for BunnyCDN (Nick Craig-Wood)
* Google Cloud Storage
    * Fix index out of range error with `--fast-list` (Nick Craig-Wood)
* Jottacloud
    * Fix MD5 error check (Oliver Heyme)
    * Handle empty time values (Martin Polden)
    * Calculate missing MD5s (Oliver Heyme)
    * Docs, fixes and tests for MD5 calculation (Nick Craig-Wood)
    * Add optional MimeTyper interface. (Sebastian Bünger)
    * Implement optional About interface (for `df` support). (Sebastian Bünger)
* Mega
    * Wait for events instead of arbitrary sleeping (Nick Craig-Wood)
    * Add `--mega-hard-delete` flag (Nick Craig-Wood)
    * Fix failed logins with upper case chars in email (Nick Craig-Wood)
* Onedrive
    * Shared folder support (Yoni Jah)
    * Implement DirMove (Cnly)
    * Fix rmdir sometimes deleting directories with contents (Nick Craig-Wood)
* Pcloud
    * Delete half uploaded files on upload error (Nick Craig-Wood)
* Qingstor
    * Remove leading / from paths (Nick Craig-Wood)
* S3
    * Fix index out of range error with `--fast-list` (Nick Craig-Wood)
    * Add `--s3-force-path-style` (Nick Craig-Wood)
    * Add support for KMS Key ID (bsteiss)
    * Remove leading / from paths (Nick Craig-Wood)
* Swift
    * Add `storage_policy` (Ruben Vandamme)
    * Make it so just `storage_url` or `auth_token` can be overridden (Nick Craig-Wood)
    * Fix server-side copy bug for unusual file names (Nick Craig-Wood)
    * Remove leading / from paths (Nick Craig-Wood)
* WebDAV
    * Ensure we call MKCOL with a URL with a trailing / for QNAP interop (Nick Craig-Wood)
    * If root ends with / then don't check if it is a file (Nick Craig-Wood)
    * Don't accept redirects when reading metadata (Nick Craig-Wood)
    * Add bearer token (Macaroon) support for dCache (Nick Craig-Wood)
    * Document dCache and Macaroons (Onno Zweers)
    * Sharepoint recursion with different depth (Henning)
    * Attempt to remove failed uploads (Nick Craig-Wood)
* Yandex
    * Fix listing/deleting files in the root (Nick Craig-Wood)

## v1.42 - 2018-06-16

* New backends
    * OpenDrive (Oliver Heyme, Jakub Karlicek, ncw)
* New commands
    * deletefile command (Filip Bartodziej)
* New Features
    * copy, move: Copy single files directly, don't use `--files-from` work-around
        * this makes them much more efficient
    * Implement `--max-transfer` flag to quit transferring at a limit
        * make exit code 8 for `--max-transfer` exceeded
    * copy: copy empty source directories to destination (Ishuah Kariuki)
    * check: Add `--one-way` flag (Kasper Byrdal Nielsen)
    * Add siginfo handler for macOS for ctrl-T stats (kubatasiemski)
    * rc
        * add core/gc to run a garbage collection on demand
        * enable go profiling by default on the `--rc` port
        * return error from remote on failure
    * lsf
        * Add `--absolute` flag to add a leading / onto path names
        * Add `--csv` flag for compliant CSV output
        * Add 'm' format specifier to show the MimeType
        * Implement 'i' format for showing object ID
    * lsjson
        * Add MimeType to the output
        * Add ID field to output to show Object ID
    * Add `--retries-sleep` flag (Benjamin Joseph Dag)
    * Oauth tidy up web page and error handling (Henning Surmeier)
* Bug Fixes
    * Password prompt output with `--log-file` fixed for unix (Filip Bartodziej)
    * Calculate ModifyWindow each time on the fly to fix various problems (Stefan Breunig)
* Mount
    * Only print "File.rename error" if there actually is an error (Stefan Breunig)
    * Delay rename if file has open writers instead of failing outright (Stefan Breunig)
    * Ensure atexit gets run on interrupt
    * macOS enhancements
        * Make `--noappledouble` `--noapplexattr`
        * Add `--volname` flag and remove special chars from it
        * Make Get/List/Set/Remove xattr return ENOSYS for efficiency
        * Make `--daemon` work for macOS without CGO
* VFS
    * Add `--vfs-read-chunk-size` and `--vfs-read-chunk-size-limit` (Fabian Möller)
    * Fix ChangeNotify for new or changed folders (Fabian Möller)
* Local
    * Fix symlink/junction point directory handling under Windows
        * **NB** you will need to add `-L` to your command line to copy files with reparse points
* Cache
    * Add non cached dirs on notifications (Remus Bunduc)
    * Allow root to be expired from rc (Remus Bunduc)
    * Clean remaining empty folders from temp upload path (Remus Bunduc)
    * Cache lists using batch writes (Remus Bunduc)
    * Use secure websockets for HTTPS Plex addresses (John Clayton)
    * Reconnect plex websocket on failures (Remus Bunduc)
    * Fix panic when running without plex configs (Remus Bunduc)
    * Fix root folder caching (Remus Bunduc)
* Crypt
    * Check the crypted hash of files when uploading for extra data security
* Dropbox
    * Make Dropbox for business folders accessible using an initial `/` in the path
* Google Cloud Storage
    * Low level retry all operations if necessary
* Google Drive
    * Add `--drive-acknowledge-abuse` to download flagged files
    * Add `--drive-alternate-export` to fix large doc export
    * Don't attempt to choose Team Drives when using rclone config create
    * Fix change list polling with team drives
    * Fix ChangeNotify for folders (Fabian Möller)
    * Fix about (and df on a mount) for team drives
* Onedrive
    * Errorhandler for onedrive for business requests (Henning Surmeier)
* S3
    * Adjust upload concurrency with `--s3-upload-concurrency` (themylogin)
    * Fix `--s3-chunk-size` which was always using the minimum
* SFTP
    * Add `--ssh-path-override` flag (Piotr Oleszczyk)
    * Fix slow downloads for long latency connections
* Webdav
    * Add workarounds for biz.mail.ru
    * Ignore Reason-Phrase in status line to fix 4shared (Rodrigo)
    * Better error message generation

## v1.41 - 2018-04-28

* New backends
    * Mega support added
    * Webdav now supports SharePoint cookie authentication (hensur)
* New commands
    * link: create public link to files and folders (Stefan Breunig)
    * about: gets quota info from a remote (a-roussos, ncw)
    * hashsum: a generic tool for any hash to produce md5sum like output
* New Features
    * lsd: Add -R flag and fix and update docs for all ls commands
    * ncdu: added a "refresh" key - CTRL-L (Keith Goldfarb)
    * serve restic: Add append-only mode (Steve Kriss)
    * serve restic: Disallow overwriting files in append-only mode (Alexander Neumann)
    * serve restic: Print actual listener address (Matt Holt)
    * size: Add --json flag (Matthew Holt)
    * sync: implement --ignore-errors (Mateusz Pabian)
    * dedupe: Add dedupe largest functionality (Richard Yang)
    * fs: Extend SizeSuffix to include TB and PB for rclone about
    * fs: add --dump goroutines and --dump openfiles for debugging
    * rc: implement core/memstats to print internal memory usage info
    * rc: new call rc/pid (Michael P. Dubner)
* Compile
    * Drop support for go1.6
* Release
    * Fix `make tarball` (Chih-Hsuan Yen)
* Bug Fixes
    * filter: fix --min-age and --max-age together check
    * fs: limit MaxIdleConns and MaxIdleConnsPerHost in transport
    * lsd,lsf: make sure all times we output are in local time
    * rc: fix setting bwlimit to unlimited
    * rc: take note of the --rc-addr flag too as per the docs
* Mount
    * Use About to return the correct disk total/used/free (e.g. in `df`)
    * Set `--attr-timeout default` to `1s` - fixes:
        * rclone using too much memory
        * rclone not serving files to samba
        * excessive time listing directories
    * Fix `df -i` (upstream fix)
* VFS
    * Filter files `.` and `..` from directory listing
    * Only make the VFS cache if --vfs-cache-mode > Off
* Local
    * Add --local-no-check-updated to disable updated file checks
    * Retry remove on Windows sharing violation error
* Cache
    * Flush the memory cache after close
    * Purge file data on notification
    * Always forget parent dir for notifications
    * Integrate with Plex websocket
    * Add rc cache/stats (seuffert)
    * Add info log on notification 
* Box
    * Fix failure reading large directories - parse file/directory size as float
* Dropbox
    * Fix crypt+obfuscate on dropbox
    * Fix repeatedly uploading the same files
* FTP
    * Work around strange response from box FTP server
    * More workarounds for FTP servers to fix mkParentDir error
    * Fix no error on listing non-existent directory
* Google Cloud Storage
    * Add service_account_credentials (Matt Holt)
    * Detect bucket presence by listing it - minimises permissions needed
    * Ignore zero length directory markers
* Google Drive
    * Add service_account_credentials (Matt Holt)
    * Fix directory move leaving a hardlinked directory behind
    * Return proper google errors when Opening files
    * When initialized with a filepath, optional features used incorrect root path (Stefan Breunig)
* HTTP
    * Fix sync for servers which don't return Content-Length in HEAD
* Onedrive
    * Add QuickXorHash support for OneDrive for business
    * Fix socket leak in multipart session upload
* S3
    * Look in S3 named profile files for credentials
    * Add `--s3-disable-checksum` to disable checksum uploading (Chris Redekop)
    * Hierarchical configuration support (Giri Badanahatti)
    * Add in config for all the supported S3 providers
    * Add One Zone Infrequent Access storage class (Craig Rachel)
    * Add --use-server-modtime support (Peter Baumgartner)
    * Add --s3-chunk-size option to control multipart uploads
    * Ignore zero length directory markers
* SFTP
    * Update docs to match code, fix typos and clarify disable_hashcheck prompt (Michael G. Noll)
    * Update docs with Synology quirks
    * Fail soft with a debug on hash failure
* Swift
    * Add --use-server-modtime support (Peter Baumgartner)
* Webdav
    * Support SharePoint cookie authentication (hensur)
    * Strip leading and trailing / off root

## v1.40 - 2018-03-19

* New backends
    * Alias backend to create aliases for existing remote names (Fabian Möller)
* New commands
    * `lsf`: list for parsing purposes (Jakub Tasiemski)
        * by default this is a simple non recursive list of files and directories
        * it can be configured to add more info in an easy to parse way
    * `serve restic`: for serving a remote as a Restic REST endpoint
        * This enables restic to use any backends that rclone can access
        * Thanks Alexander Neumann for help, patches and review
    * `rc`: enable the remote control of a running rclone
        * The running rclone must be started with --rc and related flags.
        * Currently there is support for bwlimit, and flushing for mount and cache.
* New Features
    * `--max-delete` flag to add a delete threshold (Bjørn Erik Pedersen)
    * All backends now support RangeOption for ranged Open
        * `cat`: Use RangeOption for limited fetches to make more efficient
        * `cryptcheck`: make reading of nonce more efficient with RangeOption
    * serve http/webdav/restic
        * support SSL/TLS
        * add `--user` `--pass` and `--htpasswd` for authentication
    * `copy`/`move`: detect file size change during copy/move and abort transfer (ishuah)
    * `cryptdecode`: added option to return encrypted file names. (ishuah)
    * `lsjson`: add `--encrypted` to show encrypted name (Jakub Tasiemski)
    * Add `--stats-file-name-length` to specify the printed file name length for stats (Will Gunn)
* Compile
    * Code base was shuffled and factored
        * backends moved into a backend directory
        * large packages split up
        * See the CONTRIBUTING.md doc for info as to what lives where now
    * Update to using go1.10 as the default go version
    * Implement daily [full integration tests](https://pub.rclone.org/integration-tests/)
* Release
    * Include a source tarball and sign it and the binaries
    * Sign the git tags as part of the release process
    * Add .deb and .rpm packages as part of the build
    * Make a beta release for all branches on the main repo (but not pull requests)
* Bug Fixes
    * config: fixes errors on non existing config by loading config file only on first access
    * config: retry saving the config after failure (Mateusz)
    * sync: when using `--backup-dir` don't delete files if we can't set their modtime
        * this fixes odd behaviour with Dropbox and `--backup-dir`
    * fshttp: fix idle timeouts for HTTP connections
    * `serve http`: fix serving files with : in - fixes
    * Fix `--exclude-if-present` to ignore directories which it doesn't have permission for (Iakov Davydov)
    * Make accounting work properly with crypt and b2
    * remove `--no-traverse` flag because it is obsolete
* Mount
    * Add `--attr-timeout` flag to control attribute caching in kernel
        * this now defaults to 0 which is correct but less efficient
        * see [the mount docs](/commands/rclone_mount/#attribute-caching) for more info
    * Add `--daemon` flag to allow mount to run in the background (ishuah)
    * Fix: Return ENOSYS rather than EIO on attempted link
        * This fixes FileZilla accessing an rclone mount served over sftp.
    * Fix setting modtime twice
    * Mount tests now run on CI for Linux (mount & cmount)/Mac/Windows
    * Many bugs fixed in the VFS layer - see below
* VFS
    * Many fixes for `--vfs-cache-mode` writes and above
        * Update cached copy if we know it has changed (fixes stale data)
        * Clean path names before using them in the cache
        * Disable cache cleaner if `--vfs-cache-poll-interval=0`
        * Fill and clean the cache immediately on startup
    * Fix Windows opening every file when it stats the file
    * Fix applying modtime for an open Write Handle
    * Fix creation of files when truncating
    * Write 0 bytes when flushing unwritten handles to avoid race conditions in FUSE
    * Downgrade "poll-interval is not supported" message to Info
    * Make OpenFile and friends return EINVAL if O_RDONLY and O_TRUNC
* Local
    * Downgrade "invalid cross-device link: trying copy" to debug
    * Make DirMove return fs.ErrorCantDirMove to allow fallback to Copy for cross device
    * Fix race conditions updating the hashes
* Cache
    * Add support for polling - cache will update when remote changes on supported backends
    * Reduce log level for Plex api
    * Fix dir cache issue
    * Implement `--cache-db-wait-time` flag
    * Improve efficiency with RangeOption and RangeSeek
    * Fix dirmove with temp fs enabled
    * Notify vfs when using temp fs
    * Offline uploading
    * Remote control support for path flushing
* Amazon cloud drive
    * Rclone no longer has any working keys - disable integration tests
    * Implement DirChangeNotify to notify cache/vfs/mount of changes
* Azureblob
    * Don't check for bucket/container presence if listing was OK
        * this makes rclone do one less request per invocation
    * Improve accounting for chunked uploads
* Backblaze B2
    * Don't check for bucket/container presence if listing was OK
        * this makes rclone do one less request per invocation
* Box
    * Improve accounting for chunked uploads
* Dropbox
    * Fix custom oauth client parameters
* Google Cloud Storage
    * Don't check for bucket/container presence if listing was OK
        * this makes rclone do one less request per invocation
* Google Drive
    * Migrate to api v3 (Fabian Möller)
    * Add scope configuration and root folder selection
    * Add `--drive-impersonate` for service accounts
        * thanks to everyone who tested, explored and contributed docs
    * Add `--drive-use-created-date` to use created date as modified date (nbuchanan)
    * Request the export formats only when required
        * This makes rclone quicker when there are no google docs
    * Fix finding paths with latin1 chars (a workaround for a drive bug)
    * Fix copying of a single Google doc file
    * Fix `--drive-auth-owner-only` to look in all directories
* HTTP
    * Fix handling of directories with & in
* Onedrive
    * Removed upload cutoff and always do session uploads
        * this stops the creation of multiple versions on business onedrive
    * Overwrite object size value with real size when reading file. (Victor)
        * this fixes oddities when onedrive misreports the size of images
* Pcloud
    * Remove unused chunked upload flag and code
* Qingstor
    * Don't check for bucket/container presence if listing was OK
        * this makes rclone do one less request per invocation
* S3
    * Support hashes for multipart files (Chris Redekop)
    * Initial support for IBM COS (S3) (Giri Badanahatti)
    * Update docs to discourage use of v2 auth with CEPH and others
    * Don't check for bucket/container presence if listing was OK
        * this makes rclone do one less request per invocation
    * Fix server-side copy and set modtime on files with + in
* SFTP
    * Add option to disable remote hash check command execution (Jon Fautley)
    * Add `--sftp-ask-password` flag to prompt for password when needed (Leo R. Lundgren)
    * Add `set_modtime` configuration option
    * Fix following of symlinks
    * Fix reading config file outside of Fs setup
    * Fix reading $USER in username fallback not $HOME
    * Fix running under crontab - Use correct OS way of reading username 
* Swift
    * Fix refresh of authentication token
        * in v1.39 a bug was introduced which ignored new tokens - this fixes it
    * Fix extra HEAD transaction when uploading a new file
    * Don't check for bucket/container presence if listing was OK
        * this makes rclone do one less request per invocation
* Webdav
    * Add new time formats to support mydrive.ch and others

## v1.39 - 2017-12-23

* New backends
    * WebDAV
        * tested with nextcloud, owncloud, put.io and others!
    * Pcloud
    * cache - wraps a cache around other backends (Remus Bunduc)
        * useful in combination with mount
        * NB this feature is in beta so use with care
* New commands
    * serve command with subcommands:
        * serve webdav: this implements a webdav server for any rclone remote.
        * serve http: command to serve a remote over HTTP
    * config: add sub commands for full config file management
        * create/delete/dump/edit/file/password/providers/show/update
    * touch: to create or update the timestamp of a file (Jakub Tasiemski)
* New Features
    * curl install for rclone (Filip Bartodziej)
    * --stats now shows percentage, size, rate and ETA in condensed form (Ishuah Kariuki)
    * --exclude-if-present to exclude a directory if a file is present (Iakov Davydov)
    * rmdirs: add --leave-root flag (lewapm)
    * move: add --delete-empty-src-dirs flag to remove dirs after move (Ishuah Kariuki)
    * Add --dump flag, introduce --dump requests, responses and remove --dump-auth, --dump-filters
        * Obscure X-Auth-Token: from headers when dumping too
    * Document and implement exit codes for different failure modes (Ishuah Kariuki)
* Compile
* Bug Fixes
    * Retry lots more different types of errors to make multipart transfers more reliable
    * Save the config before asking for a token, fixes disappearing oauth config
    * Warn the user if --include and --exclude are used together (Ernest Borowski)
    * Fix duplicate files (e.g. on Google drive) causing spurious copies
    * Allow trailing and leading whitespace for passwords (Jason Rose)
    * ncdu: fix crashes on empty directories
    * rcat: fix goroutine leak
    * moveto/copyto: Fix to allow copying to the same name
* Mount
    * --vfs-cache mode to make writes into mounts more reliable.
        * this requires caching files on the disk (see --cache-dir)
        * As this is a new feature, use with care
    * Use sdnotify to signal systemd the mount is ready (Fabian Möller)
    * Check if directory is not empty before mounting (Ernest Borowski)
* Local
    * Add error message for cross file system moves
    * Fix equality check for times
* Dropbox
    * Rework multipart upload
        * buffer the chunks when uploading large files so they can be retried
        * change default chunk size to 48MB now we are buffering them in memory
        * retry every error after the first chunk is done successfully
    * Fix error when renaming directories
* Swift
    * Fix crash on bad authentication
* Google Drive
    * Add service account support (Tim Cooijmans)
* S3
    * Make it work properly with Digital Ocean Spaces (Andrew Starr-Bochicchio)
    * Fix crash if a bad listing is received
    * Add support for ECS task IAM roles (David Minor)
* Backblaze B2
    * Fix multipart upload retries
    * Fix --hard-delete to make it work 100% of the time
* Swift
    * Allow authentication with storage URL and auth key (Giovanni Pizzi)
    * Add new fields for swift configuration to support IBM Bluemix Swift (Pierre Carlson)
    * Add OS_TENANT_ID and OS_USER_ID to config
    * Allow configs with user id instead of user name
    * Check if swift segments container exists before creating (John Leach)
    * Fix memory leak in swift transfers (upstream fix)
* SFTP
    * Add option to enable the use of aes128-cbc cipher (Jon Fautley)
* Amazon cloud drive
    * Fix download of large files failing with "Only one auth mechanism allowed"
* crypt
    * Option to encrypt directory names or leave them intact
    * Implement DirChangeNotify (Fabian Möller)
* onedrive
    * Add option to choose resourceURL during setup of OneDrive Business account if more than one is available for user

## v1.38 - 2017-09-30

* New backends
    * Azure Blob Storage (thanks Andrei Dragomir)
    * Box
    * Onedrive for Business (thanks Oliver Heyme)
    * QingStor from QingCloud (thanks wuyu)
* New commands
    * `rcat` - read from standard input and stream upload
    * `tree` - shows a nicely formatted recursive listing
    * `cryptdecode` - decode crypted file names (thanks ishuah)
    * `config show` - print the config file
    * `config file` - print the config file location
* New Features
    * Empty directories are deleted on `sync`
    * `dedupe` - implement merging of duplicate directories
    * `check` and `cryptcheck` made more consistent and use less memory
    * `cleanup` for remaining remotes (thanks ishuah)
    * `--immutable` for ensuring that files don't change (thanks Jacob McNamee)
    * `--user-agent` option (thanks Alex McGrath Kraak)
    * `--disable` flag to disable optional features
    * `--bind` flag for choosing the local addr on outgoing connections
    * Support for zsh auto-completion (thanks bpicode)
    * Stop normalizing file names but do a normalized compare in `sync`
* Compile
    * Update to using go1.9 as the default go version
    * Remove snapd build due to maintenance problems
* Bug Fixes
    * Improve retriable error detection which makes multipart uploads better
    * Make `check` obey `--ignore-size`
    * Fix bwlimit toggle in conjunction with schedules (thanks cbruegg)
    * `config` ensures newly written config is on the same mount
* Local
    * Revert to copy when moving file across file system boundaries
    * `--skip-links` to suppress symlink warnings (thanks Zhiming Wang)
* Mount
    * Re-use `rcat` internals to support uploads from all remotes
* Dropbox
    * Fix "entry doesn't belong in directory" error
    * Stop using deprecated API methods
* Swift
    * Fix server-side copy to empty container with `--fast-list`
* Google Drive
    * Change the default for `--drive-use-trash` to `true`
* S3
    * Set session token when using STS (thanks Girish Ramakrishnan)
    * Glacier docs and error messages (thanks Jan Varho)
    * Read 1000 (not 1024) items in dir listings to fix Wasabi
* Backblaze B2
    * Fix SHA1 mismatch when downloading files with no SHA1
    * Calculate missing hashes on the fly instead of spooling
    * `--b2-hard-delete` to permanently delete (not hide) files (thanks John Papandriopoulos)
* Hubic
    * Fix creating containers - no longer have to use the `default` container
* Swift
    * Optionally configure from a standard set of OpenStack environment vars
    * Add `endpoint_type` config
* Google Cloud Storage
    * Fix bucket creation to work with limited permission users
* SFTP
    * Implement connection pooling for multiple ssh connections
    * Limit new connections per second
    * Add support for MD5 and SHA1 hashes where available (thanks Christian Brüggemann)
* HTTP
    * Fix URL encoding issues
    * Fix directories with `:` in
    * Fix panic with URL encoded content

## v1.37 - 2017-07-22

* New backends
    * FTP - thanks to Antonio Messina
    * HTTP - thanks to Vasiliy Tolstov
* New commands
    * rclone ncdu - for exploring a remote with a text based user interface.
    * rclone lsjson - for listing with a machine readable output
    * rclone dbhashsum - to show Dropbox style hashes of files (local or Dropbox)
* New Features
    * Implement --fast-list flag
        * This allows remotes to list recursively if they can
        * This uses less transactions (important if you pay for them)
        * This may or may not be quicker
        * This will use more memory as it has to hold the listing in memory
        * --old-sync-method deprecated - the remaining uses are covered by --fast-list
        * This involved a major re-write of all the listing code
    * Add --tpslimit and --tpslimit-burst to limit transactions per second
        * this is useful in conjunction with `rclone mount` to limit external apps
    * Add --stats-log-level so can see --stats without -v
    * Print password prompts to stderr - Hraban Luyat
    * Warn about duplicate files when syncing
    * Oauth improvements
        * allow auth_url and token_url to be set in the config file
        * Print redirection URI if using own credentials.
    * Don't Mkdir at the start of sync to save transactions
* Compile
    * Update build to go1.8.3
    * Require go1.6 for building rclone
    * Compile 386 builds with "GO386=387" for maximum compatibility
* Bug Fixes
    * Fix menu selection when no remotes
    * Config saving reworked to not kill the file if disk gets full
    * Don't delete remote if name does not change while renaming
    * moveto, copyto: report transfers and checks as per move and copy
* Local
    * Add --local-no-unicode-normalization flag - Bob Potter
* Mount
    * Now supported on Windows using cgofuse and WinFsp - thanks to Bill Zissimopoulos for much help
    * Compare checksums on upload/download via FUSE
    * Unmount when program ends with SIGINT (Ctrl+C) or SIGTERM - Jérôme Vizcaino
    * On read only open of file, make open pending until first read
    * Make --read-only reject modify operations
    * Implement ModTime via FUSE for remotes that support it
    * Allow modTime to be changed even before all writers are closed
    * Fix panic on renames
    * Fix hang on errored upload
* Crypt
    * Report the name:root as specified by the user
    * Add an "obfuscate" option for filename encryption - Stephen Harris
* Amazon Drive
    * Fix initialization order for token renewer
    * Remove revoked credentials, allow oauth proxy config and update docs
* B2
    * Reduce minimum chunk size to 5MB
* Drive
    * Add team drive support
    * Reduce bandwidth by adding fields for partial responses - Martin Kristensen
    * Implement --drive-shared-with-me flag to view shared with me files - Danny Tsai
    * Add --drive-trashed-only to read only the files in the trash
    * Remove obsolete --drive-full-list
    * Add missing seek to start on retries of chunked uploads
    * Fix stats accounting for upload
    * Convert / in names to a unicode equivalent (／)
    * Poll for Google Drive changes when mounted
* OneDrive
    * Fix the uploading of files with spaces
    * Fix initialization order for token renewer
    * Display speeds accurately when uploading - Yoni Jah
    * Swap to using http://localhost:53682/ as redirect URL - Michael Ledin
    * Retry on token expired error, reset upload body on retry - Yoni Jah
* Google Cloud Storage
    * Add ability to specify location and storage class via config and command line - thanks gdm85
    * Create container if necessary on server-side copy
    * Increase directory listing chunk to 1000 to increase performance
    * Obtain a refresh token for GCS - Steven Lu
* Yandex
    * Fix the name reported in log messages (was empty)
    * Correct error return for listing empty directory
* Dropbox
    * Rewritten to use the v2 API
        * Now supports ModTime
            * Can only set by uploading the file again
            * If you uploaded with an old rclone, rclone may upload everything again
            * Use `--size-only` or `--checksum` to avoid this
        * Now supports the Dropbox content hashing scheme
        * Now supports low level retries
* S3
    * Work around eventual consistency in bucket creation
    * Create container if necessary on server-side copy
    * Add us-east-2 (Ohio) and eu-west-2 (London) S3 regions - Zahiar Ahmed
* Swift, Hubic
    * Fix zero length directory markers showing in the subdirectory listing
        * this caused lots of duplicate transfers
    * Fix paged directory listings
        * this caused duplicate directory errors
    * Create container if necessary on server-side copy
    * Increase directory listing chunk to 1000 to increase performance
    * Make sensible error if the user forgets the container
* SFTP
    * Add support for using ssh key files
    * Fix under Windows
    * Fix ssh agent on Windows
    * Adapt to latest version of library - Igor Kharin

## v1.36 - 2017-03-18

* New Features
    * SFTP remote (Jack Schmidt)
    * Re-implement sync routine to work a directory at a time reducing memory usage
    * Logging revamped to be more inline with rsync - now much quieter
            * -v only shows transfers
            * -vv is for full debug
            * --syslog to log to syslog on capable platforms
    * Implement --backup-dir and --suffix
    * Implement --track-renames (initial implementation by Bjørn Erik Pedersen)
    * Add time-based bandwidth limits (Lukas Loesche)
    * rclone cryptcheck: checks integrity of crypt remotes
    * Allow all config file variables and options to be set from environment variables
    * Add --buffer-size parameter to control buffer size for copy
    * Make --delete-after the default
    * Add --ignore-checksum flag (fixed by Hisham Zarka)
    * rclone check: Add --download flag to check all the data, not just hashes
    * rclone cat: add --head, --tail, --offset, --count and --discard
    * rclone config: when choosing from a list, allow the value to be entered too
    * rclone config: allow rename and copy of remotes
    * rclone obscure: for generating encrypted passwords for rclone's config (T.C. Ferguson)
    * Comply with XDG Base Directory specification (Dario Giovannetti)
        * this moves the default location of the config file in a backwards compatible way
    * Release changes
        * Ubuntu snap support (Dedsec1)
        * Compile with go 1.8
        * MIPS/Linux big and little endian support
* Bug Fixes
    * Fix copyto copying things to the wrong place if the destination dir didn't exist
    * Fix parsing of remotes in moveto and copyto
    * Fix --delete-before deleting files on copy
    * Fix --files-from with an empty file copying everything
    * Fix sync: don't update mod times if --dry-run set
    * Fix MimeType propagation
    * Fix filters to add ** rules to directory rules
* Local
    * Implement -L, --copy-links flag to allow rclone to follow symlinks
    * Open files in write only mode so rclone can write to an rclone mount
    * Fix unnormalised unicode causing problems reading directories
    * Fix interaction between -x flag and --max-depth
* Mount
    * Implement proper directory handling (mkdir, rmdir, renaming)
    * Make include and exclude filters apply to mount
    * Implement read and write async buffers - control with --buffer-size
    * Fix fsync on for directories
    * Fix retry on network failure when reading off crypt
* Crypt
    * Add --crypt-show-mapping to show encrypted file mapping
    * Fix crypt writer getting stuck in a loop
        * **IMPORTANT** this bug had the potential to cause data corruption when
            * reading data from a network based remote and
            * writing to a crypt on Google Drive
        * Use the cryptcheck command to validate your data if you are concerned
        * If syncing two crypt remotes, sync the unencrypted remote
* Amazon Drive
    * Fix panics on Move (rename)
    * Fix panic on token expiry
* B2
    * Fix inconsistent listings and rclone check
    * Fix uploading empty files with go1.8
    * Constrain memory usage when doing multipart uploads
    * Fix upload url not being refreshed properly
* Drive
    * Fix Rmdir on directories with trashed files
    * Fix "Ignoring unknown object" when downloading
    * Add --drive-list-chunk
    * Add --drive-skip-gdocs (Károly Oláh)
* OneDrive
    * Implement Move
    * Fix Copy
        * Fix overwrite detection in Copy
        * Fix waitForJob to parse errors correctly
    * Use token renewer to stop auth errors on long uploads
    * Fix uploading empty files with go1.8
* Google Cloud Storage
    * Fix depth 1 directory listings
* Yandex
    * Fix single level directory listing
* Dropbox
    * Normalise the case for single level directory listings
    * Fix depth 1 listing
* S3
    * Added ca-central-1 region (Jon Yergatian)

## v1.35 - 2017-01-02

* New Features
    * moveto and copyto commands for choosing a destination name on copy/move
    * rmdirs command to recursively delete empty directories
    * Allow repeated --include/--exclude/--filter options
    * Only show transfer stats on commands which transfer stuff
        * show stats on any command using the `--stats` flag
    * Allow overlapping directories in move when server-side dir move is supported
    * Add --stats-unit option - thanks Scott McGillivray
* Bug Fixes
    * Fix the config file being overwritten when two rclone instances are running
    * Make rclone lsd obey the filters properly
    * Fix compilation on mips
    * Fix not transferring files that don't differ in size
    * Fix panic on nil retry/fatal error
* Mount
    * Retry reads on error - should help with reliability a lot
    * Report the modification times for directories from the remote
    * Add bandwidth accounting and limiting (fixes --bwlimit)
    * If --stats provided will show stats and which files are transferring
    * Support R/W files if truncate is set.
    * Implement statfs interface so df works
    * Note that write is now supported on Amazon Drive
    * Report number of blocks in a file - thanks Stefan Breunig
* Crypt
    * Prevent the user pointing crypt at itself
    * Fix failed to authenticate decrypted block errors
        * these will now return the underlying unexpected EOF instead
* Amazon Drive
    * Add support for server-side move and directory move - thanks Stefan Breunig
    * Fix nil pointer deref on size attribute
* B2
    * Use new prefix and delimiter parameters in directory listings
        * This makes --max-depth 1 dir listings as used in mount much faster
    * Reauth the account while doing uploads too - should help with token expiry
* Drive
    * Make DirMove more efficient and complain about moving the root
    * Create destination directory on Move()

## v1.34 - 2016-11-06

* New Features
    * Stop single file and `--files-from` operations iterating through the source bucket.
    * Stop removing failed upload to cloud storage remotes
    * Make ContentType be preserved for cloud to cloud copies
    * Add support to toggle bandwidth limits via SIGUSR2 - thanks Marco Paganini
    * `rclone check` shows count of hashes that couldn't be checked
    * `rclone listremotes` command
    * Support linux/arm64 build - thanks Fredrik Fornwall
    * Remove `Authorization:` lines from `--dump-headers` output
* Bug Fixes
    * Ignore files with control characters in the names
    * Fix `rclone move` command
        * Delete src files which already existed in dst
        * Fix deletion of src file when dst file older
    * Fix `rclone check` on crypted file systems
    * Make failed uploads not count as "Transferred"
    * Make sure high level retries show with `-q`
    * Use a vendor directory with godep for repeatable builds
* `rclone mount` - FUSE
    * Implement FUSE mount options
        * `--no-modtime`, `--debug-fuse`, `--read-only`, `--allow-non-empty`, `--allow-root`, `--allow-other`
        * `--default-permissions`, `--write-back-cache`, `--max-read-ahead`, `--umask`, `--uid`, `--gid`
    * Add `--dir-cache-time` to control caching of directory entries
    * Implement seek for files opened for read (useful for video players)
        * with `-no-seek` flag to disable
    * Fix crash on 32 bit ARM (alignment of 64 bit counter)
    * ...and many more internal fixes and improvements!
* Crypt
    * Don't show encrypted password in configurator to stop confusion
* Amazon Drive
    * New wait for upload option `--acd-upload-wait-per-gb`
        * upload timeouts scale by file size and can be disabled
    * Add 502 Bad Gateway to list of errors we retry
    * Fix overwriting a file with a zero length file
    * Fix ACD file size warning limit - thanks Felix Bünemann
* Local
    * Unix: implement `-x`/`--one-file-system` to stay on a single file system
        * thanks Durval Menezes and Luiz Carlos Rumbelsperger Viana
    * Windows: ignore the symlink bit on files
    * Windows: Ignore directory based junction points
* B2
    * Make sure each upload has at least one upload slot - fixes strange upload stats
    * Fix uploads when using crypt
    * Fix download of large files (sha1 mismatch)
    * Return error when we try to create a bucket which someone else owns
    * Update B2 docs with Data usage, and Crypt section - thanks Tomasz Mazur
* S3
    * Command line and config file support for
        * Setting/overriding ACL  - thanks Radek Senfeld
        * Setting storage class - thanks Asko Tamm
* Drive
    * Make exponential backoff work exactly as per Google specification
    * add `.epub`, `.odp` and `.tsv` as export formats.
* Swift
    * Don't read metadata for directory marker objects

## v1.33 - 2016-08-24

* New Features
    * Implement encryption
        * data encrypted in NACL secretbox format
        * with optional file name encryption
    * New commands
        * rclone mount - implements FUSE mounting of remotes (EXPERIMENTAL)
            * works on Linux, FreeBSD and OS X (need testers for the last 2!)
        * rclone cat - outputs remote file or files to the terminal
        * rclone genautocomplete - command to make a bash completion script for rclone
    * Editing a remote using `rclone config` now goes through the wizard
    * Compile with go 1.7 - this fixes rclone on macOS Sierra and on 386 processors
    * Use cobra for sub commands and docs generation
* drive
    * Document how to make your own client_id
* s3
    * User-configurable Amazon S3 ACL (thanks Radek Šenfeld)
* b2
    * Fix stats accounting for upload - no more jumping to 100% done
    * On cleanup delete hide marker if it is the current file
    * New B2 API endpoint (thanks Per Cederberg)
    * Set maximum backoff to 5 Minutes
* onedrive
    * Fix URL escaping in file names - e.g. uploading files with `+` in them.
* amazon cloud drive
    * Fix token expiry during large uploads
    * Work around 408 REQUEST_TIMEOUT and 504 GATEWAY_TIMEOUT errors
* local
    * Fix filenames with invalid UTF-8 not being uploaded
    * Fix problem with some UTF-8 characters on OS X

## v1.32 - 2016-07-13

* Backblaze B2
    * Fix upload of files large files not in root

## v1.31 - 2016-07-13

* New Features
    * Reduce memory on sync by about 50%
    * Implement --no-traverse flag to stop copy traversing the destination remote.
        * This can be used to reduce memory usage down to the smallest possible.
        * Useful to copy a small number of files into a large destination folder.
    * Implement cleanup command for emptying trash / removing old versions of files
        * Currently B2 only
    * Single file handling improved
        * Now copied with --files-from
        * Automatically sets --no-traverse when copying a single file
    * Info on using installing with ansible - thanks Stefan Weichinger
    * Implement --no-update-modtime flag to stop rclone fixing the remote modified times.
* Bug Fixes
    * Fix move command - stop it running for overlapping Fses - this was causing data loss.
* Local
    * Fix incomplete hashes - this was causing problems for B2.
* Amazon Drive
    * Rename Amazon Cloud Drive to Amazon Drive - no changes to config file needed.
* Swift
    * Add support for non-default project domain - thanks Antonio Messina.
* S3
    * Add instructions on how to use rclone with minio.
    * Add ap-northeast-2 (Seoul) and ap-south-1 (Mumbai) regions.
    * Skip setting the modified time for objects > 5GB as it isn't possible.
* Backblaze B2
    * Add --b2-versions flag so old versions can be listed and retrieved.
    * Treat 403 errors (e.g. cap exceeded) as fatal.
    * Implement cleanup command for deleting old file versions.
    * Make error handling compliant with B2 integrations notes.
    * Fix handling of token expiry.
    * Implement --b2-test-mode to set `X-Bz-Test-Mode` header.
    * Set cutoff for chunked upload to 200MB as per B2 guidelines.
    * Make upload multi-threaded.
* Dropbox
    * Don't retry 461 errors.

## v1.30 - 2016-06-18

* New Features
    * Directory listing code reworked for more features and better error reporting (thanks to Klaus Post for help).  This enables
        * Directory include filtering for efficiency
        * --max-depth parameter
        * Better error reporting
        * More to come
    * Retry more errors
    * Add --ignore-size flag - for uploading images to onedrive
    * Log -v output to stdout by default
    * Display the transfer stats in more human readable form
    * Make 0 size files specifiable with `--max-size 0b`
    * Add `b` suffix so we can specify bytes in --bwlimit, --min-size, etc.
    * Use "password:" instead of "password>" prompt - thanks Klaus Post and Leigh Klotz
* Bug Fixes
    * Fix retry doing one too many retries
* Local
    * Fix problems with OS X and UTF-8 characters
* Amazon Drive
    * Check a file exists before uploading to help with 408 Conflict errors
    * Reauth on 401 errors - this has been causing a lot of problems
    * Work around spurious 403 errors
    * Restart directory listings on error
* Google Drive
    * Check a file exists before uploading to help with duplicates
    * Fix retry of multipart uploads
* Backblaze B2
    * Implement large file uploading
* S3
    * Add AES256 server-side encryption for - thanks Justin R. Wilson
* Google Cloud Storage
    * Make sure we don't use conflicting content types on upload
    * Add service account support - thanks Michal Witkowski
* Swift
    * Add auth version parameter
    * Add domain option for openstack (v3 auth) - thanks Fabian Ruff

## v1.29 - 2016-04-18

* New Features
    * Implement `-I, --ignore-times` for unconditional upload
    * Improve `dedupe`command
        * Now removes identical copies without asking
        * Now obeys `--dry-run`
        * Implement `--dedupe-mode` for non interactive running
            * `--dedupe-mode interactive` - interactive the default.
            * `--dedupe-mode skip` - removes identical files then skips anything left.
            * `--dedupe-mode first` - removes identical files then keeps the first one.
            * `--dedupe-mode newest` - removes identical files then keeps the newest one.
            * `--dedupe-mode oldest` - removes identical files then keeps the oldest one.
            * `--dedupe-mode rename` - removes identical files then renames the rest to be different.
* Bug fixes
    * Make rclone check obey the `--size-only` flag.
    * Use "application/octet-stream" if discovered mime type is invalid.
    * Fix missing "quit" option when there are no remotes.
* Google Drive
    * Increase default chunk size to 8 MB - increases upload speed of big files
    * Speed up directory listings and make more reliable
    * Add missing retries for Move and DirMove - increases reliability
    * Preserve mime type on file update
* Backblaze B2
    * Enable mod time syncing
        * This means that B2 will now check modification times
        * It will upload new files to update the modification times
        * (there isn't an API to just set the mod time.)
        * If you want the old behaviour use `--size-only`.
    * Update API to new version
    * Fix parsing of mod time when not in metadata
* Swift/Hubic
    * Don't return an MD5SUM for static large objects
* S3
    * Fix uploading files bigger than 50GB

## v1.28 - 2016-03-01

* New Features
    * Configuration file encryption - thanks Klaus Post
    * Improve `rclone config` adding more help and making it easier to understand
    * Implement `-u`/`--update` so creation times can be used on all remotes
    * Implement `--low-level-retries` flag
    * Optionally disable gzip compression on downloads with `--no-gzip-encoding`
* Bug fixes
    * Don't make directories if `--dry-run` set
    * Fix and document the `move` command
    * Fix redirecting stderr on unix-like OSes when using `--log-file`
    * Fix `delete` command to wait until all finished - fixes missing deletes.
* Backblaze B2
    * Use one upload URL per go routine fixes `more than one upload using auth token`
    * Add pacing, retries and reauthentication - fixes token expiry problems
    * Upload without using a temporary file from local (and remotes which support SHA1)
    * Fix reading metadata for all files when it shouldn't have been
* Drive
    * Fix listing drive documents at root
    * Disable copy and move for Google docs
* Swift
    * Fix uploading of chunked files with non ASCII characters
    * Allow setting of `storage_url` in the config - thanks Xavier Lucas
* S3
    * Allow IAM role and credentials from environment variables - thanks Brian Stengaard
    * Allow low privilege users to use S3 (check if directory exists during Mkdir) - thanks Jakub Gedeon
* Amazon Drive
    * Retry on more things to make directory listings more reliable

## v1.27 - 2016-01-31

* New Features
    * Easier headless configuration with `rclone authorize`
    * Add support for multiple hash types - we now check SHA1 as well as MD5 hashes.
    * `delete` command which does obey the filters (unlike `purge`)
    * `dedupe` command to deduplicate a remote.  Useful with Google Drive.
    * Add `--ignore-existing` flag to skip all files that exist on destination.
    * Add `--delete-before`, `--delete-during`, `--delete-after` flags.
    * Add `--memprofile` flag to debug memory use.
    * Warn the user about files with same name but different case
    * Make `--include` rules add their implicit exclude * at the end of the filter list
    * Deprecate compiling with go1.3
* Amazon Drive
    * Fix download of files > 10 GB
    * Fix directory traversal ("Next token is expired") for large directory listings
    * Remove 409 conflict from error codes we will retry - stops very long pauses
* Backblaze B2
    * SHA1 hashes now checked by rclone core
* Drive
    * Add `--drive-auth-owner-only` to only consider files owned by the user - thanks Björn Harrtell
    * Export Google documents
* Dropbox
    * Make file exclusion error controllable with -q
* Swift
    * Fix upload from unprivileged user.
* S3
    * Fix updating of mod times of files with `+` in.
* Local
    * Add local file system option to disable UNC on Windows.

## v1.26 - 2016-01-02

* New Features
    * Yandex storage backend - thank you Dmitry Burdeev ("dibu")
    * Implement Backblaze B2 storage backend
    * Add --min-age and --max-age flags - thank you Adriano Aurélio Meirelles
    * Make ls/lsl/md5sum/size/check obey includes and excludes
* Fixes
    * Fix crash in http logging
    * Upload releases to github too
* Swift
    * Fix sync for chunked files
* OneDrive
    * Re-enable server-side copy
    * Don't mask HTTP error codes with JSON decode error
* S3
    * Fix corrupting Content-Type on mod time update (thanks Joseph Spurrier)

## v1.25 - 2015-11-14

* New features
    * Implement Hubic storage system
* Fixes
    * Fix deletion of some excluded files without --delete-excluded
        * This could have deleted files unexpectedly on sync
        * Always check first with `--dry-run`!
* Swift
    * Stop SetModTime losing metadata (e.g. X-Object-Manifest)
        * This could have caused data loss for files > 5GB in size
    * Use ContentType from Object to avoid lookups in listings
* OneDrive
    * disable server-side copy as it seems to be broken at Microsoft

## v1.24 - 2015-11-07

* New features
    * Add support for Microsoft OneDrive
    * Add `--no-check-certificate` option to disable server certificate verification
    * Add async readahead buffer for faster transfer of big files
* Fixes
    * Allow spaces in remotes and check remote names for validity at creation time
    * Allow '&' and disallow ':' in Windows filenames.
* Swift
    * Ignore directory marker objects where appropriate - allows working with Hubic
    * Don't delete the container if fs wasn't at root
* S3
    * Don't delete the bucket if fs wasn't at root
* Google Cloud Storage
    * Don't delete the bucket if fs wasn't at root

## v1.23 - 2015-10-03

* New features
    * Implement `rclone size` for measuring remotes
* Fixes
    * Fix headless config for drive and gcs
    * Tell the user they should try again if the webserver method failed
    * Improve output of `--dump-headers`
* S3
    * Allow anonymous access to public buckets
* Swift
    * Stop chunked operations logging "Failed to read info: Object Not Found"
    * Use Content-Length on uploads for extra reliability

## v1.22 - 2015-09-28

* Implement rsync like include and exclude flags
* swift
    * Support files > 5GB - thanks Sergey Tolmachev

## v1.21 - 2015-09-22

* New features
    * Display individual transfer progress
    * Make lsl output times in localtime
* Fixes
    * Fix allowing user to override credentials again in Drive, GCS and ACD
* Amazon Drive
    * Implement compliant pacing scheme
* Google Drive
    * Make directory reads concurrent for increased speed.

## v1.20 - 2015-09-15

* New features
    * Amazon Drive support
    * Oauth support redone - fix many bugs and improve usability
        * Use "golang.org/x/oauth2" as oauth library of choice
        * Improve oauth usability for smoother initial signup
        * drive, googlecloudstorage: optionally use auto config for the oauth token
    * Implement --dump-headers and --dump-bodies debug flags
    * Show multiple matched commands if abbreviation too short
    * Implement server-side move where possible
* local
    * Always use UNC paths internally on Windows - fixes a lot of bugs
* dropbox
    * force use of our custom transport which makes timeouts work
* Thanks to Klaus Post for lots of help with this release

## v1.19 - 2015-08-28

* New features
    * Server side copies for s3/swift/drive/dropbox/gcs
    * Move command - uses server-side copies if it can
    * Implement --retries flag - tries 3 times by default
    * Build for plan9/amd64 and solaris/amd64 too
* Fixes
    * Make a current version download with a fixed URL for scripting
    * Ignore rmdir in limited fs rather than throwing error
* dropbox
    * Increase chunk size to improve upload speeds massively
    * Issue an error message when trying to upload bad file name

## v1.18 - 2015-08-17

* drive
    * Add `--drive-use-trash` flag so rclone trashes instead of deletes
    * Add "Forbidden to download" message for files with no downloadURL
* dropbox
    * Remove datastore
        * This was deprecated and it caused a lot of problems
        * Modification times and MD5SUMs no longer stored
    * Fix uploading files > 2GB
* s3
    * use official AWS SDK from github.com/aws/aws-sdk-go
    * **NB** will most likely require you to delete and recreate remote
    * enable multipart upload which enables files > 5GB
    * tested with Ceph / RadosGW / S3 emulation
    * many thanks to Sam Liston and Brian Haymore at the [Utah Center for High Performance Computing](https://www.chpc.utah.edu/) for a Ceph test account
* misc
    * Show errors when reading the config file
    * Do not print stats in quiet mode - thanks Leonid Shalupov
    * Add FAQ
    * Fix created directories not obeying umask
    * Linux installation instructions - thanks Shimon Doodkin

## v1.17 - 2015-06-14

* dropbox: fix case insensitivity issues - thanks Leonid Shalupov

## v1.16 - 2015-06-09

* Fix uploading big files which was causing timeouts or panics
* Don't check md5sum after download with --size-only

## v1.15 - 2015-06-06

* Add --checksum flag to only discard transfers by MD5SUM - thanks Alex Couper
* Implement --size-only flag to sync on size not checksum & modtime
* Expand docs and remove duplicated information
* Document rclone's limitations with directories
* dropbox: update docs about case insensitivity

## v1.14 - 2015-05-21

* local: fix encoding of non utf-8 file names - fixes a duplicate file problem
* drive: docs about rate limiting
* google cloud storage: Fix compile after API change in "google.golang.org/api/storage/v1"

## v1.13 - 2015-05-10

* Revise documentation (especially sync)
* Implement --timeout and --conntimeout
* s3: ignore etags from multipart uploads which aren't md5sums

## v1.12 - 2015-03-15

* drive: Use chunked upload for files above a certain size
* drive: add --drive-chunk-size and --drive-upload-cutoff parameters
* drive: switch to insert from update when a failed copy deletes the upload
* core: Log duplicate files if they are detected

## v1.11 - 2015-03-04

* swift: add region parameter
* drive: fix crash on failed to update remote mtime
* In remote paths, change native directory separators to /
* Add synchronization to ls/lsl/lsd output to stop corruptions
* Ensure all stats/log messages to go stderr
* Add --log-file flag to log everything (including panics) to file
* Make it possible to disable stats printing with --stats=0
* Implement --bwlimit to limit data transfer bandwidth

## v1.10 - 2015-02-12

* s3: list an unlimited number of items
* Fix getting stuck in the configurator

## v1.09 - 2015-02-07

* windows: Stop drive letters (e.g. C:) getting mixed up with remotes (e.g. drive:)
* local: Fix directory separators on Windows
* drive: fix rate limit exceeded errors

## v1.08 - 2015-02-04

* drive: fix subdirectory listing to not list entire drive
* drive: Fix SetModTime
* dropbox: adapt code to recent library changes

## v1.07 - 2014-12-23

* google cloud storage: fix memory leak

## v1.06 - 2014-12-12

* Fix "Couldn't find home directory" on OSX
* swift: Add tenant parameter
* Use new location of Google API packages

## v1.05 - 2014-08-09

* Improved tests and consequently lots of minor fixes
* core: Fix race detected by go race detector
* core: Fixes after running errcheck
* drive: reset root directory on Rmdir and Purge
* fs: Document that Purger returns error on empty directory, test and fix
* google cloud storage: fix ListDir on subdirectory
* google cloud storage: re-read metadata in SetModTime
* s3: make reading metadata more reliable to work around eventual consistency problems
* s3: strip trailing / from ListDir()
* swift: return directories without / in ListDir

## v1.04 - 2014-07-21

* google cloud storage: Fix crash on Update

## v1.03 - 2014-07-20

* swift, s3, dropbox: fix updated files being marked as corrupted
* Make compile with go 1.1 again

## v1.02 - 2014-07-19

* Implement Dropbox remote
* Implement Google Cloud Storage remote
* Verify Md5sums and Sizes after copies
* Remove times from "ls" command - lists sizes only
* Add add "lsl" - lists times and sizes
* Add "md5sum" command

## v1.01 - 2014-07-04

* drive: fix transfer of big files using up lots of memory

## v1.00 - 2014-07-03

* drive: fix whole second dates

## v0.99 - 2014-06-26

* Fix --dry-run not working
* Make compatible with go 1.1

## v0.98 - 2014-05-30

* s3: Treat missing Content-Length as 0 for some ceph installations
* rclonetest: add file with a space in

## v0.97 - 2014-05-05

* Implement copying of single files
* s3 & swift: support paths inside containers/buckets

## v0.96 - 2014-04-24

* drive: Fix multiple files of same name being created
* drive: Use o.Update and fs.Put to optimise transfers
* Add version number, -V and --version

## v0.95 - 2014-03-28

* rclone.org: website, docs and graphics
* drive: fix path parsing

## v0.94 - 2014-03-27

* Change remote format one last time
* GNU style flags

## v0.93 - 2014-03-16

* drive: store token in config file
* cross compile other versions
* set strict permissions on config file

## v0.92 - 2014-03-15

* Config fixes and --config option

## v0.91 - 2014-03-15

* Make config file

## v0.90 - 2013-06-27

* Project named rclone

## v0.00 - 2012-11-18

* Project started
<|MERGE_RESOLUTION|>--- conflicted
+++ resolved
@@ -5,8 +5,6 @@
 
 # Changelog
 
-<<<<<<< HEAD
-=======
 ## v1.56.1 - 2021-09-19
 
 [See commits](https://github.com/rclone/rclone/compare/v1.56.0...v1.56.1)
@@ -187,7 +185,6 @@
     * Fix sharepoint auth over http (Nick Craig-Wood)
     * Add headers option (Antoon Prins)
 
->>>>>>> 86f13fa4
 ## v1.55.1 - 2021-04-26
 
 [See commits](https://github.com/rclone/rclone/compare/v1.55.0...v1.55.1)
