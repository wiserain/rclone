--- conflicted
+++ resolved
@@ -5,8 +5,6 @@
 
 # Changelog
 
-<<<<<<< HEAD
-=======
 ## v1.63.0 - 2023-06-30
 
 [See commits](https://github.com/rclone/rclone/compare/v1.62.0...v1.63.0)
@@ -178,7 +176,6 @@
 * Zoho
     * Fix downloads with `Range:` header returning the wrong data (Nick Craig-Wood)
 
->>>>>>> e90537b2
 ## v1.62.2 - 2023-03-16
 
 [See commits](https://github.com/rclone/rclone/compare/v1.62.1...v1.62.2)
