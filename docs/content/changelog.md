---
title: "Documentation"
description: "Rclone Changelog"
---

# Changelog

<<<<<<< HEAD
=======
## v1.59.0 - 2022-07-09

[See commits](https://github.com/rclone/rclone/compare/v1.58.0...v1.59.0)

* New backends
    * [Combine](/combine) multiple remotes in one directory tree (Nick Craig-Wood)
    * [Hidrive](/hidrive/) (Ovidiu Victor Tatar)
    * [Internet Archive](/internetarchive/) (Lesmiscore (Naoya Ozaki))
    * New S3 providers
        * [ArvanCloud AOS](/s3/#arvan-cloud) (ehsantdy)
        * [Cloudflare R2](/s3/#cloudflare-r2) (Nick Craig-Wood)
        * [Huawei OBS](/s3/#huawei-obs) (m00594701)
        * [IDrive e2](/s3/#idrive-e2) (vyloy)
* New commands
    * [test makefile](/commands/rclone_test_makefile/): Create a single file for testing (Nick Craig-Wood)
* New Features
    * [Metadata framework](/docs/#metadata) to read and write system and user metadata on backends (Nick Craig-Wood)
        * Implemented initially for `local`, `s3` and `internetarchive` backends
        * `--metadata`/`-M` flag to control whether metadata is copied
        * `--metadata-set` flag to specify metadata for uploads
        * Thanks to [Manz Solutions](https://manz-solutions.at/) for sponsoring this work.
    * build
        * Update to go1.18 and make go1.16 the minimum required version (Nick Craig-Wood)
        * Update android go build to 1.18.x and NDK to 23.1.7779620 (Nick Craig-Wood)
        * All windows binaries now no longer CGO (Nick Craig-Wood)
        * Add `linux/arm/v6` to docker images (Nick Craig-Wood)
        * A huge number of fixes found with [staticcheck](https://staticcheck.io/) (albertony)
        * Configurable version suffix independent of version number (albertony)
    * check: Implement `--no-traverse` and `--no-unicode-normalization` (Nick Craig-Wood)
    * config: Readability improvements (albertony)
    * copyurl: Add `--header-filename` to honor the HTTP header filename directive (J-P Treen)
    * filter: Allow multiple `--exclude-if-present` flags (albertony)
    * fshttp: Add `--disable-http-keep-alives` to disable HTTP Keep Alives (Nick Craig-Wood)
    * install.sh
        * Set the modes on the files and/or directories on macOS (Michael C Tiernan - MIT-Research Computing Project)
        * Pre verify sudo authorization `-v` before calling curl. (Michael C Tiernan - MIT-Research Computing Project)
    * lib/encoder: Add Semicolon encoding (Nick Craig-Wood)
    * lsf: Add metadata support with `M` flag (Nick Craig-Wood)
    * lsjson: Add `--metadata`/`-M` flag (Nick Craig-Wood)
    * ncdu
        * Implement multi selection (CrossR)
        * Replace termbox with tcell's termbox wrapper (eNV25)
        * Display correct path in delete confirmation dialog (Roberto Ricci)
    * operations
        * Speed up hash checking by aborting the other hash if first returns nothing (Nick Craig-Wood)
        * Use correct src/dst in some log messages (zzr93)
    * rcat: Check checksums by default like copy does (Nick Craig-Wood)
    * selfupdate: Replace deprecated `x/crypto/openpgp` package with `ProtonMail/go-crypto` (albertony)
    * serve ftp: Check `--passive-port` arguments are correct (Nick Craig-Wood)
    * size: Warn about inaccurate results when objects with unknown size (albertony)
    * sync: Overlap check is now filter-sensitive so `--backup-dir` can be in the root provided it is filtered (Nick)
    * test info: Check file name lengths using 1,2,3,4 byte unicode characters (Nick Craig-Wood)
    * test makefile(s): `--sparse`, `--zero`, `--pattern`, `--ascii`, `--chargen` flags to control file contents (Nick Craig-Wood)
    * Make sure we call the `Shutdown` method on backends (Martin Czygan)
* Bug Fixes
    * accounting: Fix unknown length file transfers counting 3 transfers each (buda)
    * ncdu: Fix issue where dir size is summed when file sizes are -1 (albertony)
    * sync/copy/move
        * Fix `--fast-list` `--create-empty-src-dirs` and `--exclude` (Nick Craig-Wood)
        * Fix `--max-duration` and `--cutoff-mode soft` (Nick Craig-Wood)
    * Fix fs cache unpin (Martin Czygan)
    * Set proper exit code for errors that are not low-level retried (e.g. size/timestamp changing) (albertony)
* Mount
    * Support `windows/arm64` (may still be problems - see [#5828](https://github.com/rclone/rclone/issues/5828)) (Nick Craig-Wood)
    * Log IO errors at ERROR level (Nick Craig-Wood)
    * Ignore `_netdev` mount argument (Hugal31)
* VFS
    * Add `--vfs-fast-fingerprint` for less accurate but faster fingerprints (Nick Craig-Wood)
    * Add `--vfs-disk-space-total-size` option to manually set the total disk space (Claudio Maradonna)
    * vfscache: Fix fatal error: sync: unlock of unlocked mutex error (Nick Craig-Wood)
* Local
    * Fix parsing of `--local-nounc` flag (Nick Craig-Wood)
    * Add Metadata support (Nick Craig-Wood)
* Crypt
    * Support metadata (Nick Craig-Wood)
* Azure Blob
    * Calculate Chunksize/blocksize to stay below maxUploadParts (Leroy van Logchem)
    * Use chunksize lib to determine chunksize dynamically (Derek Battams)
    * Case insensitive access tier (Rob Pickerill)
    * Allow remote emulator (azurite) (Lorenzo Maiorfi)
* B2
    * Add `--b2-version-at` flag to show file versions at time specified (SwazRGB)
    * Use chunksize lib to determine chunksize dynamically (Derek Battams)
* Chunker
    * Mark as not supporting metadata (Nick Craig-Wood)
* Compress
    * Support metadata (Nick Craig-Wood)
* Drive
    * Make `backend config -o config` add a combined `AllDrives:` remote (Nick Craig-Wood)
    * Make `--drive-shared-with-me` work with shared drives (Nick Craig-Wood)
    * Add `--drive-resource-key` for accessing link-shared files (Nick Craig-Wood)
    * Add backend commands `exportformats` and `importformats` for debugging (Nick Craig-Wood)
    * Fix 404 errors on copy/server side copy objects from public folder (Nick Craig-Wood)
    * Update Internal OAuth consent screen docs (Phil Shackleton)
    * Moved `root_folder_id` to advanced section (Abhiraj)
* Dropbox
    * Migrate from deprecated api (m8rge)
    * Add logs to show when poll interval limits are exceeded (Nick Craig-Wood)
    * Fix nil pointer exception on dropbox impersonate user not found (Nick Craig-Wood)
* Fichier
    * Parse api error codes and them accordingly (buengese)
* FTP
    * Add support for `disable_utf8` option (Jason Zheng)
    * Revert to upstream `github.com/jlaffaye/ftp` from our fork (Nick Craig-Wood)
* Google Cloud Storage
    * Add `--gcs-no-check-bucket` to minimise transactions and perms (Nick Gooding)
    * Add `--gcs-decompress` flag to decompress gzip-encoded files (Nick Craig-Wood)
        * by default these will be downloaded compressed (which previously failed)
* Hasher
    * Support metadata (Nick Craig-Wood)
* HTTP
    * Fix missing response when using custom auth handler (albertony)
* Jottacloud
    * Add support for upload to custom device and mountpoint (albertony)
    * Always store username in config and use it to avoid initial API request (albertony)
    * Fix issue with server-side copy when destination is in trash (albertony)
    * Fix listing output of remote with special characters (albertony)
* Mailru
    * Fix timeout by using int instead of time.Duration for keeping number of seconds (albertony)
* Mega
    * Document using MEGAcmd to help with login failures (Art M. Gallagher)
* Onedrive
    * Implement `--poll-interval` for onedrive (Hugo Laloge)
    * Add access scopes option (Sven Gerber)
* Opendrive
    * Resolve lag and truncate bugs (Scott Grimes)
* Pcloud
    * Fix about with no free space left (buengese)
    * Fix cleanup (buengese)
* S3
    * Use PUT Object instead of presigned URLs to upload single part objects (Nick Craig-Wood)
    * Backend restore command to skip non-GLACIER objects (Vincent Murphy)
    * Use chunksize lib to determine chunksize dynamically (Derek Battams)
    * Retry RequestTimeout errors (Nick Craig-Wood)
    * Implement reading and writing of metadata (Nick Craig-Wood)
* SFTP
    * Add support for about and hashsum on windows server (albertony)
    * Use vendor-specific VFS statistics extension for about if available (albertony)
    * Add `--sftp-chunk-size` to control packets sizes for high latency links (Nick Craig-Wood)
    * Add `--sftp-concurrency` to improve high latency transfers (Nick Craig-Wood)
    * Add `--sftp-set-env` option to set environment variables (Nick Craig-Wood)
    * Add Hetzner Storage Boxes to supported sftp backends (Anthrazz)
* Storj
    * Fix put which lead to the file being unreadable when using mount (Erik van Velzen)
* Union
    * Add `min_free_space` option for `lfs`/`eplfs` policies (Nick Craig-Wood)
    * Fix uploading files to union of all bucket based remotes (Nick Craig-Wood)
    * Fix get free space for remotes which don't support it (Nick Craig-Wood)
    * Fix `eplus` policy to select correct entry for existing files (Nick Craig-Wood)
    * Support metadata (Nick Craig-Wood)
* Uptobox
    * Fix root path handling (buengese)
* WebDAV
    * Add SharePoint in other specific regions support (Noah Hsu)
* Yandex
    * Handle api error on server-side move (albertony)
* Zoho
    * Add Japan and China regions (buengese)

>>>>>>> 00a684d8
## v1.58.1 - 2022-04-29

[See commits](https://github.com/rclone/rclone/compare/v1.58.0...v1.58.1)

* Bug Fixes
    * build: Update github.com/billziss-gh to github.com/winfsp (Nick Craig-Wood)
    * filter: Fix timezone of `--min-age`/`-max-age` from UTC to local as documented (Nick Craig-Wood)
    * rc/js: Correct RC method names (Sơn Trần-Nguyễn)
    * docs
        * Fix some links to command pages (albertony)
        * Add `--multi-thread-streams` note to `--transfers`. (Zsolt Ero)
* Mount
    * Fix `--devname` and fusermount: unknown option 'fsname' when mounting via rc (Nick Craig-Wood)
* VFS
    * Remove wording which suggests VFS is only for mounting (Nick Craig-Wood)
* Dropbox
    * Fix retries of multipart uploads with incorrect_offset error (Nick Craig-Wood)
* Google Cloud Storage
    * Use the s3 pacer to speed up transactions (Nick Craig-Wood)
    * pacer: Default the Google pacer to a burst of 100 to fix gcs pacing (Nick Craig-Wood)
* Jottacloud
    * Fix scope in token request (albertony)
* Netstorage
    * Fix unescaped HTML in documentation (Nick Craig-Wood)
    * Make levels of headings consistent (Nick Craig-Wood)
    * Add support contacts to netstorage doc (Nil Alexandrov)
* Onedrive
    * Note that sharepoint also changes web files (.html, .aspx) (GH)
* Putio
    * Handle rate limit errors (Berkan Teber)
    * Fix multithread download and other ranged requests (rafma0)
* S3
    * Add ChinaMobile EOS to provider list (GuoXingbin)
    * Sync providers in config description with providers (Nick Craig-Wood)
* SFTP
    * Fix OpenSSH 8.8+ RSA keys incompatibility (KARBOWSKI Piotr)
    * Note that Scaleway C14 is deprecating SFTP in favor of S3 (Adrien Rey-Jarthon)
* Storj
    * Fix bucket creation on Move (Nick Craig-Wood)
* WebDAV
    * Don't override Referer if user sets it (Nick Craig-Wood)

## v1.58.0 - 2022-03-18

[See commits](https://github.com/rclone/rclone/compare/v1.57.0...v1.58.0)

* New backends
    * [Akamai Netstorage](/netstorage) (Nil Alexandrov)
    * [Seagate Lyve](/s3/#lyve), [SeaweedFS](/s3/#seaweedfs), [Storj](/s3/#storj), [RackCorp](/s3/#RackCorp) via s3 backend
    * [Storj](/storj/) (renamed from Tardigrade - your old config files will continue working)
* New commands
    * [bisync](/bisync/) - experimental bidirectional cloud sync (Ivan Andreev, Chris Nelson)
* New Features
    * build
        * Add `windows/arm64` build (`rclone mount` not supported yet) (Nick Craig-Wood)
        * Raise minimum go version to go1.15 (Nick Craig-Wood)
    * config: Allow dot in remote names and improve config editing (albertony)
    * dedupe: Add quit as a choice in interactive mode (albertony)
    * dlna: Change icons to the newest ones. (Alain Nussbaumer)
    * filter: Add [`{{ regexp }}` syntax](/filtering/#regexp) to pattern matches (Nick Craig-Wood)
    * fshttp: Add prometheus metrics for HTTP status code (Michał Matczuk)
    * hashsum: Support creating hash from data received on stdin (albertony)
    * librclone
        * Allow empty string or null input instead of empty json object (albertony)
        * Add support for mount commands (albertony)
    * operations: Add server-side moves to stats (Ole Frost)
    * rc: Allow user to disable authentication for web gui (negative0)
    * tree: Remove obsolete `--human` replaced by global `--human-readable` (albertony)
    * version: Report correct friendly-name for newer Windows 10/11 versions (albertony)
* Bug Fixes
    * build
        * Fix ARM architecture version in .deb packages after nfpm change (Nick Craig-Wood)
        * Hard fork `github.com/jlaffaye/ftp` to fix `go get github.com/rclone/rclone` (Nick Craig-Wood)
    * oauthutil: Fix crash when webrowser requests `/robots.txt` (Nick Craig-Wood)
    * operations: Fix goroutine leak in case of copy retry (Ankur Gupta)
    * rc:
        * Fix `operations/publiclink` default for `expires` parameter (Nick Craig-Wood)
        * Fix missing computation of `transferQueueSize` when summing up statistics group (Carlo Mion)
        * Fix missing `StatsInfo` fields in the computation of the group sum (Carlo Mion)
    * sync: Fix `--max-duration` so it doesn't retry when the duration is exceeded (Nick Craig-Wood)
    * touch: Fix issue where a directory is created instead of a file (albertony)
* Mount
    * Add `--devname` to set the device name sent to FUSE for mount display (Nick Craig-Wood)
* VFS
    * Add `vfs/stats` remote control to show statistics (Nick Craig-Wood)
    * Fix `failed to _ensure cache internal error: downloaders is nil error` (Nick Craig-Wood)
    * Fix handling of special characters in file names (Bumsu Hyeon)
* Local
    * Fix hash invalidation which caused errors with local crypt mount (Nick Craig-Wood)
* Crypt
    * Add `base64` and `base32768` filename encoding options (Max Sum, Sinan Tan)
* Azure Blob
    * Implement `--azureblob-upload-concurrency` parameter to speed uploads (Nick Craig-Wood)
    * Remove 100MB upper limit on `chunk_size` as it is no longer needed (Nick Craig-Wood)
    * Raise `--azureblob-upload-concurrency` to 16 by default (Nick Craig-Wood)
    * Fix crash with SAS URL and no container (Nick Craig-Wood)
* Compress
    * Fix crash if metadata upload failed (Nick Craig-Wood)
    * Fix memory leak (Nick Craig-Wood)
* Drive
    * Added `--drive-copy-shortcut-content` (Abhiraj)
    * Disable OAuth OOB flow (copy a token) due to Google deprecation (Nick Craig-Wood)
        * See [the deprecation note](https://developers.googleblog.com/2022/02/making-oauth-flows-safer.html#disallowed-oob).
    * Add `--drive-skip-dangling-shortcuts` flag (Nick Craig-Wood)
    * When using a link type `--drive-export-formats` shows all doc types (Nick Craig-Wood)
* Dropbox
    * Speed up directory listings by specifying 1000 items in a chunk (Nick Craig-Wood)
    * Save an API request when at the root (Nick Craig-Wood)
* Fichier
    * Implemented About functionality (Gourav T)
* FTP
    * Add `--ftp-ask-password` to prompt for password when needed (Borna Butkovic)
* Google Cloud Storage
    * Add missing regions (Nick Craig-Wood)
    * Disable OAuth OOB flow (copy a token) due to Google deprecation (Nick Craig-Wood)
        * See [the deprecation note](https://developers.googleblog.com/2022/02/making-oauth-flows-safer.html#disallowed-oob).
* Googlephotos
    * Disable OAuth OOB flow (copy a token) due to Google deprecation (Nick Craig-Wood)
        * See [the deprecation note](https://developers.googleblog.com/2022/02/making-oauth-flows-safer.html#disallowed-oob).
* Hasher
    * Fix crash on object not found (Nick Craig-Wood)
* Hdfs
    * Add file (Move) and directory move (DirMove) support (Andy Jackson)
* HTTP
    * Improved recognition of URL pointing to a single file (albertony)
* Jottacloud
    * Change API used by recursive list (ListR) (Kim)
    * Add support for Tele2 Cloud (Fredric Arklid)
* Koofr
    * Add Digistorage service as a Koofr provider. (jaKa)
* Mailru
    * Fix int32 overflow on arm32 (Ivan Andreev)
* Onedrive
    * Add config option for oauth scope `Sites.Read.All` (Charlie Jiang)
    * Minor optimization of quickxorhash (Isaac Levy)
    * Add `--onedrive-root-folder-id` flag (Nick Craig-Wood)
    * Do not retry on `400 pathIsTooLong` error (ctrl-q)
* Pcloud
    * Add support for recursive list (ListR) (Niels van de Weem)
    * Fix pre-1970 time stamps (Nick Craig-Wood)
* S3
    * Use `ListObjectsV2` for faster listings (Felix Bünemann)
        * Fallback to `ListObject` v1 on unsupported providers (Nick Craig-Wood)
    * Use the `ETag` on multipart transfers to verify the transfer was OK (Nick Craig-Wood)
        * Add `--s3-use-multipart-etag` provider quirk to disable this on unsupported providers (Nick Craig-Wood)
    * New Providers
        * RackCorp object storage (bbabich)
        * Seagate Lyve Cloud storage (Nick Craig-Wood)
        * SeaweedFS (Chris Lu)
        * Storj Shared gateways (Márton Elek, Nick Craig-Wood)
    * Add Wasabi AP Northeast 2 endpoint info (lindwurm)
    * Add `GLACIER_IR` storage class (Yunhai Luo)
    * Document `Content-MD5` workaround for object-lock enabled buckets (Paulo Martins)
    * Fix multipart upload with `--no-head` flag (Nick Craig-Wood)
    * Simplify content length processing in s3 with download url (Logeshwaran Murugesan)
* SFTP
    * Add rclone to list of supported `md5sum`/`sha1sum` commands to look for (albertony)
    * Refactor so we only have one way of running remote commands (Nick Craig-Wood)
    * Fix timeout on hashing large files by sending keepalives (Nick Craig-Wood)
    * Fix unecessary seeking when uploading and downloading files (Nick Craig-Wood)
    * Update docs on how to create `known_hosts` file (Nick Craig-Wood)
* Storj
    * Rename tardigrade backend to storj backend (Nick Craig-Wood)
    * Implement server side Move for files (Nick Craig-Wood)
    * Update docs to explain differences between s3 and this backend (Elek, Márton)
* Swift
    * Fix About so it shows info about the current container only (Nick Craig-Wood)
* Union
    * Fix treatment of remotes with `//` in (Nick Craig-Wood)
    * Fix deadlock when one part of a multi-upload fails (Nick Craig-Wood)
    * Fix eplus policy returned nil (Vitor Arruda)
* Yandex
    * Add permanent deletion support (deinferno)

## v1.57.0 - 2021-11-01

[See commits](https://github.com/rclone/rclone/compare/v1.56.0...v1.57.0)

* New backends
    * Sia: for Sia decentralized cloud (Ian Levesque, Matthew Sevey, Ivan Andreev)
    * Hasher: caches hashes and enable hashes for backends that don't support them (Ivan Andreev)
* New commands
    * lsjson --stat: to get info about a single file/dir and `operations/stat` api (Nick Craig-Wood)
    * config paths: show configured paths (albertony)
* New Features
    * about: Make human-readable output more consistent with other commands (albertony)
    * build
        * Use go1.17 for building and make go1.14 the minimum supported  (Nick Craig-Wood)
        * Update Go to 1.16 and NDK to 22b for Android builds (x0b)
    * config
        * Support hyphen in remote name from environment variable (albertony)
        * Make temporary directory user-configurable (albertony)
        * Convert `--cache-dir` value to an absolute path (albertony)
        * Do not override MIME types from OS defaults (albertony)
    * docs
        * Toc styling and header levels cleanup (albertony)
        * Extend documentation on valid remote names (albertony)
        * Mention make for building and cmount tag for macos (Alex Chen)
        * ...and many more contributions to numerous to mention!
    * fs: Move with `--ignore-existing` will not delete skipped files (Nathan Collins)
    * hashsum
        * Treat hash values in sum file as case insensitive (Ivan Andreev)
        * Don't put `ERROR` or `UNSUPPORTED` in output (Ivan Andreev)
    * lib/encoder: Add encoding of square brackets (Ivan Andreev)
    * lib/file: Improve error message when attempting to create dir on nonexistent drive on windows (albertony)
    * lib/http: Factor password hash salt into options with default (Nolan Woods)
    * lib/kv: Add key-value database api (Ivan Andreev)
    * librclone
        * Add `RcloneFreeString` function (albertony)
        * Free strings in python example (albertony)
    * log: Optionally print pid in logs (Ivan Andreev)
    * ls: Introduce `--human-readable` global option to print human-readable sizes (albertony)
    * ncdu: Introduce key `u` to toggle human-readable (albertony)
    * operations: Add `rmdirs -v` output (Justin Winokur)
    * serve sftp
        * Generate an ECDSA server key as well as RSA (Nick Craig-Wood)
        * Generate an Ed25519 server key as well as ECDSA and RSA (albertony)
    * serve docker
        * Allow to customize proxy settings of docker plugin (Ivan Andreev)
        * Build docker plugin for multiple platforms (Thomas Stachl)
    * size: Include human-readable count (albertony)
    * touch: Add support for touching files in directory, with recursive option, filtering and `--dry-run`/`-i` (albertony)
    * tree: Option to print human-readable sizes removed in favor of global option (albertony)
* Bug Fixes
    * lib/http
        * Fix bad username check in single auth secret provider (Nolan Woods)
        * Fix handling of SSL credentials (Nolan Woods)
    * serve ftp: Ensure modtime is passed as UTC always to fix timezone oddities (Nick Craig-Wood)
    * serve sftp: Fix generation of server keys on windows (albertony)
    * serve docker: Fix octal umask (Ivan Andreev)
* Mount
    * Enable rclone to be run as mount helper direct from the fstab (Ivan Andreev)
    * Use procfs to validate mount on linux (Ivan Andreev)
    * Correctly daemonize for compatibility with automount (Ivan Andreev)
* VFS
    * Ensure names used in cache path are legal on current OS (albertony)
    * Ignore `ECLOSED` when truncating file handles to fix intermittent bad file descriptor error (Nick Craig-Wood)
* Local
    * Refactor default OS encoding out from local backend into shared encoder lib (albertony)
* Crypt
    * Return wrapped object even with `--crypt-no-data-encryption` (Ivan Andreev)
    * Fix uploads with `--crypt-no-data-encryption` (Nick Craig-Wood)
* Azure Blob
    * Add `--azureblob-no-head-object` (Tatsuya Noyori)
* Box
    * Make listings of heavily used directories more reliable (Nick Craig-Wood)
    * When doing cleanup delete as much as possible (Nick Craig-Wood)
    * Add `--box-list-chunk` to control listing chunk size (Nick Craig-Wood)
    * Delete items in parallel in cleanup using `--checkers` threads (Nick Craig-Wood)
    * Add `--box-owned-by` to only show items owned by the login passed (Nick Craig-Wood)
    * Retry `operation_blocked_temporary` errors (Nick Craig-Wood)
* Chunker
    * Md5all must create metadata if base hash is slow (Ivan Andreev)
* Drive
    * Speed up directory listings by constraining the API listing using the current filters (fotile96, Ivan Andreev)
    * Fix buffering for single request upload for files smaller than `--drive-upload-cutoff` (YenForYang)
    * Add `-o config` option to `backend drives` to make config for all shared drives (Nick Craig-Wood)
* Dropbox
    * Add `--dropbox-batch-commit-timeout` to control batch timeout (Nick Craig-Wood)
* Filefabric
    * Make backoff exponential for error_background to fix errors (Nick Craig-Wood)
    * Fix directory move after API change (Nick Craig-Wood)
* FTP
    * Enable tls session cache by default (Ivan Andreev)
    * Add option to disable tls13 (Ivan Andreev)
    * Fix timeout after long uploads (Ivan Andreev)
    * Add support for precise time (Ivan Andreev)
    * Enable CI for ProFtpd, PureFtpd, VsFtpd (Ivan Andreev)
* Googlephotos
    * Use encoder for album names to fix albums with control characters (Parth Shukla)
* Jottacloud
    * Implement `SetModTime` to support modtime-only changes (albertony)
    * Improved error handling with `SetModTime` and corrupt files in general (albertony)
    * Add support for `UserInfo` (`rclone config userinfo`) feature (albertony)
    * Return direct download link from `rclone link` command (albertony)
* Koofr
    * Create direct share link (Dmitry Bogatov)
* Pcloud
    * Add sha256 support (Ken Enrique Morel)
* Premiumizeme
    * Fix directory listing after API changes (Nick Craig-Wood)
    * Fix server side move after API change (Nick Craig-Wood)
    * Fix server side directory move after API changes (Nick Craig-Wood)
* S3
    * Add support to use CDN URL to download the file (Logeshwaran)
    * Add AWS Snowball Edge to providers examples (r0kk3rz)
    * Use a combination of SDK retries and rclone retries (Nick Craig-Wood)
    * Fix IAM Role for Service Account not working and other auth problems (Nick Craig-Wood)
    * Fix `shared_credentials_file` auth after reverting incorrect fix (Nick Craig-Wood)
    * Fix corrupted on transfer: sizes differ 0 vs xxxx with Ceph (Nick Craig-Wood)
* Seafile
    * Fix error when not configured for 2fa (Fred)
* SFTP
    * Fix timeout when doing MD5SUM of large file (Nick Craig-Wood)
* Swift
    * Update OCI URL (David Liu)
    * Document OVH Cloud Archive (HNGamingUK)
* Union
    * Fix rename not working with union of local disk and bucket based remote (Nick Craig-Wood)

## v1.56.2 - 2021-10-01

[See commits](https://github.com/rclone/rclone/compare/v1.56.1...v1.56.2)

* Bug Fixes
    * serve http: Re-add missing auth to http service (Nolan Woods)
    * build: Update golang.org/x/sys to fix crash on macOS when compiled with go1.17 (Herby Gillot)
* FTP
    * Fix deadlock after failed update when concurrency=1 (Ivan Andreev)

## v1.56.1 - 2021-09-19

[See commits](https://github.com/rclone/rclone/compare/v1.56.0...v1.56.1)

* Bug Fixes
    * accounting: Fix maximum bwlimit by scaling scale max token bucket size (Nick Craig-Wood)
    * rc: Fix speed does not update in core/stats (negative0)
    * selfupdate: Fix `--quiet` option, not quite quiet (yedamo)
    * serve http: Fix `serve http` exiting directly after starting (Cnly)
    * build
        * Apply gofmt from golang 1.17 (Ivan Andreev)
        * Update Go to 1.16 and NDK to 22b for android/any (x0b)
* Mount
    * Fix `--daemon` mode (Ivan Andreev)
* VFS
    * Fix duplicates on rename (Nick Craig-Wood)
    * Fix crash when truncating a just uploaded object (Nick Craig-Wood)
    * Fix issue where empty dirs would build up in cache meta dir (albertony)
* Drive
    * Fix instructions for auto config (Greg Sadetsky)
    * Fix lsf example without drive-impersonate (Greg Sadetsky)
* Onedrive
    * Handle HTTP 400 better in PublicLink (Alex Chen)
    * Clarification of the process for creating custom client_id (Mariano Absatz)
* Pcloud
    * Return an early error when Put is called with an unknown size (Nick Craig-Wood)
    * Try harder to delete a failed upload (Nick Craig-Wood)
* S3
    * Add Wasabi's AP-Northeast endpoint info (hota)
    * Fix typo in s3 documentation (Greg Sadetsky)
* Seafile
    * Fix 2fa config state machine (Fred)
* SFTP
    * Remove spurious error message on `--sftp-disable-concurrent-reads` (Nick Craig-Wood)
* Sugarsync
    * Fix initial connection after config re-arrangement (Nick Craig-Wood)

## v1.56.0 - 2021-07-20

[See commits](https://github.com/rclone/rclone/compare/v1.55.0...v1.56.0)

* New backends
    * [Uptobox](/uptobox/) (buengese)
* New commands
    * [serve docker](/commands/rclone_serve_docker/) (Antoine GIRARD) (Ivan Andreev)
        * and accompanying [docker volume plugin](/docker/)
    * [checksum](/commands/rclone_checksum/) to check files against a file of checksums (Ivan Andreev)
        * this is also available as `rclone md5sum -C` etc
    * [config touch](/commands/rclone_config_touch/): ensure config exists at configured location (albertony)
    * [test changenotify](/commands/rclone_test_changenotify/): command to help debugging changenotify (Nick Craig-Wood)
* Deprecations
    * `dbhashsum`: Remove command deprecated a year ago (Ivan Andreev)
    * `cache`: Deprecate cache backend (Ivan Andreev)
* New Features
    * rework config system so it can be used non-interactively via cli and rc API.
        * See docs in [config create](/commands/rclone_config_create/)
        * This is a very big change to all the backends so may cause breakages - please file bugs!
    * librclone - export the rclone RC as a C library (lewisxy) (Nick Craig-Wood)
        * Link a C-API rclone shared object into your project
        * Use the RC as an in memory interface
        * Python example supplied
        * Also supports Android and gomobile
    * fs
        * Add `--disable-http2` for global http2 disable (Nick Craig-Wood)
        * Make `--dump` imply `-vv` (Alex Chen)
        * Use binary prefixes for size and rate units (albertony)
        * Use decimal prefixes for counts (albertony)
        * Add google search widget to rclone.org (Ivan Andreev)
    * accounting: Calculate rolling average speed (Haochen Tong)
    * atexit: Terminate with non-zero status after receiving signal (Michael Hanselmann)
    * build
        * Only run event-based workflow scripts under rclone repo with manual override (Mathieu Carbou)
        * Add Android build with gomobile (x0b)
    * check: Log the hash in use like cryptcheck does (Nick Craig-Wood)
    * version: Print os/version, kernel and bitness (Ivan Andreev)
    * config
        * Prevent use of Windows reserved names in config file name (albertony)
        * Create config file in windows appdata directory by default (albertony)
        * Treat any config file paths with filename notfound as memory-only config (albertony)
        * Delay load config file (albertony)
        * Replace defaultConfig with a thread-safe in-memory implementation (Chris Macklin)
        * Allow `config create` and friends to take `key=value` parameters (Nick Craig-Wood)
        * Fixed issues with flags/options set by environment vars. (Ole Frost)
    * fshttp: Implement graceful DSCP error handling (Tyson Moore)
    * lib/http - provides an abstraction for a central http server that services can bind routes to (Nolan Woods)
        * Add `--template` config and flags to serve/data (Nolan Woods)
        * Add default 404 handler (Nolan Woods)
    * link: Use "off" value for unset expiry (Nick Craig-Wood)
    * oauthutil: Raise fatal error if token expired without refresh token (Alex Chen)
    * rcat: Add `--size` flag for more efficient uploads of known size (Nazar Mishturak)
    * serve sftp: Add `--stdio` flag to serve via stdio (Tom)
    * sync: Don't warn about `--no-traverse` when `--files-from` is set (Nick Gaya)
    * `test makefiles`
        * Add `--seed` flag and make data generated repeatable (Nick Craig-Wood)
        * Add log levels and speed summary (Nick Craig-Wood)
* Bug Fixes
    * accounting: Fix startTime of statsGroups.sum (Haochen Tong)
    * cmd/ncdu: Fix out of range panic in delete (buengese)
    * config
        * Fix issues with memory-only config file paths (albertony)
        * Fix in memory config not saving on the fly backend config (Nick Craig-Wood)
    * fshttp: Fix address parsing for DSCP (Tyson Moore)
    * ncdu: Update termbox-go library to fix crash (Nick Craig-Wood)
    * oauthutil: Fix old authorize result not recognised (Cnly)
    * operations: Don't update timestamps of files in `--compare-dest` (Nick Gaya)
    * selfupdate: fix archive name on macos (Ivan Andreev)
* Mount
    * Refactor before adding serve docker (Antoine GIRARD)
* VFS
    * Add cache reset for `--vfs-cache-max-size` handling at cache poll interval (Leo Luan)
    * Fix modtime changing when reading file into cache (Nick Craig-Wood)
    * Avoid unnecessary subdir in cache path (albertony)
    * Fix that umask option cannot be set as environment variable (albertony)
    * Do not print notice about missing poll-interval support when set to 0 (albertony)
* Local
    * Always use readlink to read symlink size for better compatibility (Nick Craig-Wood)
    * Add `--local-unicode-normalization` (and remove `--local-no-unicode-normalization`) (Nick Craig-Wood)
    * Skip entries removed concurrently with List() (Ivan Andreev)
* Crypt
    * Support timestamped filenames from `--b2-versions` (Dominik Mydlil)
* B2
    * Don't include the bucket name in public link file prefixes (Jeffrey Tolar)
    * Fix versions and .files with no extension (Nick Craig-Wood)
    * Factor version handling into lib/version (Dominik Mydlil)
* Box
    * Use upload preflight check to avoid listings in file uploads (Nick Craig-Wood)
    * Return errors instead of calling log.Fatal with them (Nick Craig-Wood)
* Drive
    * Switch to the Drives API for looking up shared drives (Nick Craig-Wood)
    * Fix some google docs being treated as files (Nick Craig-Wood)
* Dropbox
    * Add `--dropbox-batch-mode` flag to speed up uploading (Nick Craig-Wood)
        * Read the [batch mode](/dropbox/#batch-mode) docs for more info
    * Set visibility in link sharing when `--expire` is set (Nick Craig-Wood)
    * Simplify chunked uploads (Alexey Ivanov)
    * Improve "own App IP" instructions (Ivan Andreev)
* Fichier
    * Check if more than one upload link is returned (Nick Craig-Wood)
    * Support downloading password protected files and folders (Florian Penzkofer)
    * Make error messages report text from the API (Nick Craig-Wood)
    * Fix move of files in the same directory (Nick Craig-Wood)
    * Check that we actually got a download token and retry if we didn't (buengese)
* Filefabric
    * Fix listing after change of from field from "int" to int. (Nick Craig-Wood)
* FTP
    * Make upload error 250 indicate success (Nick Craig-Wood)
* GCS
  * Make compatible with gsutil's mtime metadata (database64128)
  * Clean up time format constants (database64128)
* Google Photos
  * Fix read only scope not being used properly (Nick Craig-Wood)
* HTTP
    * Replace httplib with lib/http (Nolan Woods)
    * Clean up Bind to better use middleware (Nolan Woods)
* Jottacloud
    * Fix legacy auth with state based config system (buengese)
    * Fix invalid url in output from link command (albertony)
    * Add no versions option (buengese)
* Onedrive
    * Add `list_chunk option` (Nick Gaya)
    * Also report root error if unable to cancel multipart upload (Cnly)
    * Fix  failed to configure: empty token found error (Nick Craig-Wood)
    * Make link return direct download link (Xuanchen Wu)
* S3
    * Add `--s3-no-head-object` (Tatsuya Noyori)
    * Remove WebIdentityRoleProvider to fix crash on auth (Nick Craig-Wood)
    * Don't check to see if remote is object if it ends with / (Nick Craig-Wood)
    * Add SeaweedFS (Chris Lu)
    * Update Alibaba OSS endpoints (Chuan Zh)
* SFTP
    * Fix performance regression by re-enabling concurrent writes (Nick Craig-Wood)
    * Expand tilde and environment variables in configured `known_hosts_file` (albertony)
* Tardigrade
    * Upgrade to uplink v1.4.6 (Caleb Case)
    * Use negative offset (Caleb Case)
    * Add warning about `too many open files` (acsfer)
* WebDAV
    * Fix sharepoint auth over http (Nick Craig-Wood)
    * Add headers option (Antoon Prins)

## v1.55.1 - 2021-04-26

[See commits](https://github.com/rclone/rclone/compare/v1.55.0...v1.55.1)

* Bug Fixes
    * selfupdate
        * Dont detect FUSE if build is static (Ivan Andreev)
        * Add build tag noselfupdate (Ivan Andreev)
    * sync: Fix incorrect error reported by graceful cutoff (Nick Craig-Wood)
    * install.sh: fix macOS arm64 download (Nick Craig-Wood)
    * build: Fix version numbers in android branch builds (Nick Craig-Wood)
    * docs
        * Contributing.md: update setup instructions for go1.16 (Nick Gaya)
        * WinFsp 2021 is out of beta (albertony)
        * Minor cleanup of space around code section (albertony)
        * Fixed some typos (albertony)
* VFS
    * Fix a code path which allows dirty data to be removed causing data loss (Nick Craig-Wood)
* Compress
    * Fix compressed name regexp (buengese)
* Drive
    * Fix backend copyid of google doc to directory (Nick Craig-Wood)
    * Don't open browser when service account... (Ansh Mittal)
* Dropbox
    * Add missing team_data.member scope for use with --impersonate (Nick Craig-Wood)
    * Fix About after scopes changes - rclone config reconnect needed (Nick Craig-Wood)
    * Fix Unable to decrypt returned paths from changeNotify (Nick Craig-Wood)
* FTP
    * Fix implicit TLS (Ivan Andreev)
* Onedrive
    * Work around for random "Unable to initialize RPS" errors (OleFrost)
* SFTP
    * Revert sftp library to v1.12.0 from v1.13.0 to fix performance regression (Nick Craig-Wood)
    * Fix Update ReadFrom failed: failed to send packet: EOF errors (Nick Craig-Wood)
* Zoho
    * Fix error when region isn't set (buengese)
    * Do not ask for mountpoint twice when using headless setup (buengese)

## v1.55.0 - 2021-03-31

[See commits](https://github.com/rclone/rclone/compare/v1.54.0...v1.55.0)

* New commands
    * [selfupdate](/commands/rclone_selfupdate/) (Ivan Andreev)
        * Allows rclone to update itself in-place or via a package (using `--package` flag)
        * Reads cryptographically signed signatures for non beta releases
        * Works on all OSes.
    * [test](/commands/rclone_test/) - these are test commands - use with care!
        * `histogram` - Makes a histogram of file name characters.
        * `info` - Discovers file name or other limitations for paths.
        * `makefiles` - Make a random file hierarchy for testing.
        * `memory` - Load all the objects at remote:path into memory and report memory stats.
* New Features
    * [Connection strings](/docs/#connection-strings)
        * Config parameters can now be passed as part of the remote name as a connection string.
        * For example, to do the equivalent of `--drive-shared-with-me` use `drive,shared_with_me:`
        * Make sure we don't save on the fly remote config to the config file (Nick Craig-Wood)
        * Make sure backends with additional config have a different name for caching (Nick Craig-Wood)
        * This work was sponsored by CERN, through the [CS3MESH4EOSC Project](https://cs3mesh4eosc.eu/).
            * CS3MESH4EOSC has received funding from the European Union’s Horizon 2020
            * research and innovation programme under Grant Agreement no. 863353.
    * build
        * Update go build version to go1.16 and raise minimum go version to go1.13 (Nick Craig-Wood)
        * Make a macOS ARM64 build to support Apple Silicon (Nick Craig-Wood)
        * Install macfuse 4.x instead of osxfuse 3.x (Nick Craig-Wood)
        * Use `GO386=softfloat` instead of deprecated `GO386=387` for 386 builds (Nick Craig-Wood)
        * Disable IOS builds for the time being (Nick Craig-Wood)
        * Androids builds made with up to date NDK (x0b)
        * Add an rclone user to the Docker image but don't use it by default (cynthia kwok)
    * dedupe: Make largest directory primary to minimize data moved (Saksham Khanna)
    * config
        * Wrap config library in an interface (Fionera)
        * Make config file system pluggable (Nick Craig-Wood)
        * `--config ""` or `"/notfound"` for in memory config only (Nick Craig-Wood)
        * Clear fs cache of stale entries when altering config (Nick Craig-Wood)
    * copyurl: Add option to print resulting auto-filename (albertony)
    * delete: Make `--rmdirs` obey the filters (Nick Craig-Wood)
    * docs - many fixes and reworks from edwardxml, albertony, pvalls, Ivan Andreev, Evan Harris, buengese, Alexey Tabakman
    * encoder/filename - add SCSU as tables (Klaus Post)
    * Add multiple paths support to `--compare-dest` and `--copy-dest` flag (K265)
    * filter: Make `--exclude "dir/"` equivalent to `--exclude "dir/**"` (Nick Craig-Wood)
    * fshttp: Add DSCP support with `--dscp` for QoS with differentiated services (Max Sum)
    * lib/cache: Add Delete and DeletePrefix methods (Nick Craig-Wood)
    * lib/file
        * Make pre-allocate detect disk full errors and return them (Nick Craig-Wood)
        * Don't run preallocate concurrently (Nick Craig-Wood)
        * Retry preallocate on EINTR (Nick Craig-Wood)
    * operations: Made copy and sync operations obey a RetryAfterError (Ankur Gupta)
    * rc
        * Add string alternatives for setting options over the rc (Nick Craig-Wood)
        * Add `options/local` to see the options configured in the context (Nick Craig-Wood)
        * Add `_config` parameter to set global config for just this rc call (Nick Craig-Wood)
        * Implement passing filter config with `_filter` parameter (Nick Craig-Wood)
        * Add `fscache/clear` and `fscache/entries` to control the fs cache (Nick Craig-Wood)
        * Avoid +Inf value for speed in `core/stats` (albertony)
        * Add a full set of stats to `core/stats` (Nick Craig-Wood)
        * Allow `fs=` params to be a JSON blob (Nick Craig-Wood)
    * rcd: Added systemd notification during the `rclone rcd` command. (Naveen Honest Raj)
    * rmdirs: Make `--rmdirs` obey the filters (Nick Craig-Wood)
    * version: Show build tags and type of executable (Ivan Andreev)
* Bug Fixes
    * install.sh: make it fail on download errors (Ivan Andreev)
    * Fix excessive retries missing `--max-duration` timeout (Nick Craig-Wood)
    * Fix crash when `--low-level-retries=0` (Nick Craig-Wood)
    * Fix failed token refresh on mounts created via the rc (Nick Craig-Wood)
    * fshttp: Fix bandwidth limiting after bad merge (Nick Craig-Wood)
    * lib/atexit
        * Unregister interrupt handler once it has fired so users can interrupt again (Nick Craig-Wood)
        * Fix occasional failure to unmount with CTRL-C (Nick Craig-Wood)
        * Fix deadlock calling Finalise while Run is running (Nick Craig-Wood)
    * lib/rest: Fix multipart uploads not stopping on context cancel (Nick Craig-Wood)
* Mount
    * Allow mounting to root directory on windows (albertony)
    * Improved handling of relative paths on windows (albertony)
    * Fix unicode issues with accented characters on macOS (Nick Craig-Wood)
    * Docs: document the new FileSecurity option in WinFsp 2021 (albertony)
    * Docs: add note about volume path syntax on windows (albertony)
    * Fix caching of old directories after renaming them (Nick Craig-Wood)
    * Update cgofuse to the latest version to bring in macfuse 4 fix (Nick Craig-Wood)
* VFS
    * `--vfs-used-is-size` to report used space using recursive scan (tYYGH)
    * Don't set modification time if it was already correct (Nick Craig-Wood)
    * Fix Create causing windows explorer to truncate files on CTRL-C CTRL-V (Nick Craig-Wood)
    * Fix modtimes not updating when writing via cache (Nick Craig-Wood)
    * Fix modtimes changing by fractional seconds after upload (Nick Craig-Wood)
    * Fix modtime set if `--vfs-cache-mode writes`/`full` and no write (Nick Craig-Wood)
    * Rename files in cache and cancel uploads on directory rename (Nick Craig-Wood)
    * Fix directory renaming by renaming dirs cached in memory (Nick Craig-Wood)
* Local
    * Add flag `--local-no-preallocate` (David Sze)
    * Make `nounc` an advanced option except on Windows (albertony)
    * Don't ignore preallocate disk full errors (Nick Craig-Wood)
* Cache
    * Add `--fs-cache-expire-duration` to control the fs cache (Nick Craig-Wood)
* Crypt
    * Add option to not encrypt data (Vesnyx)
    * Log hash ok on upload (albertony)
* Azure Blob
    * Add container public access level support. (Manish Kumar)
* B2
    * Fix HTML files downloaded via cloudflare (Nick Craig-Wood)
* Box
    * Fix transfers getting stuck on token expiry after API change (Nick Craig-Wood)
* Chunker
    * Partially implement no-rename transactions (Maxwell Calman)
* Drive
    * Don't stop server side copy if couldn't read description (Nick Craig-Wood)
    * Pass context on to drive SDK - to help with cancellation (Nick Craig-Wood)
* Dropbox
    * Add polling for changes support (Robert Thomas)
    * Make `--timeout 0` work properly (Nick Craig-Wood)
    * Raise priority of rate limited message to INFO to make it more noticeable (Nick Craig-Wood)
* Fichier
    * Implement copy & move (buengese)
    * Implement public link (buengese)
* FTP
    * Implement Shutdown method (Nick Craig-Wood)
    * Close idle connections after `--ftp-idle-timeout` (1m by default) (Nick Craig-Wood)
    * Make `--timeout 0` work properly (Nick Craig-Wood)
    * Add `--ftp-close-timeout` flag for use with awkward ftp servers (Nick Craig-Wood)
    * Retry connections and logins on 421 errors (Nick Craig-Wood)
* Hdfs
    * Fix permissions for when directory is created (Lucas Messenger)
* Onedrive
    * Make `--timeout 0` work properly (Nick Craig-Wood)
* S3
    * Fix `--s3-profile` which wasn't working (Nick Craig-Wood)
* SFTP
    * Close idle connections after `--sftp-idle-timeout` (1m by default) (Nick Craig-Wood)
    * Fix "file not found" errors for read once servers (Nick Craig-Wood)
    * Fix SetModTime stat failed: object not found with `--sftp-set-modtime=false` (Nick Craig-Wood)
* Swift
    * Update github.com/ncw/swift to v2.0.0 (Nick Craig-Wood)
    * Implement copying large objects (nguyenhuuluan434)
* Union
    * Fix crash when using epff policy (Nick Craig-Wood)
    * Fix union attempting to update files on a read only file system (Nick Craig-Wood)
    * Refactor to use fspath.SplitFs instead of fs.ParseRemote (Nick Craig-Wood)
    * Fix initialisation broken in refactor (Nick Craig-Wood)
* WebDAV
    * Add support for sharepoint with NTLM authentication (Rauno Ots)
    * Make sharepoint-ntlm docs more consistent (Alex Chen)
    * Improve terminology in sharepoint-ntlm docs (Ivan Andreev)
    * Disable HTTP/2 for NTLM authentication (georne)
    * Fix sharepoint-ntlm error 401 for parallel actions (Ivan Andreev)
    * Check that purged directory really exists (Ivan Andreev)
* Yandex
    * Make `--timeout 0` work properly (Nick Craig-Wood)
* Zoho
    * Replace client id - you will need to `rclone config reconnect` after this (buengese)
    * Add forgotten setupRegion() to NewFs - this finally fixes regions other than EU (buengese)

## v1.54.1 - 2021-03-08

[See commits](https://github.com/rclone/rclone/compare/v1.54.0...v1.54.1)

* Bug Fixes
    * accounting: Fix --bwlimit when up or down is off (Nick Craig-Wood)
    * docs
        * Fix nesting of brackets and backticks in ftp docs (edwardxml)
        * Fix broken link in sftp page (edwardxml)
        * Fix typo in crypt.md (Romeo Kienzler)
        * Changelog: Correct link to digitalis.io (Alex JOST)
        * Replace #file-caching with #vfs-file-caching (Miron Veryanskiy)
        * Convert bogus example link to code (edwardxml)
        * Remove dead link from rc.md (edwardxml)
    * rc: Sync,copy,move: document createEmptySrcDirs parameter (Nick Craig-Wood)
    * lsjson: Fix unterminated JSON in the presence of errors (Nick Craig-Wood)
* Mount
    * Fix mount dropping on macOS by setting --daemon-timeout 10m (Nick Craig-Wood)
* VFS
    * Document simultaneous usage with the same cache shouldn't be used (Nick Craig-Wood)
* B2
    * Automatically raise upload cutoff to avoid spurious error (Nick Craig-Wood)
    * Fix failed to create file system with application key limited to a prefix (Nick Craig-Wood)
* Drive
    * Refer to Shared Drives instead of Team Drives (Nick Craig-Wood)
* Dropbox
    * Add scopes to oauth request and optionally "members.read" (Nick Craig-Wood)
* S3
    * Fix failed to create file system with folder level permissions policy (Nick Craig-Wood)
    * Fix Wasabi HEAD requests returning stale data by using only 1 transport (Nick Craig-Wood)
    * Fix shared_credentials_file auth (Dmitry Chepurovskiy)
    * Add --s3-no-head to reducing costs docs (Nick Craig-Wood)
* Union
    * Fix mkdir at root with remote:/ (Nick Craig-Wood)
* Zoho
    * Fix custom client id's (buengese)

## v1.54.0 - 2021-02-02

[See commits](https://github.com/rclone/rclone/compare/v1.53.0...v1.54.0)

* New backends
    * Compression remote (experimental) (buengese)
    * Enterprise File Fabric (Nick Craig-Wood)
        * This work was sponsored by [Storage Made Easy](https://storagemadeeasy.com/)
    * HDFS (Hadoop Distributed File System) (Yury Stankevich)
    * Zoho workdrive (buengese)
* New Features
    * Deglobalise the config (Nick Craig-Wood)
        * Global config now read from the context
        * This will enable passing of global config via the rc
        * This work was sponsored by [Digitalis](https://digitalis.io/)
    * Add `--bwlimit` for upload and download (Nick Craig-Wood)
        * Obey bwlimit in http Transport for better limiting
    * Enhance systemd integration (Hekmon)
        * log level identification, manual activation with flag, automatic systemd launch detection
        * Don't compile systemd log integration for non unix systems (Benjamin Gustin)
    * Add a `--download` flag to md5sum/sha1sum/hashsum to force rclone to download and hash files locally (lostheli)
    * Add `--progress-terminal-title` to print ETA to terminal title (LaSombra)
    * Make backend env vars show in help as the defaults for backend flags (Nick Craig-Wood)
    * build
        * Raise minimum go version to go1.12 (Nick Craig-Wood)
    * dedupe
        * Add `--by-hash` to dedupe on content hash not file name (Nick Craig-Wood)
        * Add `--dedupe-mode list` to just list dupes, changing nothing (Nick Craig-Wood)
        * Add warning if used on a remote which can't have duplicate names (Nick Craig-Wood)
    * fs
        * Add Shutdown optional method for backends (Nick Craig-Wood)
        * When using `--files-from` check files concurrently (zhucan)
        * Accumulate stats when using `--dry-run` (Ingo Weiss)
        * Always show stats when using `--dry-run` or `--interactive` (Nick Craig-Wood)
        * Add support for flag `--no-console` on windows to hide the console window (albertony)
    * genautocomplete: Add support to output to stdout (Ingo)
    * ncdu
        * Highlight read errors instead of aborting (Claudio Bantaloukas)
        * Add sort by average size in directory (Adam Plánský)
        * Add toggle option for average s3ize in directory - key 'a' (Adam Plánský)
        * Add empty folder flag into ncdu browser (Adam Plánský)
        * Add `!` (errror) and `.` (unreadable) file flags to go with `e` (empty) (Nick Craig-Wood)
    * obscure: Make `rclone osbcure -` ignore newline at end of line (Nick Craig-Wood)
    * operations
        * Add logs when need to upload files to set mod times (Nick Craig-Wood)
        * Move and copy log name of the destination object in verbose (Adam Plánský)
        * Add size if known to skipped items and JSON log (Nick Craig-Wood)
    * rc
        * Prefer actual listener address if using ":port" or "addr:0" only (Nick Craig-Wood)
        * Add listener for finished jobs (Aleksandar Jankovic)
    * serve ftp: Add options to enable TLS (Deepak Sah)
    * serve http/webdav: Redirect requests to the base url without the / (Nick Craig-Wood)
    * serve restic: Implement object cache (Nick Craig-Wood)
    * stats: Add counter for deleted directories (Nick Craig-Wood)
    * sync: Only print "There was nothing to transfer" if no errors (Nick Craig-Wood)
    * webui
        * Prompt user for updating webui if an update is available (Chaitanya Bankanhal)
        * Fix plugins initialization (negative0)
* Bug Fixes
    * fs
        * Fix nil pointer on copy & move operations directly to remote (Anagh Kumar Baranwal)
        * Fix parsing of .. when joining remotes (Nick Craig-Wood)
    * log: Fix enabling systemd logging when using `--log-file` (Nick Craig-Wood)
    * check
        * Make the error count match up in the log message (Nick Craig-Wood)
    * move: Fix data loss when source and destination are the same object (Nick Craig-Wood)
    * operations
        * Fix `--cutof-mode` hard not cutting off immediately (Nick Craig-Wood)
        * Fix `--immutable` error message (Nick Craig-Wood)
    * sync
        * Fix `--cutoff-mode` soft & cautious so it doesn't end the transfer early (Nick Craig-Wood)
        * Fix `--immutable` errors retrying many times (Nick Craig-Wood)
* Docs
    * Many fixes and a rewrite of the filtering docs (edwardxml)
    * Many spelling and grammar fixes (Josh Soref)
    * Doc fixes for commands delete, purge, rmdir, rmdirs and mount (albertony)
    * And thanks to these people for many doc fixes too numerous to list
        * Ameer Dawood, Antoine GIRARD, Bob Bagwill, Christopher Stewart
        * CokeMine, David, Dov Murik, Durval Menezes, Evan Harris, gtorelly
        * Ilyess Bachiri, Janne Johansson, Kerry Su, Marcin Zelent,
        * Martin Michlmayr, Milly, Sơn Trần-Nguyễn
* Mount
    * Update systemd status with cache stats (Hekmon)
    * Disable bazil/fuse based mount on macOS (Nick Craig-Wood)
        * Make `rclone mount` actually run `rclone cmount` under macOS (Nick Craig-Wood)
    * Implement mknod to make NFS file creation work (Nick Craig-Wood)
    * Make sure we don't call umount more than once (Nick Craig-Wood)
    * More user friendly mounting as network drive on windows (albertony)
    * Detect if uid or gid are set in same option string: -o uid=123,gid=456 (albertony)
    * Don't attempt to unmount if fs has been destroyed already (Nick Craig-Wood)
* VFS
    * Fix virtual entries causing deleted files to still appear (Nick Craig-Wood)
    * Fix "file already exists" error for stale cache files (Nick Craig-Wood)
    * Fix file leaks with `--vfs-cache-mode` full and `--buffer-size 0` (Nick Craig-Wood)
    * Fix invalid cache path on windows when using :backend: as remote (albertony)
* Local
    * Continue listing files/folders when a circular symlink is detected (Manish Gupta)
    * New flag `--local-zero-size-links` to fix sync on some virtual filesystems (Riccardo Iaconelli)
* Azure Blob
    * Add support for service principals (James Lim)
    * Add support for managed identities (Brad Ackerman)
    * Add examples for access tier (Bob Pusateri)
    * Utilize the streaming capabilities from the SDK for multipart uploads (Denis Neuling)
    * Fix setting of mime types (Nick Craig-Wood)
    * Fix crash when listing outside a SAS URL's root (Nick Craig-Wood)
    * Delete archive tier blobs before update if `--azureblob-archive-tier-delete` (Nick Craig-Wood)
    * Fix crash on startup (Nick Craig-Wood)
    * Fix memory usage by upgrading the SDK to v0.13.0 and implementing a TransferManager (Nick Craig-Wood)
    * Require go1.14+ to compile due to SDK changes (Nick Craig-Wood)
* B2
    * Make NewObject use less expensive API calls (Nick Craig-Wood)
        * This will improve `--files-from` and `restic serve` in particular
    * Fixed crash on an empty file name (lluuaapp)
* Box
    * Fix NewObject for files that differ in case (Nick Craig-Wood)
    * Fix finding directories in a case insentive way (Nick Craig-Wood)
* Chunker
    * Skip long local hashing, hash in-transit (fixes) (Ivan Andreev)
    * Set Features ReadMimeType to false as Object.MimeType not supported (Nick Craig-Wood)
    * Fix case-insensitive NewObject, test metadata detection (Ivan Andreev)
* Drive
    * Implement `rclone backend copyid` command for copying files by ID (Nick Craig-Wood)
    * Added flag `--drive-stop-on-download-limit` to stop transfers when the download limit is exceeded (Anagh Kumar Baranwal)
    * Implement CleanUp workaround for team drives (buengese)
    * Allow shortcut resolution and creation to be retried (Nick Craig-Wood)
    * Log that emptying the trash can take some time (Nick Craig-Wood)
    * Add xdg office icons to xdg desktop files (Pau Rodriguez-Estivill)
* Dropbox
    * Add support for viewing shared files and folders (buengese)
    * Enable short lived access tokens (Nick Craig-Wood)
    * Implement IDer on Objects so `rclone lsf` etc can read the IDs (buengese)
    * Set Features ReadMimeType to false as Object.MimeType not supported (Nick Craig-Wood)
    * Make malformed_path errors from too long files not retriable (Nick Craig-Wood)
    * Test file name length before upload to fix upload loop (Nick Craig-Wood)
* Fichier
    * Set Features ReadMimeType to true as Object.MimeType is supported (Nick Craig-Wood)
* FTP
    * Add `--ftp-disable-msld` option to ignore MLSD for really old servers (Nick Craig-Wood)
    * Make `--tpslimit apply` (Nick Craig-Wood)
* Google Cloud Storage
    * Storage class object header support (Laurens Janssen)
    * Fix anonymous client to use rclone's HTTP client (Nick Craig-Wood)
    * Fix `Entry doesn't belong in directory "" (same as directory) - ignoring` (Nick Craig-Wood)
* Googlephotos
    * New flag `--gphotos-include-archived` to show archived photos as well (Nicolas Rueff)
* Jottacloud
    * Don't erroneously report support for writing mime types (buengese)
    * Add support for Telia Cloud (Patrik Nordlén)
* Mailru
    * Accept special folders eg camera-upload (Ivan Andreev)
    * Avoid prehashing of large local files (Ivan Andreev)
    * Fix uploads after recent changes on server (Ivan Andreev)
    * Fix range requests after June 2020 changes on server (Ivan Andreev)
    * Fix invalid timestamp on corrupted files (fixes) (Ivan Andreev)
    * Remove deprecated protocol quirks (Ivan Andreev)
* Memory
    * Fix setting of mime types (Nick Craig-Wood)
* Onedrive
    * Add support for China region operated by 21vianet and other regional suppliers (NyaMisty)
    * Warn on gateway timeout errors (Nick Craig-Wood)
    * Fall back to normal copy if server-side copy unavailable (Alex Chen)
    * Fix server-side copy completely disabled on OneDrive for Business (Cnly)
    * (business only) workaround to replace existing file on server-side copy (Alex Chen)
    * Enhance link creation with expiry, scope, type and password (Nick Craig-Wood)
    * Remove % and # from the set of encoded characters (Alex Chen)
    * Support addressing site by server-relative URL (kice)
* Opendrive
    * Fix finding directories in a case insensitive way (Nick Craig-Wood)
* Pcloud
    * Fix setting of mime types (Nick Craig-Wood)
* Premiumizeme
    * Fix finding directories in a case insensitive way (Nick Craig-Wood)
* Qingstor
    * Fix error propagation in CleanUp (Nick Craig-Wood)
    * Fix rclone cleanup (Nick Craig-Wood)
* S3
    * Added `--s3-disable-http2` to disable http/2 (Anagh Kumar Baranwal)
    * Complete SSE-C implementation (Nick Craig-Wood)
        * Fix hashes on small files with AWS:KMS and SSE-C (Nick Craig-Wood)
        * Add MD5 metadata to objects uploaded with SSE-AWS/SSE-C (Nick Craig-Wood)
    * Add `--s3-no-head parameter` to minimise transactions on upload (Nick Craig-Wood)
    * Update docs with a Reducing Costs section (Nick Craig-Wood)
    * Added error handling for error code 429 indicating too many requests (Anagh Kumar Baranwal)
    * Add requester pays option (kelv)
    * Fix copy multipart with v2 auth failing with 'SignatureDoesNotMatch' (Louis Koo)
* SFTP
    * Allow cert based auth via optional pubkey (Stephen Harris)
    * Allow user to optionally check server hosts key to add security (Stephen Harris)
    * Defer asking for user passwords until the SSH connection succeeds (Stephen Harris)
    * Remember entered password in AskPass mode (Stephen Harris)
    * Implement Shutdown method (Nick Craig-Wood)
    * Implement keyboard interactive authentication (Nick Craig-Wood)
    * Make `--tpslimit` apply (Nick Craig-Wood)
    * Implement `--sftp-use-fstat` for unusual SFTP servers (Nick Craig-Wood)
* Sugarsync
    * Fix NewObject for files that differ in case (Nick Craig-Wood)
    * Fix finding directories in a case insentive way (Nick Craig-Wood)
* Swift
    * Fix deletion of parts of Static Large Object (SLO) (Nguyễn Hữu Luân)
    * Ensure partially uploaded large files are uploaded unless `--swift-leave-parts-on-error` (Nguyễn Hữu Luân)
* Tardigrade
    * Upgrade to uplink v1.4.1 (Caleb Case)
* WebDAV
    * Updated docs to show streaming to nextcloud is working (Durval Menezes)
* Yandex
    * Set Features WriteMimeType to false as Yandex ignores mime types (Nick Craig-Wood)

## v1.53.4 - 2021-01-20

[See commits](https://github.com/rclone/rclone/compare/v1.53.3...v1.53.4)

* Bug Fixes
    * accounting: Fix data race in Transferred() (Maciej Zimnoch)
    * build
        * Stop tagged releases making a current beta (Nick Craig-Wood)
        * Upgrade docker buildx action (Matteo Pietro Dazzi)
        * Add -buildmode to cross-compile.go (Nick Craig-Wood)
        * Fix docker build by upgrading ilteoood/docker_buildx (Nick Craig-Wood)
        * Revert GitHub actions brew fix since this is now fixed (Nick Craig-Wood)
        * Fix brew install --cask syntax for macOS build (Nick Craig-Wood)
        * Update nfpm syntax to fix build of .deb/.rpm packages (Nick Craig-Wood)
        * Fix for Windows build errors (Ivan Andreev)
    * fs: Parseduration: fixed tests to use UTC time (Ankur Gupta)
    * fshttp: Prevent overlap of HTTP headers in logs (Nathan Collins)
    * rc
        * Fix core/command giving 500 internal error (Nick Craig-Wood)
        * Add Copy method to rc.Params (Nick Craig-Wood)
        * Fix 500 error when marshalling errors from core/command (Nick Craig-Wood)
        * plugins: Create plugins files only if webui is enabled. (negative0)
    * serve http: Fix serving files of unknown length (Nick Craig-Wood)
    * serve sftp: Fix authentication on one connection blocking others (Nick Craig-Wood)
* Mount
    * Add optional `brew` tag to throw an error when using mount in the binaries installed via Homebrew (Anagh Kumar Baranwal)
    * Add "." and ".." to directories to match cmount and expectations (Nick Craig-Wood)
* VFS
    * Make cache dir absolute before using it to fix path too long errors (Nick Craig-Wood)
* Chunker
    * Improve detection of incompatible metadata (Ivan Andreev)
* Google Cloud Storage
    * Fix server side copy of large objects (Nick Craig-Wood)
* Jottacloud
    * Fix token renewer to fix long uploads (Nick Craig-Wood)
    * Fix token refresh failed: is not a regular file error (Nick Craig-Wood)
* Pcloud
    * Only use SHA1 hashes in EU region (Nick Craig-Wood)
* Sharefile
    * Undo Fix backend due to API swapping integers for strings (Nick Craig-Wood)
* WebDAV
    * Fix Open Range requests to fix 4shared mount (Nick Craig-Wood)
    * Add "Depth: 0" to GET requests to fix bitrix (Nick Craig-Wood)

## v1.53.3 - 2020-11-19

[See commits](https://github.com/rclone/rclone/compare/v1.53.2...v1.53.3)

* Bug Fixes
    * random: Fix incorrect use of math/rand instead of crypto/rand CVE-2020-28924 (Nick Craig-Wood)
        * Passwords you have generated with `rclone config` may be insecure
        * See [issue #4783](https://github.com/rclone/rclone/issues/4783) for more details and a checking tool
    * random: Seed math/rand in one place with crypto strong seed (Nick Craig-Wood)
* VFS
    * Fix vfs/refresh calls with fs= parameter (Nick Craig-Wood)
* Sharefile
    * Fix backend due to API swapping integers for strings (Nick Craig-Wood)

## v1.53.2 - 2020-10-26

[See commits](https://github.com/rclone/rclone/compare/v1.53.1...v1.53.2)

* Bug Fixes
    * acounting
        * Fix incorrect speed and transferTime in core/stats (Nick Craig-Wood)
        * Stabilize display order of transfers on Windows (Nick Craig-Wood)
    * operations
        * Fix use of --suffix without --backup-dir (Nick Craig-Wood)
        * Fix spurious "--checksum is in use but the source and destination have no hashes in common" (Nick Craig-Wood)
    * build
        * Work around GitHub actions brew problem (Nick Craig-Wood)
        * Stop using set-env and set-path in the GitHub actions (Nick Craig-Wood)
* Mount
    * mount2: Fix the swapped UID / GID values (Russell Cattelan)
* VFS
    * Detect and recover from a file being removed externally from the cache (Nick Craig-Wood)
    * Fix a deadlock vulnerability in downloaders.Close (Leo Luan)
    * Fix a race condition in retryFailedResets (Leo Luan)
    * Fix missed concurrency control between some item operations and reset (Leo Luan)
    * Add exponential backoff during ENOSPC retries (Leo Luan)
    * Add a missed update of used cache space (Leo Luan)
    * Fix --no-modtime to not attempt to set modtimes (as documented) (Nick Craig-Wood)
* Local
    * Fix sizes and syncing with --links option on Windows (Nick Craig-Wood)
* Chunker
    * Disable ListR to fix missing files on GDrive (workaround) (Ivan Andreev)
    * Fix upload over crypt (Ivan Andreev)
* Fichier
    * Increase maximum file size from 100GB to 300GB (gyutw)
* Jottacloud
    * Remove clientSecret from config when upgrading to token based authentication (buengese)
    * Avoid double url escaping of device/mountpoint (albertony)
    * Remove DirMove workaround as it's not required anymore - also (buengese)
* Mailru
    * Fix uploads after recent changes on server (Ivan Andreev)
    * Fix range requests after june changes on server (Ivan Andreev)
    * Fix invalid timestamp on corrupted files (fixes) (Ivan Andreev)
* Onedrive
    * Fix disk usage for sharepoint (Nick Craig-Wood)
* S3
    * Add missing regions for AWS (Anagh Kumar Baranwal)
* Seafile
    * Fix accessing libraries > 2GB on 32 bit systems (Muffin King)
* SFTP
    * Always convert the checksum to lower case (buengese)
* Union
    * Create root directories if none exist (Nick Craig-Wood)

## v1.53.1 - 2020-09-13

[See commits](https://github.com/rclone/rclone/compare/v1.53.0...v1.53.1)

* Bug Fixes
    * accounting: Remove new line from end of --stats-one-line display (Nick Craig-Wood)
    * check
        * Add back missing --download flag (Nick Craig-Wood)
        * Fix docs (Nick Craig-Wood)
    * docs
        * Note --log-file does append (Nick Craig-Wood)
        * Add full stops for consistency in rclone --help (edwardxml)
        * Add Tencent COS to s3 provider list (wjielai)
        * Updated mount command to reflect that it requires Go 1.13 or newer (Evan Harris)
        * jottacloud: Mention that uploads from local disk will not need to cache files to disk for md5 calculation (albertony)
        * Fix formatting of rc docs page (Nick Craig-Wood)
    * build
        * Include vendor tar ball in release and fix startdev (Nick Craig-Wood)
        * Fix "Illegal instruction" error for ARMv6 builds (Nick Craig-Wood)
        * Fix architecture name in ARMv7 build (Nick Craig-Wood)
* VFS
    * Fix spurious error "vfs cache: failed to _ensure cache EOF" (Nick Craig-Wood)
    * Log an ERROR if we fail to set the file to be sparse (Nick Craig-Wood)
* Local
    * Log an ERROR if we fail to set the file to be sparse (Nick Craig-Wood)
* Drive
    * Re-adds special oauth help text (Tim Gallant)
* Opendrive
    * Do not retry 400 errors (Evan Harris)

## v1.53.0 - 2020-09-02

[See commits](https://github.com/rclone/rclone/compare/v1.52.0...v1.53.0)

* New Features
    * The [VFS layer](/commands/rclone_mount/#vfs-virtual-file-system) was heavily reworked for this release - see below for more details
    * Interactive mode [-i/--interactive](/docs/#interactive) for destructive operations (fishbullet)
    * Add [--bwlimit-file](/docs/#bwlimit-file-bandwidth-spec) flag to limit speeds of individual file transfers (Nick Craig-Wood)
    * Transfers are sorted by start time in the stats and progress output (Max Sum)
    * Make sure backends expand `~` and environment vars in file names they use (Nick Craig-Wood)
    * Add [--refresh-times](/docs/#refresh-times) flag to set modtimes on hashless backends (Nick Craig-Wood)
    * build
        * Remove vendor directory in favour of Go modules (Nick Craig-Wood)
        * Build with go1.15.x by default (Nick Craig-Wood)
        * Drop macOS 386 build as it is no longer supported by go1.15 (Nick Craig-Wood)
        * Add ARMv7 to the supported builds (Nick Craig-Wood)
        * Enable `rclone cmount` on macOS (Nick Craig-Wood)
        * Make rclone build with gccgo (Nick Craig-Wood)
        * Make rclone build with wasm (Nick Craig-Wood)
        * Change beta numbering to be semver compatible (Nick Craig-Wood)
        * Add file properties and icon to Windows executable (albertony)
        * Add experimental interface for integrating rclone into browsers (Nick Craig-Wood)
    * lib: Add file name compression (Klaus Post)
    * rc
        * Allow installation and use of plugins and test plugins with rclone-webui (Chaitanya Bankanhal)
        * Add reverse proxy pluginsHandler for serving plugins (Chaitanya Bankanhal)
        * Add `mount/listmounts` option for listing current mounts (Chaitanya Bankanhal)
        * Add `operations/uploadfile` to upload a file through rc using encoding multipart/form-data (Chaitanya Bankanhal)
        * Add `core/command` to execute rclone terminal commands. (Chaitanya Bankanhal)
    * `rclone check`
        * Add reporting of filenames for same/missing/changed (Nick Craig-Wood)
        * Make check command obey `--dry-run`/`-i`/`--interactive` (Nick Craig-Wood)
        * Make check do `--checkers` files concurrently (Nick Craig-Wood)
        * Retry downloads if they fail when using the `--download` flag (Nick Craig-Wood)
        * Make it show stats by default (Nick Craig-Wood)
    * `rclone obscure`: Allow obscure command to accept password on STDIN (David Ibarra)
    * `rclone config`
        * Set RCLONE_CONFIG_DIR for use in config files and subprocesses (Nick Craig-Wood)
        * Reject remote names starting with a dash. (jtagcat)
    * `rclone cryptcheck`: Add reporting of filenames for same/missing/changed (Nick Craig-Wood)
    * `rclone dedupe`: Make it obey the `--size-only` flag for duplicate detection (Nick Craig-Wood)
    * `rclone link`: Add `--expire` and `--unlink` flags (Roman Kredentser)
    * `rclone mkdir`: Warn when using mkdir on remotes which can't have empty directories (Nick Craig-Wood)
    * `rclone rc`: Allow JSON parameters to simplify command line usage (Nick Craig-Wood)
    * `rclone serve ftp`
        * Don't compile on < go1.13 after dependency update (Nick Craig-Wood)
        * Add error message if auth proxy fails (Nick Craig-Wood)
        * Use refactored goftp.io/server library for binary shrink (Nick Craig-Wood)
    * `rclone serve restic`: Expose interfaces so that rclone can be used as a library from within restic (Jack)
    * `rclone sync`: Add `--track-renames-strategy leaf` (Nick Craig-Wood)
    * `rclone touch`: Add ability to set nanosecond resolution times (Nick Craig-Wood)
    * `rclone tree`: Remove `-i` shorthand for `--noindent` as it conflicts with `-i`/`--interactive` (Nick Craig-Wood)
* Bug Fixes
    * accounting
        * Fix documentation for `speed`/`speedAvg` (Nick Craig-Wood)
        * Fix elapsed time not show actual time since beginning (Chaitanya Bankanhal)
        * Fix deadlock in stats printing (Nick Craig-Wood)
    * build
        * Fix file handle leak in GitHub release tool (Garrett Squire)
    * `rclone check`: Fix successful retries with `--download` counting errors (Nick Craig-Wood)
    * `rclone dedupe`: Fix logging to be easier to understand (Nick Craig-Wood)
* Mount
    * Warn macOS users that mount implementation is changing (Nick Craig-Wood)
        * to test the new implementation use `rclone cmount` instead of `rclone mount`
        * this is because the library rclone uses has dropped macOS support
    * rc interface
        * Add call for unmount all (Chaitanya Bankanhal)
        * Make `mount/mount` remote control take vfsOpt option (Nick Craig-Wood)
        * Add mountOpt to `mount/mount` (Nick Craig-Wood)
        * Add VFS and Mount options to `mount/listmounts` (Nick Craig-Wood)
    * Catch panics in cgofuse initialization and turn into error messages (Nick Craig-Wood)
    * Always supply stat information in Readdir (Nick Craig-Wood)
    * Add support for reading unknown length files using direct IO (Windows) (Nick Craig-Wood)
    * Fix On Windows don't add `-o uid/gid=-1` if user supplies `-o uid/gid`. (Nick Craig-Wood)
    * Fix macOS losing directory contents in cmount (Nick Craig-Wood)
    * Fix volume name broken in recent refactor (Nick Craig-Wood)
* VFS
    * Implement partial reads for `--vfs-cache-mode full` (Nick Craig-Wood)
    * Add `--vfs-writeback` option to delay writes back to cloud storage (Nick Craig-Wood)
    * Add `--vfs-read-ahead` parameter for use with `--vfs-cache-mode full` (Nick Craig-Wood)
    * Restart pending uploads on restart of the cache (Nick Craig-Wood)
    * Support synchronous cache space recovery upon ENOSPC (Leo Luan)
    * Allow ReadAt and WriteAt to run concurrently with themselves (Nick Craig-Wood)
    * Change modtime of file before upload to current (Rob Calistri)
    * Recommend `--vfs-cache-modes writes` on backends which can't stream (Nick Craig-Wood)
    * Add an optional `fs` parameter to vfs rc methods (Nick Craig-Wood)
    * Fix errors when using > 260 char files in the cache in Windows (Nick Craig-Wood)
    * Fix renaming of items while they are being uploaded (Nick Craig-Wood)
    * Fix very high load caused by slow directory listings (Nick Craig-Wood)
    * Fix renamed files not being uploaded with `--vfs-cache-mode minimal` (Nick Craig-Wood)
    * Fix directory locking caused by slow directory listings (Nick Craig-Wood)
    * Fix saving from chrome without `--vfs-cache-mode writes` (Nick Craig-Wood)
* Local
    * Add `--local-no-updated` to provide a consistent view of changing objects (Nick Craig-Wood)
    * Add `--local-no-set-modtime` option to prevent modtime changes (tyhuber1)
    * Fix race conditions updating and reading Object metadata (Nick Craig-Wood)
* Cache
    * Make any created backends be cached to fix rc problems (Nick Craig-Wood)
    * Fix dedupe on caches wrapping drives (Nick Craig-Wood)
* Crypt
    * Add `--crypt-server-side-across-configs` flag (Nick Craig-Wood)
    * Make any created backends be cached to fix rc problems (Nick Craig-Wood)
* Alias
    * Make any created backends be cached to fix rc problems (Nick Craig-Wood)
* Azure Blob
    * Don't compile on < go1.13 after dependency update (Nick Craig-Wood)
* B2
    * Implement server-side copy for files > 5GB (Nick Craig-Wood)
    * Cancel in progress multipart uploads and copies on rclone exit (Nick Craig-Wood)
    * Note that b2's encoding now allows \ but rclone's hasn't changed (Nick Craig-Wood)
    * Fix transfers when using download_url (Nick Craig-Wood)
* Box
    * Implement rclone cleanup (buengese)
    * Cancel in progress multipart uploads and copies on rclone exit (Nick Craig-Wood)
    * Allow authentication with access token (David)
* Chunker
    * Make any created backends be cached to fix rc problems (Nick Craig-Wood)
* Drive
    * Add `rclone backend drives` to list shared drives (teamdrives) (Nick Craig-Wood)
    * Implement `rclone backend untrash` (Nick Craig-Wood)
    * Work around drive bug which didn't set modtime of copied docs (Nick Craig-Wood)
    * Added `--drive-starred-only` to only show starred files (Jay McEntire)
    * Deprecate `--drive-alternate-export` as it is no longer needed (themylogin)
    * Fix duplication of Google docs on server-side copy (Nick Craig-Wood)
    * Fix "panic: send on closed channel" when recycling dir entries (Nick Craig-Wood)
* Dropbox
    * Add copyright detector info in limitations section in the docs (Alex Guerrero)
    * Fix `rclone link` by removing expires parameter (Nick Craig-Wood)
* Fichier
    * Detect Flood detected: IP Locked error and sleep for 30s (Nick Craig-Wood)
* FTP
    * Add explicit TLS support (Heiko Bornholdt)
    * Add support for `--dump bodies` and `--dump auth` for debugging (Nick Craig-Wood)
    * Fix interoperation with pure-ftpd (Nick Craig-Wood)
* Google Cloud Storage
    * Add support for anonymous access (Kai Lüke)
* Jottacloud
    * Bring back legacy authentication for use with whitelabel versions (buengese)
    * Switch to new api root - also implement a very ugly workaround for the DirMove failures (buengese)
* Onedrive
    * Rework cancel of multipart uploads on rclone exit (Nick Craig-Wood)
    * Implement rclone cleanup (Nick Craig-Wood)
    * Add `--onedrive-no-versions` flag to remove old versions (Nick Craig-Wood)
* Pcloud
    * Implement `rclone link` for public link creation (buengese)
* Qingstor
    * Cancel in progress multipart uploads on rclone exit (Nick Craig-Wood)
* S3
    * Preserve metadata when doing multipart copy (Nick Craig-Wood)
    * Cancel in progress multipart uploads and copies on rclone exit (Nick Craig-Wood)
    * Add `rclone link` for public link sharing (Roman Kredentser)
    * Add `rclone backend restore` command to restore objects from GLACIER (Nick Craig-Wood)
    * Add `rclone cleanup` and `rclone backend cleanup` to clean unfinished multipart uploads (Nick Craig-Wood)
    * Add `rclone backend list-multipart-uploads` to list unfinished multipart uploads (Nick Craig-Wood)
    * Add `--s3-max-upload-parts` support (Kamil Trzciński)
    * Add `--s3-no-check-bucket` for minimising rclone transactions and perms (Nick Craig-Wood)
    * Add `--s3-profile` and `--s3-shared-credentials-file` options (Nick Craig-Wood)
    * Use regional s3 us-east-1 endpoint (David)
    * Add Scaleway provider (Vincent Feltz)
    * Update IBM COS endpoints (Egor Margineanu)
    * Reduce the default `--s3-copy-cutoff` to < 5GB for Backblaze S3 compatibility (Nick Craig-Wood)
    * Fix detection of bucket existing (Nick Craig-Wood)
* SFTP
    * Use the absolute path instead of the relative path for listing for improved compatibility (Nick Craig-Wood)
    * Add `--sftp-subsystem` and `--sftp-server-command` options (aus)
* Swift
    * Fix dangling large objects breaking the listing (Nick Craig-Wood)
    * Fix purge not deleting directory markers (Nick Craig-Wood)
    * Fix update multipart object removing all of its own parts (Nick Craig-Wood)
    * Fix missing hash from object returned from upload (Nick Craig-Wood)
* Tardigrade
    * Upgrade to uplink v1.2.0 (Kaloyan Raev)
* Union
    * Fix writing with the all policy (Nick Craig-Wood)
* WebDAV
    * Fix directory creation with 4shared (Nick Craig-Wood)

## v1.52.3 - 2020-08-07

[See commits](https://github.com/rclone/rclone/compare/v1.52.2...v1.52.3)

* Bug Fixes
    * docs
        * Disable smart typography (e.g. en-dash) in MANUAL.* and man page (Nick Craig-Wood)
        * Update install.md to reflect minimum Go version (Evan Harris)
        * Update install from source instructions (Nick Craig-Wood)
        * make_manual: Support SOURCE_DATE_EPOCH (Morten Linderud)
    * log: Fix --use-json-log going to stderr not --log-file on Windows (Nick Craig-Wood)
    * serve dlna: Fix file list on Samsung Series 6+ TVs (Matteo Pietro Dazzi)
    * sync: Fix deadlock with --track-renames-strategy modtime (Nick Craig-Wood)
* Cache
    * Fix moveto/copyto remote:file remote:file2 (Nick Craig-Wood)
* Drive
    * Stop using root_folder_id as a cache (Nick Craig-Wood)
    * Make dangling shortcuts appear in listings (Nick Craig-Wood)
    * Drop "Disabling ListR" messages down to debug (Nick Craig-Wood)
    * Workaround and policy for Google Drive API (Dmitry Ustalov)
* FTP
    * Add note to docs about home vs root directory selection (Nick Craig-Wood)
* Onedrive
    * Fix reverting to Copy when Move would have worked (Nick Craig-Wood)
    * Avoid comma rendered in URL in onedrive.md (Kevin)
* Pcloud
    * Fix oauth on European region "eapi.pcloud.com" (Nick Craig-Wood)
* S3
    * Fix bucket Region auto detection when Region unset in config (Nick Craig-Wood)

## v1.52.2 - 2020-06-24

[See commits](https://github.com/rclone/rclone/compare/v1.52.1...v1.52.2)

* Bug Fixes
    * build
        * Fix docker release build action (Nick Craig-Wood)
        * Fix custom timezone in Docker image (NoLooseEnds)
    * check: Fix misleading message which printed errors instead of differences (Nick Craig-Wood)
    * errors: Add WSAECONNREFUSED and more to the list of retriable Windows errors (Nick Craig-Wood)
    * rcd: Fix incorrect prometheus metrics (Gary Kim)
    * serve restic: Fix flags so they use environment variables (Nick Craig-Wood)
    * serve webdav: Fix flags so they use environment variables (Nick Craig-Wood)
    * sync: Fix --track-renames-strategy modtime (Nick Craig-Wood)
* Drive
    * Fix not being able to delete a directory with a trashed shortcut (Nick Craig-Wood)
    * Fix creating a directory inside a shortcut (Nick Craig-Wood)
    * Fix --drive-impersonate with cached root_folder_id (Nick Craig-Wood)
* SFTP
    * Fix SSH key PEM loading (Zac Rubin)
* Swift
    * Speed up deletes by not retrying segment container deletes (Nick Craig-Wood)
* Tardigrade
    * Upgrade to uplink v1.1.1 (Caleb Case)
* WebDAV
    * Fix free/used display for rclone about/df for certain backends (Nick Craig-Wood)

## v1.52.1 - 2020-06-10

[See commits](https://github.com/rclone/rclone/compare/v1.52.0...v1.52.1)

* Bug Fixes
    * lib/file: Fix SetSparse on Windows 7 which fixes downloads of files > 250MB (Nick Craig-Wood)
    * build
        * Update go.mod to go1.14 to enable -mod=vendor build (Nick Craig-Wood)
        * Remove quicktest from Dockerfile (Nick Craig-Wood)
        * Build Docker images with GitHub actions (Matteo Pietro Dazzi)
        * Update Docker build workflows (Nick Craig-Wood)
        * Set user_allow_other in /etc/fuse.conf in the Docker image (Nick Craig-Wood)
        * Fix xgo build after go1.14 go.mod update (Nick Craig-Wood)
    * docs
        * Add link to source and modified time to footer of every page (Nick Craig-Wood)
        * Remove manually set dates and use git dates instead (Nick Craig-Wood)
        * Minor tense, punctuation, brevity and positivity changes for the home page (edwardxml)
        * Remove leading slash in page reference in footer when present (Nick Craig-Wood)
        * Note commands which need obscured input in the docs (Nick Craig-Wood)
        * obscure: Write more help as we are referencing it elsewhere (Nick Craig-Wood)
* VFS
    * Fix OS vs Unix path confusion - fixes ChangeNotify on Windows (Nick Craig-Wood)
* Drive
    * Fix missing items when listing using --fast-list / ListR (Nick Craig-Wood)
* Putio
    * Fix panic on Object.Open (Cenk Alti)
* S3
    * Fix upload of single files into buckets without create permission (Nick Craig-Wood)
    * Fix --header-upload (Nick Craig-Wood)
* Tardigrade
    * Fix listing bug by upgrading to v1.0.7
    * Set UserAgent to rclone (Caleb Case)

## v1.52.0 - 2020-05-27

Special thanks to Martin Michlmayr for proof reading and correcting
all the docs and Edward Barker for helping re-write the front page.

[See commits](https://github.com/rclone/rclone/compare/v1.51.0...v1.52.0)

* New backends
    * [Tardigrade](/tardigrade/) backend for use with storj.io (Caleb Case)
    * [Union](/union/) re-write to have multiple writable remotes (Max Sum)
    * [Seafile](/seafile) for Seafile server (Fred @creativeprojects)
* New commands
    * backend: command for backend-specific commands (see backends) (Nick Craig-Wood)
    * cachestats: Deprecate in favour of `rclone backend stats cache:` (Nick Craig-Wood)
    * dbhashsum: Deprecate in favour of `rclone hashsum DropboxHash` (Nick Craig-Wood)
* New Features
    * Add `--header-download` and `--header-upload` flags for setting HTTP headers when uploading/downloading (Tim Gallant)
    * Add `--header` flag to add HTTP headers to every HTTP transaction (Nick Craig-Wood)
    * Add `--check-first` to do all checking before starting transfers (Nick Craig-Wood)
    * Add `--track-renames-strategy` for configurable matching criteria for `--track-renames` (Bernd Schoolmann)
    * Add `--cutoff-mode` hard,soft,cautious (Shing Kit Chan & Franklyn Tackitt)
    * Filter flags (e.g. `--files-from -`) can read from stdin (fishbullet)
    * Add `--error-on-no-transfer` option (Jon Fautley)
    * Implement `--order-by xxx,mixed` for copying some small and some big files (Nick Craig-Wood)
    * Allow `--max-backlog` to be negative meaning as large as possible (Nick Craig-Wood)
    * Added `--no-unicode-normalization` flag to allow Unicode filenames to remain unique (Ben Zenker)
    * Allow `--min-age`/`--max-age` to take a date as well as a duration (Nick Craig-Wood)
    * Add rename statistics for file and directory renames (Nick Craig-Wood)
    * Add statistics output to JSON log (reddi)
    * Make stats be printed on non-zero exit code (Nick Craig-Wood)
    * When running `--password-command` allow use of stdin (Sébastien Gross)
    * Stop empty strings being a valid remote path (Nick Craig-Wood)
    * accounting: support WriterTo for less memory copying (Nick Craig-Wood)
    * build
        * Update to use go1.14 for the build (Nick Craig-Wood)
        * Add `-trimpath` to release build for reproduceable builds (Nick Craig-Wood)
        * Remove GOOS and GOARCH from Dockerfile (Brandon Philips)
    * config
        * Fsync the config file after writing to save more reliably (Nick Craig-Wood)
        * Add `--obscure` and `--no-obscure` flags to `config create`/`update` (Nick Craig-Wood)
        * Make `config show` take `remote:` as well as `remote` (Nick Craig-Wood)
    * copyurl: Add `--no-clobber` flag (Denis)
    * delete: Added `--rmdirs` flag to delete directories as well (Kush)
    * filter: Added `--files-from-raw` flag (Ankur Gupta)
    * genautocomplete: Add support for fish shell (Matan Rosenberg)
    * log: Add support for syslog LOCAL facilities (Patryk Jakuszew)
    * lsjson: Add `--hash-type` parameter and use it in lsf to speed up hashing (Nick Craig-Wood)
    * rc
        * Add `-o`/`--opt` and `-a`/`--arg` for more structured input (Nick Craig-Wood)
        * Implement `backend/command` for running backend-specific commands remotely (Nick Craig-Wood)
        * Add `mount/mount` command for starting `rclone mount` via the API (Chaitanya)
    * rcd: Add Prometheus metrics support (Gary Kim)
    * serve http
        * Added a `--template` flag for user defined markup (calistri)
        * Add Last-Modified headers to files and directories (Nick Craig-Wood)
    * serve sftp: Add support for multiple host keys by repeating `--key` flag (Maxime Suret)
    * touch: Add `--localtime` flag to make `--timestamp` localtime not UTC (Nick Craig-Wood)
* Bug Fixes
    * accounting
        * Restore "Max number of stats groups reached" log line (Michał Matczuk)
        * Correct exitcode on Transfer Limit Exceeded flag. (Anuar Serdaliyev)
        * Reset bytes read during copy retry (Ankur Gupta)
        * Fix race clearing stats (Nick Craig-Wood)
    * copy: Only create empty directories when they don't exist on the remote (Ishuah Kariuki)
    * dedupe: Stop dedupe deleting files with identical IDs (Nick Craig-Wood)
    * oauth
        * Use custom http client so that `--no-check-certificate` is honored by oauth token fetch (Mark Spieth)
        * Replace deprecated oauth2.NoContext (Lars Lehtonen)
    * operations
        * Fix setting the timestamp on Windows for multithread copy (Nick Craig-Wood)
        * Make rcat obey `--ignore-checksum` (Nick Craig-Wood)
        * Make `--max-transfer` more accurate (Nick Craig-Wood)
    * rc
        * Fix dropped error (Lars Lehtonen)
        * Fix misplaced http server config (Xiaoxing Ye)
        * Disable duplicate log (ElonH)
    * serve dlna
        * Cds: don't specify childCount at all when unknown (Dan Walters)
        * Cds: use modification time as date in dlna metadata (Dan Walters)
    * serve restic: Fix tests after restic project removed vendoring (Nick Craig-Wood)
    * sync
        * Fix incorrect "nothing to transfer" message using `--delete-before` (Nick Craig-Wood)
        * Only create empty directories when they don't exist on the remote (Ishuah Kariuki)
* Mount
    * Add `--async-read` flag to disable asynchronous reads (Nick Craig-Wood)
    * Ignore `--allow-root` flag with a warning as it has been removed upstream (Nick Craig-Wood)
    * Warn if `--allow-non-empty` used on Windows and clarify docs (Nick Craig-Wood)
    * Constrain to go1.13 or above otherwise bazil.org/fuse fails to compile (Nick Craig-Wood)
    * Fix fail because of too long volume name (evileye)
    * Report 1PB free for unknown disk sizes (Nick Craig-Wood)
    * Map more rclone errors into file systems errors (Nick Craig-Wood)
    * Fix disappearing cwd problem (Nick Craig-Wood)
    * Use ReaddirPlus on Windows to improve directory listing performance (Nick Craig-Wood)
    * Send a hint as to whether the filesystem is case insensitive or not (Nick Craig-Wood)
    * Add rc command `mount/types` (Nick Craig-Wood)
    * Change maximum leaf name length to 1024 bytes (Nick Craig-Wood)
* VFS
    * Add `--vfs-read-wait` and `--vfs-write-wait` flags to control time waiting for a sequential read/write (Nick Craig-Wood)
    * Change default `--vfs-read-wait` to 20ms (it was 5ms and not configurable) (Nick Craig-Wood)
    * Make `df` output more consistent on a rclone mount. (Yves G)
    * Report 1PB free for unknown disk sizes (Nick Craig-Wood)
    * Fix race condition caused by unlocked reading of Dir.path (Nick Craig-Wood)
    * Make File lock and Dir lock not overlap to avoid deadlock (Nick Craig-Wood)
    * Implement lock ordering between File and Dir to eliminate deadlocks (Nick Craig-Wood)
    * Factor the vfs cache into its own package (Nick Craig-Wood)
    * Pin the Fs in use in the Fs cache (Nick Craig-Wood)
    * Add SetSys() methods to Node to allow caching stuff on a node (Nick Craig-Wood)
    * Ignore file not found errors from Hash in Read.Release (Nick Craig-Wood)
    * Fix hang in read wait code (Nick Craig-Wood)
* Local
    * Speed up multi thread downloads by using sparse files on Windows (Nick Craig-Wood)
    * Implement `--local-no-sparse` flag for disabling sparse files (Nick Craig-Wood)
    * Implement `rclone backend noop` for testing purposes (Nick Craig-Wood)
    * Fix "file not found" errors on post transfer Hash calculation (Nick Craig-Wood)
* Cache
    * Implement `rclone backend stats` command (Nick Craig-Wood)
    * Fix Server Side Copy with Temp Upload (Brandon McNama)
    * Remove Unused Functions (Lars Lehtonen)
    * Disable race tests until bbolt is fixed (Nick Craig-Wood)
    * Move methods used for testing into test file (greatroar)
    * Add Pin and Unpin and canonicalised lookup (Nick Craig-Wood)
    * Use proper import path go.etcd.io/bbolt (Robert-André Mauchin)
* Crypt
    * Calculate hashes for uploads from local disk (Nick Craig-Wood)
        * This allows crypted Jottacloud uploads without using local disk
        * This means crypted s3/b2 uploads will now have hashes
    * Added `rclone backend decode`/`encode` commands to replicate functionality of `cryptdecode` (Anagh Kumar Baranwal)
    * Get rid of the unused Cipher interface as it obfuscated the code (Nick Craig-Wood)
* Azure Blob
    * Implement streaming of unknown sized files so `rcat` is now supported (Nick Craig-Wood)
    * Implement memory pooling to control memory use (Nick Craig-Wood)
    * Add `--azureblob-disable-checksum` flag (Nick Craig-Wood)
    * Retry `InvalidBlobOrBlock` error as it may indicate block concurrency problems (Nick Craig-Wood)
    * Remove unused `Object.parseTimeString()` (Lars Lehtonen)
    * Fix permission error on SAS URL limited to container (Nick Craig-Wood)
* B2
    * Add support for `--header-upload` and `--header-download` (Tim Gallant)
    * Ignore directory markers at the root also (Nick Craig-Wood)
    * Force the case of the SHA1 to lowercase (Nick Craig-Wood)
    * Remove unused `largeUpload.clearUploadURL()` (Lars Lehtonen)
* Box
    * Add support for `--header-upload` and `--header-download` (Tim Gallant)
    * Implement About to read size used (Nick Craig-Wood)
    * Add token renew function for jwt auth (David Bramwell)
    * Added support for interchangeable root folder for Box backend (Sunil Patra)
    * Remove unnecessary iat from jws claims (David)
* Drive
    * Follow shortcuts by default, skip with `--drive-skip-shortcuts` (Nick Craig-Wood)
    * Implement `rclone backend shortcut` command for creating shortcuts (Nick Craig-Wood)
    * Added `rclone backend` command to change `service_account_file` and `chunk_size` (Anagh Kumar Baranwal)
    * Fix missing files when using `--fast-list` and `--drive-shared-with-me` (Nick Craig-Wood)
    * Fix duplicate items when using `--drive-shared-with-me` (Nick Craig-Wood)
    * Extend `--drive-stop-on-upload-limit` to respond to `teamDriveFileLimitExceeded`. (harry)
    * Don't delete files with multiple parents to avoid data loss (Nick Craig-Wood)
    * Server side copy docs use default description if empty (Nick Craig-Wood)
* Dropbox
    * Make error insufficient space to be fatal (harry)
    * Add info about required redirect url (Elan Ruusamäe)
* Fichier
    * Add support for `--header-upload` and `--header-download` (Tim Gallant)
    * Implement custom pacer to deal with the new rate limiting (buengese)
* FTP
    * Fix lockup when using concurrency limit on failed connections (Nick Craig-Wood)
    * Fix lockup on failed upload when using concurrency limit (Nick Craig-Wood)
    * Fix lockup on Close failures when using concurrency limit (Nick Craig-Wood)
    * Work around pureftp sending spurious 150 messages (Nick Craig-Wood)
* Google Cloud Storage
    * Add support for `--header-upload` and `--header-download` (Nick Craig-Wood)
    * Add `ARCHIVE` storage class to help (Adam Stroud)
    * Ignore directory markers at the root (Nick Craig-Wood)
* Googlephotos
    * Make the start year configurable (Daven)
    * Add support for `--header-upload` and `--header-download` (Tim Gallant)
    * Create feature/favorites directory (Brandon Philips)
    * Fix "concurrent map write" error (Nick Craig-Wood)
    * Don't put an image in error message (Nick Craig-Wood)
* HTTP
    * Improved directory listing with new template from Caddy project (calisro)
* Jottacloud
    * Implement `--jottacloud-trashed-only` (buengese)
    * Add support for `--header-upload` and `--header-download` (Tim Gallant)
    * Use `RawURLEncoding` when decoding base64 encoded login token (buengese)
    * Implement cleanup (buengese)
    * Update docs regarding cleanup, removed remains from old auth, and added warning about special mountpoints. (albertony)
* Mailru
    * Describe 2FA requirements (valery1707)
* Onedrive
    * Implement `--onedrive-server-side-across-configs` (Nick Craig-Wood)
    * Add support for `--header-upload` and `--header-download` (Tim Gallant)
    * Fix occasional 416 errors on multipart uploads (Nick Craig-Wood)
    * Added maximum chunk size limit warning in the docs (Harry)
    * Fix missing drive on config (Nick Craig-Wood)
    * Make error `quotaLimitReached` to be fatal (harry)
* Opendrive
    * Add support for `--header-upload` and `--header-download` (Tim Gallant)
* Pcloud
    * Added support for interchangeable root folder for pCloud backend (Sunil Patra)
    * Add support for `--header-upload` and `--header-download` (Tim Gallant)
    * Fix initial config "Auth state doesn't match" message (Nick Craig-Wood)
* Premiumizeme
    * Add support for `--header-upload` and `--header-download` (Tim Gallant)
    * Prune unused functions (Lars Lehtonen)
* Putio
    * Add support for `--header-upload` and `--header-download` (Nick Craig-Wood)
    * Make downloading files use the rclone http Client (Nick Craig-Wood)
    * Fix parsing of remotes with leading and trailing / (Nick Craig-Wood)
* Qingstor
    * Make `rclone cleanup` remove pending multipart uploads older than 24h (Nick Craig-Wood)
    * Try harder to cancel failed multipart uploads (Nick Craig-Wood)
    * Prune `multiUploader.list()` (Lars Lehtonen)
    * Lint fix (Lars Lehtonen)
* S3
    * Add support for `--header-upload` and `--header-download` (Tim Gallant)
    * Use memory pool for buffer allocations (Maciej Zimnoch)
    * Add SSE-C support for AWS, Ceph, and MinIO (Jack Anderson)
    * Fail fast multipart upload (Michał Matczuk)
    * Report errors on bucket creation (mkdir) correctly (Nick Craig-Wood)
    * Specify that Minio supports URL encoding in listings (Nick Craig-Wood)
    * Added 500 as retryErrorCode (Michał Matczuk)
    * Use `--low-level-retries` as the number of SDK retries (Aleksandar Janković)
    * Fix multipart abort context (Aleksandar Jankovic)
    * Replace deprecated `session.New()` with `session.NewSession()` (Lars Lehtonen)
    * Use the provided size parameter when allocating a new memory pool (Joachim Brandon LeBlanc)
    * Use rclone's low level retries instead of AWS SDK to fix listing retries (Nick Craig-Wood)
    * Ignore directory markers at the root also (Nick Craig-Wood)
    * Use single memory pool (Michał Matczuk)
    * Do not resize buf on put to memBuf (Michał Matczuk)
    * Improve docs for `--s3-disable-checksum` (Nick Craig-Wood)
    * Don't leak memory or tokens in edge cases for multipart upload (Nick Craig-Wood)
* Seafile
    * Implement 2FA (Fred)
* SFTP
    * Added `--sftp-pem-key` to support inline key files (calisro)
    * Fix post transfer copies failing with 0 size when using `set_modtime=false` (Nick Craig-Wood)
* Sharefile
    * Add support for `--header-upload` and `--header-download` (Tim Gallant)
* Sugarsync
    * Add support for `--header-upload` and `--header-download` (Tim Gallant)
* Swift
    * Add support for `--header-upload` and `--header-download` (Nick Craig-Wood)
    * Fix cosmetic issue in error message (Martin Michlmayr)
* Union
    * Implement multiple writable remotes (Max Sum)
    * Fix server-side copy (Max Sum)
    * Implement ListR (Max Sum)
    * Enable ListR when upstreams contain local (Max Sum)
* WebDAV
    * Add support for `--header-upload` and `--header-download` (Tim Gallant)
    * Fix `X-OC-Mtime` header for Transip compatibility (Nick Craig-Wood)
    * Report full and consistent usage with `about` (Yves G)
* Yandex
    * Add support for `--header-upload` and `--header-download` (Tim Gallant)

## v1.51.0 - 2020-02-01

* New backends
    * [Memory](/memory/) (Nick Craig-Wood)
    * [Sugarsync](/sugarsync/) (Nick Craig-Wood)
* New Features
    * Adjust all backends to have `--backend-encoding` parameter (Nick Craig-Wood)
        * this enables the encoding for special characters to be adjusted or disabled
    * Add `--max-duration` flag to control the maximum duration of a transfer session (boosh)
    * Add `--expect-continue-timeout` flag, default 1s (Nick Craig-Wood)
    * Add `--no-check-dest` flag for copying without testing the destination (Nick Craig-Wood)
    * Implement `--order-by` flag to order transfers (Nick Craig-Wood)
    * accounting
        * Don't show entries in both transferring and checking (Nick Craig-Wood)
        * Add option to delete stats (Aleksandar Jankovic)
    * build
        * Compress the test builds with gzip (Nick Craig-Wood)
        * Implement a framework for starting test servers during tests (Nick Craig-Wood)
    * cmd: Always print elapsed time to tenth place seconds in progress (Gary Kim)
    * config
        * Add `--password-command` to allow dynamic config password (Damon Permezel)
        * Give config questions default values (Nick Craig-Wood)
        * Check a remote exists when creating a new one (Nick Craig-Wood)
    * copyurl: Add `--stdout` flag to write to stdout (Nick Craig-Wood)
    * dedupe: Implement keep smallest too (Nick Craig-Wood)
    * hashsum: Add flag `--base64` flag (landall)
    * lsf: Speed up on s3/swift/etc by not reading mimetype by default (Nick Craig-Wood)
    * lsjson: Add `--no-mimetype` flag (Nick Craig-Wood)
    * rc: Add methods to turn on blocking and mutex profiling (Nick Craig-Wood)
    * rcd
        * Adding group parameter to stats (Chaitanya)
        * Move webgui apart; option to disable browser (Xiaoxing Ye)
    * serve sftp: Add support for public key with auth proxy (Paul Tinsley)
    * stats: Show deletes in stats and hide zero stats (anuar45)
* Bug Fixes
    * accounting
        * Fix error counter counting multiple times (Ankur Gupta)
        * Fix error count shown as checks (Cnly)
        * Clear finished transfer in stats-reset (Maciej Zimnoch)
        * Added StatsInfo locking in statsGroups sum function (Michał Matczuk)
    * asyncreader: Fix EOF error (buengese)
    * check: Fix `--one-way` recursing more directories than it needs to (Nick Craig-Wood)
    * chunkedreader: Disable hash calculation for first segment (Nick Craig-Wood)
    * config
        * Do not open browser on headless on drive/gcs/google photos (Xiaoxing Ye)
        * SetValueAndSave ignore error if config section does not exist yet (buengese)
    * cmd: Fix completion with an encrypted config (Danil Semelenov)
    * dbhashsum: Stop it returning UNSUPPORTED on dropbox (Nick Craig-Wood)
    * dedupe: Add missing modes to help string (Nick Craig-Wood)
    * operations
        * Fix dedupe continuing on errors like insufficientFilePersimmon (SezalAgrawal)
        * Clear accounting before low level retry (Maciej Zimnoch)
        * Write debug message when hashes could not be checked (Ole Schütt)
        * Move interface assertion to tests to remove pflag dependency (Nick Craig-Wood)
        * Make NewOverrideObjectInfo public and factor uses (Nick Craig-Wood)
    * proxy: Replace use of bcrypt with sha256 (Nick Craig-Wood)
    * vendor
        * Update bazil.org/fuse to fix FreeBSD 12.1 (Nick Craig-Wood)
        * Update github.com/t3rm1n4l/go-mega to fix mega "illegal base64 data at input byte 22" (Nick Craig-Wood)
        * Update termbox-go to fix ncdu command on FreeBSD (Kuang-che Wu)
        * Update t3rm1n4l/go-mega - fixes mega: couldn't login: crypto/aes: invalid key size 0 (Nick Craig-Wood)
* Mount
    * Enable async reads for a 20% speedup (Nick Craig-Wood)
    * Replace use of WriteAt with Write for cache mode >= writes and O_APPEND (Brett Dutro)
    * Make sure we call unmount when exiting (Nick Craig-Wood)
    * Don't build on go1.10 as bazil/fuse no longer supports it (Nick Craig-Wood)
    * When setting dates discard out of range dates (Nick Craig-Wood)
* VFS
    * Add a newly created file straight into the directory (Nick Craig-Wood)
    * Only calculate one hash for reads for a speedup (Nick Craig-Wood)
    * Make ReadAt for non cached files work better with non-sequential reads (Nick Craig-Wood)
    * Fix edge cases when reading ModTime from file (Nick Craig-Wood)
    * Make sure existing files opened for write show correct size (Nick Craig-Wood)
    * Don't cache the path in RW file objects to fix renaming (Nick Craig-Wood)
    * Fix rename of open files when using the VFS cache (Nick Craig-Wood)
    * When renaming files in the cache, rename the cache item in memory too (Nick Craig-Wood)
    * Fix open file renaming on drive when using `--vfs-cache-mode writes` (Nick Craig-Wood)
    * Fix incorrect modtime for mv into mount with `--vfs-cache-modes writes` (Nick Craig-Wood)
    * On rename, rename in cache too if the file exists (Anagh Kumar Baranwal)
* Local
    * Make source file being updated errors be NoLowLevelRetry errors (Nick Craig-Wood)
    * Fix update of hidden files on Windows (Nick Craig-Wood)
* Cache
    * Follow move of upstream library github.com/coreos/bbolt github.com/etcd-io/bbolt (Nick Craig-Wood)
    * Fix `fatal error: concurrent map writes` (Nick Craig-Wood)
* Crypt
    * Reorder the filename encryption options (Thomas Eales)
    * Correctly handle trailing dot (buengese)
* Chunker
    * Reduce length of temporary suffix (Ivan Andreev)
* Drive
    * Add `--drive-stop-on-upload-limit` flag to stop syncs when upload limit reached (Nick Craig-Wood)
    * Add `--drive-use-shared-date` to use date file was shared instead of modified date (Garry McNulty)
    * Make sure invalid auth for teamdrives always reports an error (Nick Craig-Wood)
    * Fix `--fast-list` when using appDataFolder (Nick Craig-Wood)
    * Use multipart resumable uploads for streaming and uploads in mount (Nick Craig-Wood)
    * Log an ERROR if an incomplete search is returned (Nick Craig-Wood)
    * Hide dangerous config from the configurator (Nick Craig-Wood)
* Dropbox
    * Treat `insufficient_space` errors as non retriable errors (Nick Craig-Wood)
* Jottacloud
    * Use new auth method used by official client (buengese)
    * Add URL to generate Login Token to config wizard (Nick Craig-Wood)
    * Add support whitelabel versions (buengese)
* Koofr
    * Use rclone HTTP client. (jaKa)
* Onedrive
    * Add Sites.Read.All permission (Benjamin Richter)
    * Add support "Retry-After" header (Motonori IWAMURO)
* Opendrive
    * Implement `--opendrive-chunk-size` (Nick Craig-Wood)
* S3
    * Re-implement multipart upload to fix memory issues (Nick Craig-Wood)
    * Add `--s3-copy-cutoff` for size to switch to multipart copy (Nick Craig-Wood)
    * Add new region Asia Pacific (Hong Kong) (Outvi V)
    * Reduce memory usage streaming files by reducing max stream upload size (Nick Craig-Wood)
    * Add `--s3-list-chunk` option for bucket listing (Thomas Kriechbaumer)
    * Force path style bucket access to off for AWS deprecation (Nick Craig-Wood)
    * Use AWS web identity role provider if available (Tennix)
    * Add StackPath Object Storage Support (Dave Koston)
    * Fix ExpiryWindow value (Aleksandar Jankovic)
    * Fix DisableChecksum condition (Aleksandar Janković)
    * Fix URL decoding of NextMarker (Nick Craig-Wood)
* SFTP
    * Add `--sftp-skip-links` to skip symlinks and non regular files (Nick Craig-Wood)
    * Retry Creation of Connection (Sebastian Brandt)
    * Fix "failed to parse private key file: ssh: not an encrypted key" error (Nick Craig-Wood)
    * Open files for update write only to fix AWS SFTP interop (Nick Craig-Wood)
* Swift
    * Reserve segments of dynamic large object when delete objects in container what was enabled versioning. (Nguyễn Hữu Luân)
    * Fix parsing of X-Object-Manifest (Nick Craig-Wood)
    * Update OVH API endpoint (unbelauscht)
* WebDAV
    * Make nextcloud only upload SHA1 checksums (Nick Craig-Wood)
    * Fix case of "Bearer" in Authorization: header to agree with RFC (Nick Craig-Wood)
    * Add Referer header to fix problems with WAFs (Nick Craig-Wood)

## v1.50.2 - 2019-11-19

* Bug Fixes
    * accounting: Fix memory leak on retries operations (Nick Craig-Wood)
* Drive
    * Fix listing of the root directory with drive.files scope (Nick Craig-Wood)
    * Fix --drive-root-folder-id with team/shared drives (Nick Craig-Wood)

## v1.50.1 - 2019-11-02

* Bug Fixes
    * hash: Fix accidentally changed hash names for `DropboxHash` and `CRC-32` (Nick Craig-Wood)
    * fshttp: Fix error reporting on tpslimit token bucket errors (Nick Craig-Wood)
    * fshttp: Don't print token bucket errors on context cancelled (Nick Craig-Wood)
* Local
    * Fix listings of . on Windows (Nick Craig-Wood)
* Onedrive
    * Fix DirMove/Move after Onedrive change (Xiaoxing Ye)

## v1.50.0 - 2019-10-26

* New backends
    * [Citrix Sharefile](/sharefile/) (Nick Craig-Wood)
    * [Chunker](/chunker/) - an overlay backend to split files into smaller parts (Ivan Andreev)
    * [Mail.ru Cloud](/mailru/) (Ivan Andreev)
* New Features
    * encodings (Fabian Möller & Nick Craig-Wood)
        * All backends now use file name encoding to ensure any file name can be written to any backend.
        * See the [restricted file name docs](/overview/#restricted-filenames) for more info and the [local backend docs](/local/#filenames).
        * Some file names may look different in rclone if you are using any control characters in names or [unicode FULLWIDTH symbols](https://en.wikipedia.org/wiki/Halfwidth_and_Fullwidth_Forms_(Unicode_block)).
    * build
        * Update to use go1.13 for the build (Nick Craig-Wood)
        * Drop support for go1.9 (Nick Craig-Wood)
        * Build rclone with GitHub actions (Nick Craig-Wood)
        * Convert python scripts to python3 (Nick Craig-Wood)
        * Swap Azure/go-ansiterm for mattn/go-colorable (Nick Craig-Wood)
        * Dockerfile fixes (Matei David)
        * Add [plugin support](https://github.com/rclone/rclone/blob/master/CONTRIBUTING.md#writing-a-plugin) for backends and commands (Richard Patel)
    * config
        * Use alternating Red/Green in config to make more obvious (Nick Craig-Wood)
    * contrib
        * Add sample DLNA server Docker Compose manifest. (pataquets)
        * Add sample WebDAV server Docker Compose manifest. (pataquets)
    * copyurl
        * Add `--auto-filename` flag for using file name from URL in destination path (Denis)
    * serve dlna:
        * Many compatibility improvements (Dan Walters)
        * Support for external srt subtitles (Dan Walters)
    * rc
        * Added command core/quit (Saksham Khanna)
* Bug Fixes
    * sync
        * Make `--update`/`-u` not transfer files that haven't changed (Nick Craig-Wood)
        * Free objects after they come out of the transfer pipe to save memory (Nick Craig-Wood)
        * Fix `--files-from without --no-traverse` doing a recursive scan (Nick Craig-Wood)
    * operations
        * Fix accounting for server-side copies (Nick Craig-Wood)
        * Display 'All duplicates removed' only if dedupe successful (Sezal Agrawal)
        * Display 'Deleted X extra copies' only if dedupe successful (Sezal Agrawal)
    * accounting
        * Only allow up to 100 completed transfers in the accounting list to save memory (Nick Craig-Wood)
        * Cull the old time ranges when possible to save memory (Nick Craig-Wood)
        * Fix panic due to server-side copy fallback (Ivan Andreev)
        * Fix memory leak noticeable for transfers of large numbers of objects (Nick Craig-Wood)
        * Fix total duration calculation (Nick Craig-Wood)
    * cmd
        * Fix environment variables not setting command line flags (Nick Craig-Wood)
        * Make autocomplete compatible with bash's posix mode for macOS (Danil Semelenov)
        * Make `--progress` work in git bash on Windows (Nick Craig-Wood)
        * Fix 'compopt: command not found' on autocomplete on macOS (Danil Semelenov)
    * config
        * Fix setting of non top level flags from environment variables (Nick Craig-Wood)
        * Check config names more carefully and report errors (Nick Craig-Wood)
        * Remove error: can't use `--size-only` and `--ignore-size` together. (Nick Craig-Wood)
    * filter: Prevent mixing options when `--files-from` is in use (Michele Caci)
    * serve sftp: Fix crash on unsupported operations (e.g. Readlink) (Nick Craig-Wood)
* Mount
    * Allow files of unknown size to be read properly (Nick Craig-Wood)
    * Skip tests on <= 2 CPUs to avoid lockup (Nick Craig-Wood)
    * Fix panic on File.Open (Nick Craig-Wood)
    * Fix "mount_fusefs: -o timeout=: option not supported" on FreeBSD (Nick Craig-Wood)
    * Don't pass huge filenames (>4k) to FUSE as it can't cope (Nick Craig-Wood)
* VFS
    * Add flag `--vfs-case-insensitive` for windows/macOS mounts (Ivan Andreev)
    * Make objects of unknown size readable through the VFS (Nick Craig-Wood)
    * Move writeback of dirty data out of close() method into its own method (FlushWrites) and remove close() call from Flush() (Brett Dutro)
    * Stop empty dirs disappearing when renamed on bucket-based remotes (Nick Craig-Wood)
    * Stop change notify polling clearing so much of the directory cache (Nick Craig-Wood)
* Azure Blob
    * Disable logging to the Windows event log (Nick Craig-Wood)
* B2
    * Remove `unverified:` prefix on sha1 to improve interop (e.g. with CyberDuck) (Nick Craig-Wood)
* Box
    * Add options to get access token via JWT auth (David)
* Drive
    * Disable HTTP/2 by default to work around INTERNAL_ERROR problems (Nick Craig-Wood)
    * Make sure that drive root ID is always canonical (Nick Craig-Wood)
    * Fix `--drive-shared-with-me` from the root with lsand `--fast-list` (Nick Craig-Wood)
    * Fix ChangeNotify polling for shared drives (Nick Craig-Wood)
    * Fix change notify polling when using appDataFolder (Nick Craig-Wood)
* Dropbox
    * Make disallowed filenames errors not retry (Nick Craig-Wood)
    * Fix nil pointer exception on restricted files (Nick Craig-Wood)
* Fichier
    * Fix accessing files > 2GB on 32 bit systems (Nick Craig-Wood)
* FTP
    * Allow disabling EPSV mode (Jon Fautley)
* HTTP
    * HEAD directory entries in parallel to speedup (Nick Craig-Wood)
    * Add `--http-no-head` to stop rclone doing HEAD in listings (Nick Craig-Wood)
* Putio
    * Add ability to resume uploads (Cenk Alti)
* S3
    * Fix signature v2_auth headers (Anthony Rusdi)
    * Fix encoding for control characters (Nick Craig-Wood)
    * Only ask for URL encoded directory listings if we need them on Ceph (Nick Craig-Wood)
    * Add option for multipart failure behaviour (Aleksandar Jankovic)
    * Support for multipart copy (庄天翼)
    * Fix nil pointer reference if no metadata returned for object (Nick Craig-Wood)
* SFTP
    * Fix `--sftp-ask-password` trying to contact the ssh agent (Nick Craig-Wood)
    * Fix hashes of files with backslashes (Nick Craig-Wood)
    * Include more ciphers with `--sftp-use-insecure-cipher` (Carlos Ferreyra)
* WebDAV
    * Parse and return Sharepoint error response (Henning Surmeier)

## v1.49.5 - 2019-10-05

* Bug Fixes
    * Revert back to go1.12.x for the v1.49.x builds as go1.13.x was causing issues (Nick Craig-Wood)
    * Fix rpm packages by using master builds of nfpm (Nick Craig-Wood)
    * Fix macOS build after brew changes (Nick Craig-Wood)

## v1.49.4 - 2019-09-29

* Bug Fixes
    * cmd/rcd: Address ZipSlip vulnerability (Richard Patel)
    * accounting: Fix file handle leak on errors (Nick Craig-Wood)
    * oauthutil: Fix security problem when running with two users on the same machine (Nick Craig-Wood)
* FTP
    * Fix listing of an empty root returning: error dir not found (Nick Craig-Wood)
* S3
    * Fix SetModTime on GLACIER/ARCHIVE objects and implement set/get tier (Nick Craig-Wood)

## v1.49.3 - 2019-09-15

* Bug Fixes
    * accounting
        * Fix total duration calculation (Aleksandar Jankovic)
        * Fix "file already closed" on transfer retries (Nick Craig-Wood)

## v1.49.2 - 2019-09-08

* New Features
    * build: Add Docker workflow support (Alfonso Montero)
* Bug Fixes
    * accounting: Fix locking in Transfer to avoid deadlock with `--progress` (Nick Craig-Wood)
    * docs: Fix template argument for mktemp in install.sh (Cnly)
    * operations: Fix `-u`/`--update` with google photos / files of unknown size (Nick Craig-Wood)
    * rc: Fix docs for config/create /update /password (Nick Craig-Wood)
* Google Cloud Storage
    * Fix need for elevated permissions on SetModTime (Nick Craig-Wood)

## v1.49.1 - 2019-08-28

* Bug Fixes
    * config: Fix generated passwords being stored as empty password (Nick Craig-Wood)
    * rcd: Added missing parameter for web-gui info logs. (Chaitanya)
* Googlephotos
    * Fix crash on error response (Nick Craig-Wood)
* Onedrive
    * Fix crash on error response (Nick Craig-Wood)

## v1.49.0 - 2019-08-26

* New backends
    * [1fichier](/fichier/) (Laura Hausmann)
    * [Google Photos](/googlephotos/) (Nick Craig-Wood)
    * [Putio](/putio/) (Cenk Alti)
    * [premiumize.me](/premiumizeme/) (Nick Craig-Wood)
* New Features
    * Experimental [web GUI](/gui/) (Chaitanya Bankanhal)
    * Implement `--compare-dest` & `--copy-dest` (yparitcher)
    * Implement `--suffix` without `--backup-dir` for backup to current dir (yparitcher)
    * `config reconnect` to re-login (re-run the oauth login) for the backend. (Nick Craig-Wood)
    * `config userinfo` to discover which user you are logged in as. (Nick Craig-Wood)
    * `config disconnect` to disconnect you (log out) from the backend. (Nick Craig-Wood)
    * Add `--use-json-log` for JSON logging (justinalin)
    * Add context propagation to rclone (Aleksandar Jankovic)
    * Reworking internal statistics interfaces so they work with rc jobs (Aleksandar Jankovic)
    * Add Higher units for ETA (AbelThar)
    * Update rclone logos to new design (Andreas Chlupka)
    * hash: Add CRC-32 support (Cenk Alti)
    * help showbackend: Fixed advanced option category when there are no standard options (buengese)
    * ncdu: Display/Copy to Clipboard Current Path (Gary Kim)
    * operations:
        * Run hashing operations in parallel (Nick Craig-Wood)
        * Don't calculate checksums when using `--ignore-checksum` (Nick Craig-Wood)
        * Check transfer hashes when using `--size-only` mode (Nick Craig-Wood)
        * Disable multi thread copy for local to local copies (Nick Craig-Wood)
        * Debug successful hashes as well as failures (Nick Craig-Wood)
    * rc
        * Add ability to stop async jobs (Aleksandar Jankovic)
        * Return current settings if core/bwlimit called without parameters (Nick Craig-Wood)
        * Rclone-WebUI integration with rclone (Chaitanya Bankanhal)
        * Added command line parameter to control the cross origin resource sharing (CORS) in the rcd. (Security Improvement) (Chaitanya Bankanhal)
        * Add anchor tags to the docs so links are consistent (Nick Craig-Wood)
        * Remove _async key from input parameters after parsing so later operations won't get confused (buengese)
        * Add call to clear stats (Aleksandar Jankovic)
    * rcd
        * Auto-login for web-gui (Chaitanya Bankanhal)
        * Implement `--baseurl` for rcd and web-gui (Chaitanya Bankanhal)
    * serve dlna
        * Only select interfaces which can multicast for SSDP (Nick Craig-Wood)
        * Add more builtin mime types to cover standard audio/video (Nick Craig-Wood)
        * Fix missing mime types on Android causing missing videos (Nick Craig-Wood)
    * serve ftp
        * Refactor to bring into line with other serve commands (Nick Craig-Wood)
        * Implement `--auth-proxy` (Nick Craig-Wood)
    * serve http: Implement `--baseurl` (Nick Craig-Wood)
    * serve restic: Implement `--baseurl` (Nick Craig-Wood)
    * serve sftp
        * Implement auth proxy (Nick Craig-Wood)
        * Fix detection of whether server is authorized (Nick Craig-Wood)
    * serve webdav
        * Implement `--baseurl` (Nick Craig-Wood)
        * Support `--auth-proxy` (Nick Craig-Wood)
* Bug Fixes
    * Make "bad record MAC" a retriable error (Nick Craig-Wood)
    * copyurl: Fix copying files that return HTTP errors (Nick Craig-Wood)
    * march: Fix checking sub-directories when using `--no-traverse` (buengese)
    * rc
        * Fix unmarshalable http.AuthFn in options and put in test for marshalability (Nick Craig-Wood)
        * Move job expire flags to rc to fix initialization problem (Nick Craig-Wood)
        * Fix `--loopback` with rc/list and others (Nick Craig-Wood)
    * rcat: Fix slowdown on systems with multiple hashes (Nick Craig-Wood)
    * rcd: Fix permissions problems on cache directory with web gui download (Nick Craig-Wood)
* Mount
    * Default `--daemon-timout` to 15 minutes on macOS and FreeBSD (Nick Craig-Wood)
    * Update docs to show mounting from root OK for bucket-based (Nick Craig-Wood)
    * Remove nonseekable flag from write files (Nick Craig-Wood)
* VFS
    * Make write without cache more efficient (Nick Craig-Wood)
    * Fix `--vfs-cache-mode minimal` and `writes` ignoring cached files (Nick Craig-Wood)
* Local
    * Add `--local-case-sensitive` and `--local-case-insensitive` (Nick Craig-Wood)
    * Avoid polluting page cache when uploading local files to remote backends (Michał Matczuk)
    * Don't calculate any hashes by default (Nick Craig-Wood)
    * Fadvise run syscall on a dedicated go routine (Michał Matczuk)
* Azure Blob
    * Azure Storage Emulator support (Sandeep)
    * Updated config help details to remove connection string references (Sandeep)
    * Make all operations work from the root (Nick Craig-Wood)
* B2
    * Implement link sharing (yparitcher)
    * Enable server-side copy to copy between buckets (Nick Craig-Wood)
    * Make all operations work from the root (Nick Craig-Wood)
* Drive
    * Fix server-side copy of big files (Nick Craig-Wood)
    * Update API for teamdrive use (Nick Craig-Wood)
    * Add error for purge with `--drive-trashed-only` (ginvine)
* Fichier
    * Make FolderID int and adjust related code (buengese)
* Google Cloud Storage
    * Reduce oauth scope requested as suggested by Google (Nick Craig-Wood)
    * Make all operations work from the root (Nick Craig-Wood)
* HTTP
    * Add `--http-headers` flag for setting arbitrary headers (Nick Craig-Wood)
* Jottacloud
    * Use new api for retrieving internal username (buengese)
    * Refactor configuration and minor cleanup (buengese)
* Koofr
    * Support setting modification times on Koofr backend. (jaKa)
* Opendrive
    * Refactor to use existing lib/rest facilities for uploads (Nick Craig-Wood)
* Qingstor
    * Upgrade to v3 SDK and fix listing loop (Nick Craig-Wood)
    * Make all operations work from the root (Nick Craig-Wood)
* S3
    * Add INTELLIGENT_TIERING storage class (Matti Niemenmaa)
    * Make all operations work from the root (Nick Craig-Wood)
* SFTP
    * Add missing interface check and fix About (Nick Craig-Wood)
    * Completely ignore all modtime checks if SetModTime=false (Jon Fautley)
    * Support md5/sha1 with rsync.net (Nick Craig-Wood)
    * Save the md5/sha1 command in use to the config file for efficiency (Nick Craig-Wood)
    * Opt-in support for diffie-hellman-group-exchange-sha256 diffie-hellman-group-exchange-sha1 (Yi FU)
* Swift
    * Use FixRangeOption to fix 0 length files via the VFS (Nick Craig-Wood)
    * Fix upload when using no_chunk to return the correct size (Nick Craig-Wood)
    * Make all operations work from the root (Nick Craig-Wood)
    * Fix segments leak during failed large file uploads. (nguyenhuuluan434)
* WebDAV
    * Add `--webdav-bearer-token-command` (Nick Craig-Wood)
    * Refresh token when it expires with `--webdav-bearer-token-command` (Nick Craig-Wood)
    * Add docs for using bearer_token_command with oidc-agent (Paul Millar)

## v1.48.0 - 2019-06-15

* New commands
    * serve sftp: Serve an rclone remote over SFTP (Nick Craig-Wood)
* New Features
    * Multi threaded downloads to local storage (Nick Craig-Wood)
        * controlled with `--multi-thread-cutoff` and `--multi-thread-streams`
    * Use rclone.conf from rclone executable directory to enable portable use (albertony)
    * Allow sync of a file and a directory with the same name (forgems)
        * this is common on bucket-based remotes, e.g. s3, gcs
    * Add `--ignore-case-sync` for forced case insensitivity (garry415)
    * Implement `--stats-one-line-date` and `--stats-one-line-date-format` (Peter Berbec)
    * Log an ERROR for all commands which exit with non-zero status (Nick Craig-Wood)
    * Use go-homedir to read the home directory more reliably (Nick Craig-Wood)
    * Enable creating encrypted config through external script invocation (Wojciech Smigielski)
    * build: Drop support for go1.8 (Nick Craig-Wood)
    * config: Make config create/update encrypt passwords where necessary (Nick Craig-Wood)
    * copyurl: Honor `--no-check-certificate` (Stefan Breunig)
    * install: Linux skip man pages if no mandb (didil)
    * lsf: Support showing the Tier of the object (Nick Craig-Wood)
    * lsjson
        * Added EncryptedPath to output (calisro)
        * Support showing the Tier of the object (Nick Craig-Wood)
        * Add IsBucket field for bucket-based remote listing of the root (Nick Craig-Wood)
    * rc
        * Add `--loopback` flag to run commands directly without a server (Nick Craig-Wood)
        * Add operations/fsinfo: Return information about the remote (Nick Craig-Wood)
        * Skip auth for OPTIONS request (Nick Craig-Wood)
        * cmd/providers: Add DefaultStr, ValueStr and Type fields (Nick Craig-Wood)
        * jobs: Make job expiry timeouts configurable (Aleksandar Jankovic)
    * serve dlna reworked and improved (Dan Walters)
    * serve ftp: add `--ftp-public-ip` flag to specify public IP (calistri)
    * serve restic: Add support for `--private-repos` in `serve restic` (Florian Apolloner)
    * serve webdav: Combine serve webdav and serve http (Gary Kim)
    * size: Ignore negative sizes when calculating total (Garry McNulty)
* Bug Fixes
    * Make move and copy individual files obey `--backup-dir` (Nick Craig-Wood)
    * If `--ignore-checksum` is in effect, don't calculate checksum (Nick Craig-Wood)
    * moveto: Fix case-insensitive same remote move (Gary Kim)
    * rc: Fix serving bucket-based objects with `--rc-serve` (Nick Craig-Wood)
    * serve webdav: Fix serveDir not being updated with changes from webdav (Gary Kim)
* Mount
    * Fix poll interval documentation (Animosity022)
* VFS
    * Make WriteAt for non cached files work with non-sequential writes (Nick Craig-Wood)
* Local
    * Only calculate the required hashes for big speedup (Nick Craig-Wood)
    * Log errors when listing instead of returning an error (Nick Craig-Wood)
    * Fix preallocate warning on Linux with ZFS (Nick Craig-Wood)
* Crypt
    * Make rclone dedupe work through crypt (Nick Craig-Wood)
    * Fix wrapping of ChangeNotify to decrypt directories properly (Nick Craig-Wood)
    * Support PublicLink (rclone link) of underlying backend (Nick Craig-Wood)
    * Implement Optional methods SetTier, GetTier (Nick Craig-Wood)
* B2
    * Implement server-side copy (Nick Craig-Wood)
    * Implement SetModTime (Nick Craig-Wood)
* Drive
    * Fix move and copy from TeamDrive to GDrive (Fionera)
    * Add notes that cleanup works in the background on drive (Nick Craig-Wood)
    * Add `--drive-server-side-across-configs` to default back to old server-side copy semantics by default (Nick Craig-Wood)
    * Add `--drive-size-as-quota` to show storage quota usage for file size (Garry McNulty)
* FTP
    * Add FTP List timeout (Jeff Quinn)
    * Add FTP over TLS support (Gary Kim)
    * Add `--ftp-no-check-certificate` option for FTPS (Gary Kim)
* Google Cloud Storage
    * Fix upload errors when uploading pre 1970 files (Nick Craig-Wood)
* Jottacloud
    * Add support for selecting device and mountpoint. (buengese)
* Mega
    * Add cleanup support (Gary Kim)
* Onedrive
    * More accurately check if root is found (Cnly)
* S3
    * Support S3 Accelerated endpoints with `--s3-use-accelerate-endpoint` (Nick Craig-Wood)
    * Add config info for Wasabi's EU Central endpoint (Robert Marko)
    * Make SetModTime work for GLACIER while syncing (Philip Harvey)
* SFTP
    * Add About support (Gary Kim)
    * Fix about parsing of `df` results so it can cope with -ve results (Nick Craig-Wood)
    * Send custom client version and debug server version (Nick Craig-Wood)
* WebDAV
    * Retry on 423 Locked errors (Nick Craig-Wood)

## v1.47.0 - 2019-04-13

* New backends
    * Backend for Koofr cloud storage service. (jaKa)
* New Features
    * Resume downloads if the reader fails in copy (Nick Craig-Wood)
        * this means rclone will restart transfers if the source has an error
        * this is most useful for downloads or cloud to cloud copies
    * Use `--fast-list` for listing operations where it won't use more memory (Nick Craig-Wood)
        * this should speed up the following operations on remotes which support `ListR`
        * `dedupe`, `serve restic` `lsf`, `ls`, `lsl`, `lsjson`, `lsd`, `md5sum`, `sha1sum`, `hashsum`, `size`, `delete`, `cat`, `settier`
        * use `--disable ListR` to get old behaviour if required
    * Make `--files-from` traverse the destination unless `--no-traverse` is set (Nick Craig-Wood)
        * this fixes `--files-from` with Google drive and excessive API use in general.
    * Make server-side copy account bytes and obey `--max-transfer` (Nick Craig-Wood)
    * Add `--create-empty-src-dirs` flag and default to not creating empty dirs (ishuah)
    * Add client side TLS/SSL flags `--ca-cert`/`--client-cert`/`--client-key` (Nick Craig-Wood)
    * Implement `--suffix-keep-extension` for use with `--suffix` (Nick Craig-Wood)
    * build:
        * Switch to semver compliant version tags to be go modules compliant (Nick Craig-Wood)
        * Update to use go1.12.x for the build (Nick Craig-Wood)
    * serve dlna: Add connection manager service description to improve compatibility (Dan Walters)
    * lsf: Add 'e' format to show encrypted names and 'o' for original IDs (Nick Craig-Wood)
    * lsjson: Added `--files-only` and `--dirs-only` flags (calistri)
    * rc: Implement operations/publiclink the equivalent of `rclone link` (Nick Craig-Wood)
* Bug Fixes
    * accounting: Fix total ETA when `--stats-unit bits` is in effect (Nick Craig-Wood)
    * Bash TAB completion
        * Use private custom func to fix clash between rclone and kubectl (Nick Craig-Wood)
        * Fix for remotes with underscores in their names (Six)
        * Fix completion of remotes (Florian Gamböck)
        * Fix autocompletion of remote paths with spaces (Danil Semelenov)
    * serve dlna: Fix root XML service descriptor (Dan Walters)
    * ncdu: Fix display corruption with Chinese characters (Nick Craig-Wood)
    * Add SIGTERM to signals which run the exit handlers on unix (Nick Craig-Wood)
    * rc: Reload filter when the options are set via the rc (Nick Craig-Wood)
* VFS / Mount
    * Fix FreeBSD: Ignore Truncate if called with no readers and already the correct size (Nick Craig-Wood)
    * Read directory and check for a file before mkdir (Nick Craig-Wood)
    * Shorten the locking window for vfs/refresh (Nick Craig-Wood)
* Azure Blob
    * Enable MD5 checksums when uploading files bigger than the "Cutoff" (Dr.Rx)
    * Fix SAS URL support (Nick Craig-Wood)
* B2
    * Allow manual configuration of backblaze downloadUrl (Vince)
    * Ignore already_hidden error on remove (Nick Craig-Wood)
    * Ignore malformed `src_last_modified_millis` (Nick Craig-Wood)
* Drive
    * Add `--skip-checksum-gphotos` to ignore incorrect checksums on Google Photos (Nick Craig-Wood)
    * Allow server-side move/copy between different remotes. (Fionera)
    * Add docs on team drives and `--fast-list` eventual consistency (Nestar47)
    * Fix imports of text files (Nick Craig-Wood)
    * Fix range requests on 0 length files (Nick Craig-Wood)
    * Fix creation of duplicates with server-side copy (Nick Craig-Wood)
* Dropbox
    * Retry blank errors to fix long listings (Nick Craig-Wood)
* FTP
    * Add `--ftp-concurrency` to limit maximum number of connections (Nick Craig-Wood)
* Google Cloud Storage
    * Fall back to default application credentials (marcintustin)
    * Allow bucket policy only buckets (Nick Craig-Wood)
* HTTP
    * Add `--http-no-slash` for websites with directories with no slashes (Nick Craig-Wood)
    * Remove duplicates from listings (Nick Craig-Wood)
    * Fix socket leak on 404 errors (Nick Craig-Wood)
* Jottacloud
    * Fix token refresh (Sebastian Bünger)
    * Add device registration (Oliver Heyme)
* Onedrive
    * Implement graceful cancel of multipart uploads if rclone is interrupted (Cnly)
    * Always add trailing colon to path when addressing items, (Cnly)
    * Return errors instead of panic for invalid uploads (Fabian Möller)
* S3
    * Add support for "Glacier Deep Archive" storage class (Manu)
    * Update Dreamhost endpoint (Nick Craig-Wood)
    * Note incompatibility with CEPH Jewel (Nick Craig-Wood)
* SFTP
    * Allow custom ssh client config (Alexandru Bumbacea)
* Swift
    * Obey Retry-After to enable OVH restore from cold storage (Nick Craig-Wood)
    * Work around token expiry on CEPH (Nick Craig-Wood)
* WebDAV
    * Allow IsCollection property to be integer or boolean (Nick Craig-Wood)
    * Fix race when creating directories (Nick Craig-Wood)
    * Fix About/df when reading the available/total returns 0 (Nick Craig-Wood)

## v1.46 - 2019-02-09

* New backends
    * Support Alibaba Cloud (Aliyun) OSS via the s3 backend (Nick Craig-Wood)
* New commands
    * serve dlna: serves a remove via DLNA for the local network (nicolov)
* New Features
    * copy, move: Restore deprecated `--no-traverse` flag (Nick Craig-Wood)
        * This is useful for when transferring a small number of files into a large destination
    * genautocomplete: Add remote path completion for bash completion (Christopher Peterson & Danil Semelenov)
    * Buffer memory handling reworked to return memory to the OS better (Nick Craig-Wood)
        * Buffer recycling library to replace sync.Pool
        * Optionally use memory mapped memory for better memory shrinking
        * Enable with `--use-mmap` if having memory problems - not default yet
    * Parallelise reading of files specified by `--files-from` (Nick Craig-Wood)
    * check: Add stats showing total files matched. (Dario Guzik)
    * Allow rename/delete open files under Windows (Nick Craig-Wood)
    * lsjson: Use exactly the correct number of decimal places in the seconds (Nick Craig-Wood)
    * Add cookie support with cmdline switch `--use-cookies` for all HTTP based remotes (qip)
    * Warn if `--checksum` is set but there are no hashes available (Nick Craig-Wood)
    * Rework rate limiting (pacer) to be more accurate and allow bursting (Nick Craig-Wood)
    * Improve error reporting for too many/few arguments in commands (Nick Craig-Wood)
    * listremotes: Remove `-l` short flag as it conflicts with the new global flag (weetmuts)
    * Make http serving with auth generate INFO messages on auth fail (Nick Craig-Wood)
* Bug Fixes
    * Fix layout of stats (Nick Craig-Wood)
    * Fix `--progress` crash under Windows Jenkins (Nick Craig-Wood)
    * Fix transfer of google/onedrive docs by calling Rcat in Copy when size is -1 (Cnly)
    * copyurl: Fix checking of `--dry-run` (Denis Skovpen)
* Mount
    * Check that mountpoint and local directory to mount don't overlap (Nick Craig-Wood)
    * Fix mount size under 32 bit Windows (Nick Craig-Wood)
* VFS
    * Implement renaming of directories for backends without DirMove (Nick Craig-Wood)
        * now all backends except b2 support renaming directories
    * Implement `--vfs-cache-max-size` to limit the total size of the cache (Nick Craig-Wood)
    * Add `--dir-perms` and `--file-perms` flags to set default permissions (Nick Craig-Wood)
    * Fix deadlock on concurrent operations on a directory (Nick Craig-Wood)
    * Fix deadlock between RWFileHandle.close and File.Remove (Nick Craig-Wood)
    * Fix renaming/deleting open files with cache mode "writes" under Windows (Nick Craig-Wood)
    * Fix panic on rename with `--dry-run` set (Nick Craig-Wood)
    * Fix vfs/refresh with recurse=true needing the `--fast-list` flag
* Local
    * Add support for `-l`/`--links` (symbolic link translation) (yair@unicorn)
        * this works by showing links as `link.rclonelink` - see local backend docs for more info
        * this errors if used with `-L`/`--copy-links`
    * Fix renaming/deleting open files on Windows (Nick Craig-Wood)
* Crypt
    * Check for maximum length before decrypting filename to fix panic (Garry McNulty)
* Azure Blob
    * Allow building azureblob backend on *BSD (themylogin)
    * Use the rclone HTTP client to support `--dump headers`, `--tpslimit`, etc. (Nick Craig-Wood)
    * Use the s3 pacer for 0 delay in non error conditions (Nick Craig-Wood)
    * Ignore directory markers (Nick Craig-Wood)
    * Stop Mkdir attempting to create existing containers (Nick Craig-Wood)
* B2
    * cleanup: will remove unfinished large files >24hrs old (Garry McNulty)
    * For a bucket limited application key check the bucket name (Nick Craig-Wood)
        * before this, rclone would use the authorised bucket regardless of what you put on the command line
    * Added `--b2-disable-checksum` flag (Wojciech Smigielski)
        * this enables large files to be uploaded without a SHA-1 hash for speed reasons
* Drive
    * Set default pacer to 100ms for 10 tps (Nick Craig-Wood)
        * This fits the Google defaults much better and reduces the 403 errors massively
        * Add `--drive-pacer-min-sleep` and `--drive-pacer-burst` to control the pacer
    * Improve ChangeNotify support for items with multiple parents (Fabian Möller)
    * Fix ListR for items with multiple parents - this fixes oddities with `vfs/refresh` (Fabian Möller)
    * Fix using `--drive-impersonate` and appfolders (Nick Craig-Wood)
    * Fix google docs in rclone mount for some (not all) applications (Nick Craig-Wood)
* Dropbox
    * Retry-After support for Dropbox backend (Mathieu Carbou)
* FTP
    * Wait for 60 seconds for a connection to Close then declare it dead (Nick Craig-Wood)
        * helps with indefinite hangs on some FTP servers
* Google Cloud Storage
    * Update google cloud storage endpoints (weetmuts)
* HTTP
    * Add an example with username and password which is supported but wasn't documented (Nick Craig-Wood)
    * Fix backend with `--files-from` and non-existent files (Nick Craig-Wood)
* Hubic
    * Make error message more informative if authentication fails (Nick Craig-Wood)
* Jottacloud
    * Resume and deduplication support (Oliver Heyme)
    * Use token auth for all API requests Don't store password anymore (Sebastian Bünger)
    * Add support for 2-factor authentication (Sebastian Bünger)
* Mega
    * Implement v2 account login which fixes logins for newer Mega accounts (Nick Craig-Wood)
    * Return error if an unknown length file is attempted to be uploaded (Nick Craig-Wood)
    * Add new error codes for better error reporting (Nick Craig-Wood)
* Onedrive
    * Fix broken support for "shared with me" folders (Alex Chen)
    * Fix root ID not normalised (Cnly)
    * Return err instead of panic on unknown-sized uploads (Cnly)
* Qingstor
    * Fix go routine leak on multipart upload errors (Nick Craig-Wood)
    * Add upload chunk size/concurrency/cutoff control (Nick Craig-Wood)
    * Default `--qingstor-upload-concurrency` to 1 to work around bug (Nick Craig-Wood)
* S3
    * Implement `--s3-upload-cutoff` for single part uploads below this (Nick Craig-Wood)
    * Change `--s3-upload-concurrency` default to 4 to increase performance (Nick Craig-Wood)
    * Add `--s3-bucket-acl` to control bucket ACL (Nick Craig-Wood)
    * Auto detect region for buckets on operation failure (Nick Craig-Wood)
    * Add GLACIER storage class (William Cocker)
    * Add Scaleway to s3 documentation (Rémy Léone)
    * Add AWS endpoint eu-north-1 (weetmuts)
* SFTP
    * Add support for PEM encrypted private keys (Fabian Möller)
    * Add option to force the usage of an ssh-agent (Fabian Möller)
    * Perform environment variable expansion on key-file (Fabian Möller)
    * Fix rmdir on Windows based servers (e.g. CrushFTP) (Nick Craig-Wood)
    * Fix rmdir deleting directory contents on some SFTP servers (Nick Craig-Wood)
    * Fix error on dangling symlinks (Nick Craig-Wood)
* Swift
    * Add `--swift-no-chunk` to disable segmented uploads in rcat/mount (Nick Craig-Wood)
    * Introduce application credential auth support (kayrus)
    * Fix memory usage by slimming Object (Nick Craig-Wood)
    * Fix extra requests on upload (Nick Craig-Wood)
    * Fix reauth on big files (Nick Craig-Wood)
* Union
    * Fix poll-interval not working (Nick Craig-Wood)
* WebDAV
    * Support About which means rclone mount will show the correct disk size (Nick Craig-Wood)
    * Support MD5 and SHA1 hashes with Owncloud and Nextcloud (Nick Craig-Wood)
    * Fail soft on time parsing errors (Nick Craig-Wood)
    * Fix infinite loop on failed directory creation (Nick Craig-Wood)
    * Fix identification of directories for Bitrix Site Manager (Nick Craig-Wood)
    * Fix upload of 0 length files on some servers (Nick Craig-Wood)
    * Fix if MKCOL fails with 423 Locked assume the directory exists (Nick Craig-Wood)

## v1.45 - 2018-11-24

* New backends
    * The Yandex backend was re-written - see below for details (Sebastian Bünger)
* New commands
    * rcd: New command just to serve the remote control API (Nick Craig-Wood)
* New Features
    * The remote control API (rc) was greatly expanded to allow full control over rclone (Nick Craig-Wood)
        * sensitive operations require authorization or the `--rc-no-auth` flag
        * config/* operations to configure rclone
        * options/* for reading/setting command line flags
        * operations/* for all low level operations, e.g. copy file, list directory
        * sync/* for sync, copy and move
        * `--rc-files` flag to serve files on the rc http server
          * this is for building web native GUIs for rclone
        * Optionally serving objects on the rc http server
        * Ensure rclone fails to start up if the `--rc` port is in use already
        * See [the rc docs](https://rclone.org/rc/) for more info
    * sync/copy/move
        * Make `--files-from` only read the objects specified and don't scan directories (Nick Craig-Wood)
            * This is a huge speed improvement for destinations with lots of files
    * filter: Add `--ignore-case` flag (Nick Craig-Wood)
    * ncdu: Add remove function ('d' key) (Henning Surmeier)
    * rc command
        * Add `--json` flag for structured JSON input (Nick Craig-Wood)
        * Add `--user` and `--pass` flags and interpret `--rc-user`, `--rc-pass`, `--rc-addr` (Nick Craig-Wood)
    * build
        * Require go1.8 or later for compilation (Nick Craig-Wood)
        * Enable softfloat on MIPS arch (Scott Edlund)
        * Integration test framework revamped with a better report and better retries (Nick Craig-Wood)
* Bug Fixes
    * cmd: Make `--progress` update the stats correctly at the end (Nick Craig-Wood)
    * config: Create config directory on save if it is missing (Nick Craig-Wood)
    * dedupe: Check for existing filename before renaming a dupe file (ssaqua)
    * move: Don't create directories with `--dry-run` (Nick Craig-Wood)
    * operations: Fix Purge and Rmdirs when dir is not the root (Nick Craig-Wood)
    * serve http/webdav/restic: Ensure rclone exits if the port is in use (Nick Craig-Wood)
* Mount
    * Make `--volname` work for Windows and macOS (Nick Craig-Wood)
* Azure Blob
    * Avoid context deadline exceeded error by setting a large TryTimeout value (brused27)
    * Fix erroneous Rmdir error "directory not empty" (Nick Craig-Wood)
    * Wait for up to 60s to create a just deleted container (Nick Craig-Wood)
* Dropbox
    * Add dropbox impersonate support (Jake Coggiano)
* Jottacloud
    * Fix bug in `--fast-list` handing of empty folders (albertony)
* Opendrive
    * Fix transfer of files with `+` and `&` in (Nick Craig-Wood)
    * Fix retries of upload chunks (Nick Craig-Wood)
* S3
    * Set ACL for server-side copies to that provided by the user (Nick Craig-Wood)
    * Fix role_arn, credential_source, ... (Erik Swanson)
    * Add config info for Wasabi's US-West endpoint (Henry Ptasinski)
* SFTP
    * Ensure file hash checking is really disabled (Jon Fautley)
* Swift
    * Add pacer for retries to make swift more reliable (Nick Craig-Wood)
* WebDAV
    * Add Content-Type to PUT requests (Nick Craig-Wood)
    * Fix config parsing so `--webdav-user` and `--webdav-pass` flags work (Nick Craig-Wood)
    * Add RFC3339 date format (Ralf Hemberger)
* Yandex
    * The yandex backend was re-written (Sebastian Bünger)
        * This implements low level retries (Sebastian Bünger)
        * Copy, Move, DirMove, PublicLink and About optional interfaces (Sebastian Bünger)
        * Improved general error handling (Sebastian Bünger)
        * Removed ListR for now due to inconsistent behaviour (Sebastian Bünger)

## v1.44 - 2018-10-15

* New commands
    * serve ftp: Add ftp server (Antoine GIRARD)
    * settier: perform storage tier changes on supported remotes (sandeepkru)
* New Features
    * Reworked command line help
        * Make default help less verbose (Nick Craig-Wood)
        * Split flags up into global and backend flags (Nick Craig-Wood)
        * Implement specialised help for flags and backends (Nick Craig-Wood)
        * Show URL of backend help page when starting config (Nick Craig-Wood)
    * stats: Long names now split in center (Joanna Marek)
    * Add `--log-format` flag for more control over log output (dcpu)
    * rc: Add support for OPTIONS and basic CORS (frenos)
    * stats: show FatalErrors and NoRetryErrors in stats (Cédric Connes)
* Bug Fixes
    * Fix -P not ending with a new line (Nick Craig-Wood)
    * config: don't create default config dir when user supplies `--config` (albertony)
    * Don't print non-ASCII characters with `--progress` on windows (Nick Craig-Wood)
    * Correct logs for excluded items (ssaqua)
* Mount
    * Remove EXPERIMENTAL tags (Nick Craig-Wood)
* VFS
    * Fix race condition detected by serve ftp tests (Nick Craig-Wood)
    * Add vfs/poll-interval rc command (Fabian Möller)
    * Enable rename for nearly all remotes using server-side Move or Copy (Nick Craig-Wood)
    * Reduce directory cache cleared by poll-interval (Fabian Möller)
    * Remove EXPERIMENTAL tags (Nick Craig-Wood)
* Local
    * Skip bad symlinks in dir listing with -L enabled (Cédric Connes)
    * Preallocate files on Windows to reduce fragmentation (Nick Craig-Wood)
    * Preallocate files on linux with fallocate(2) (Nick Craig-Wood)
* Cache
    * Add cache/fetch rc function (Fabian Möller)
    * Fix worker scale down (Fabian Möller)
    * Improve performance by not sending info requests for cached chunks (dcpu)
    * Fix error return value of cache/fetch rc method (Fabian Möller)
    * Documentation fix for cache-chunk-total-size (Anagh Kumar Baranwal)
    * Preserve leading / in wrapped remote path (Fabian Möller)
    * Add plex_insecure option to skip certificate validation (Fabian Möller)
    * Remove entries that no longer exist in the source (dcpu)
* Crypt
    * Preserve leading / in wrapped remote path (Fabian Möller)
* Alias
    * Fix handling of Windows network paths (Nick Craig-Wood)
* Azure Blob
    * Add `--azureblob-list-chunk` parameter (Santiago Rodríguez)
    * Implemented settier command support on azureblob remote. (sandeepkru)
    * Work around SDK bug which causes errors for chunk-sized files (Nick Craig-Wood)
* Box
    * Implement link sharing. (Sebastian Bünger)
* Drive
    * Add `--drive-import-formats` - google docs can now be imported (Fabian Möller)
        * Rewrite mime type and extension handling (Fabian Möller)
        * Add document links (Fabian Möller)
        * Add support for multipart document extensions (Fabian Möller)
        * Add support for apps-script to json export (Fabian Möller)
        * Fix escaped chars in documents during list (Fabian Möller)
    * Add `--drive-v2-download-min-size` a workaround for slow downloads (Fabian Möller)
    * Improve directory notifications in ChangeNotify (Fabian Möller)
    * When listing team drives in config, continue on failure (Nick Craig-Wood)
* FTP
    * Add a small pause after failed upload before deleting file (Nick Craig-Wood)
* Google Cloud Storage
    * Fix service_account_file being ignored (Fabian Möller)
* Jottacloud
    * Minor improvement in quota info (omit if unlimited) (albertony)
    * Add `--fast-list` support (albertony)
    * Add permanent delete support: `--jottacloud-hard-delete` (albertony)
    * Add link sharing support (albertony)
    * Fix handling of reserved characters. (Sebastian Bünger)
    * Fix socket leak on Object.Remove (Nick Craig-Wood)
* Onedrive
    * Rework to support Microsoft Graph (Cnly)
        * **NB** this will require re-authenticating the remote
    * Removed upload cutoff and always do session uploads (Oliver Heyme)
    * Use single-part upload for empty files (Cnly)
    * Fix new fields not saved when editing old config (Alex Chen)
    * Fix sometimes special chars in filenames not replaced (Alex Chen)
    * Ignore OneNote files by default (Alex Chen)
    * Add link sharing support (jackyzy823)
* S3
    * Use custom pacer, to retry operations when reasonable (Craig Miskell)
    * Use configured server-side-encryption and storage class options when calling CopyObject() (Paul Kohout)
    * Make `--s3-v2-auth` flag (Nick Craig-Wood)
    * Fix v2 auth on files with spaces (Nick Craig-Wood)
* Union
    * Implement union backend which reads from multiple backends (Felix Brucker)
    * Implement optional interfaces (Move, DirMove, Copy, etc.) (Nick Craig-Wood)
    * Fix ChangeNotify to support multiple remotes (Fabian Möller)
    * Fix `--backup-dir` on union backend (Nick Craig-Wood)
* WebDAV
    * Add another time format (Nick Craig-Wood)
    * Add a small pause after failed upload before deleting file (Nick Craig-Wood)
    * Add workaround for missing mtime (buergi)
    * Sharepoint: Renew cookies after 12hrs (Henning Surmeier)
* Yandex
    * Remove redundant nil checks (teresy)

## v1.43.1 - 2018-09-07

Point release to fix hubic and azureblob backends.

* Bug Fixes
    * ncdu: Return error instead of log.Fatal in Show (Fabian Möller)
    * cmd: Fix crash with `--progress` and `--stats 0` (Nick Craig-Wood)
    * docs: Tidy website display (Anagh Kumar Baranwal)
* Azure Blob:
    * Fix multi-part uploads. (sandeepkru)
* Hubic
    * Fix uploads (Nick Craig-Wood)
    * Retry auth fetching if it fails to make hubic more reliable (Nick Craig-Wood)

## v1.43 - 2018-09-01

* New backends
    * Jottacloud (Sebastian Bünger)
* New commands
    * copyurl: copies a URL to a remote (Denis)
* New Features
    * Reworked config for backends (Nick Craig-Wood)
        * All backend config can now be supplied by command line, env var or config file
        * Advanced section in the config wizard for the optional items
        * A large step towards rclone backends being usable in other go software
        * Allow on the fly remotes with :backend: syntax
    * Stats revamp
        * Add `--progress`/`-P` flag to show interactive progress (Nick Craig-Wood)
        * Show the total progress of the sync in the stats (Nick Craig-Wood)
        * Add `--stats-one-line` flag for single line stats (Nick Craig-Wood)
    * Added weekday schedule into `--bwlimit` (Mateusz)
    * lsjson: Add option to show the original object IDs (Fabian Möller)
    * serve webdav: Make Content-Type without reading the file and add `--etag-hash` (Nick Craig-Wood)
    * build
        * Build macOS with native compiler (Nick Craig-Wood)
        * Update to use go1.11 for the build (Nick Craig-Wood)
    * rc
        * Added core/stats to return the stats (reddi1)
    * `version --check`: Prints the current release and beta versions (Nick Craig-Wood)
* Bug Fixes
    * accounting
        * Fix time to completion estimates (Nick Craig-Wood)
        * Fix moving average speed for file stats (Nick Craig-Wood)
    * config: Fix error reading password from piped input (Nick Craig-Wood)
    * move: Fix `--delete-empty-src-dirs` flag to delete all empty dirs on move (ishuah)
* Mount
    * Implement `--daemon-timeout` flag for OSXFUSE (Nick Craig-Wood)
    * Fix mount `--daemon` not working with encrypted config (Alex Chen)
    * Clip the number of blocks to 2^32-1 on macOS - fixes borg backup (Nick Craig-Wood)
* VFS
    * Enable vfs-read-chunk-size by default (Fabian Möller)
    * Add the vfs/refresh rc command (Fabian Möller)
    * Add non recursive mode to vfs/refresh rc command (Fabian Möller)
    * Try to seek buffer on read only files (Fabian Möller)
* Local
    * Fix crash when deprecated `--local-no-unicode-normalization` is supplied (Nick Craig-Wood)
    * Fix mkdir error when trying to copy files to the root of a drive on windows (Nick Craig-Wood)
* Cache
    * Fix nil pointer deref when using lsjson on cached directory (Nick Craig-Wood)
    * Fix nil pointer deref for occasional crash on playback (Nick Craig-Wood)
* Crypt
    * Fix accounting when checking hashes on upload (Nick Craig-Wood)
* Amazon Cloud Drive
    * Make very clear in the docs that rclone has no ACD keys (Nick Craig-Wood)
* Azure Blob
    * Add connection string and SAS URL auth (Nick Craig-Wood)
    * List the container to see if it exists (Nick Craig-Wood)
    * Port new Azure Blob Storage SDK (sandeepkru)
    * Added blob tier, tier between Hot, Cool and Archive. (sandeepkru)
    * Remove leading / from paths (Nick Craig-Wood)
* B2
    * Support Application Keys (Nick Craig-Wood)
    * Remove leading / from paths (Nick Craig-Wood)
* Box
    * Fix upload of > 2GB files on 32 bit platforms (Nick Craig-Wood)
    * Make `--box-commit-retries` flag defaulting to 100 to fix large uploads (Nick Craig-Wood)
* Drive
    * Add `--drive-keep-revision-forever` flag (lewapm)
    * Handle gdocs when filtering file names in list (Fabian Möller)
    * Support using `--fast-list` for large speedups (Fabian Möller)
* FTP
    * Fix Put mkParentDir failed: 521 for BunnyCDN (Nick Craig-Wood)
* Google Cloud Storage
    * Fix index out of range error with `--fast-list` (Nick Craig-Wood)
* Jottacloud
    * Fix MD5 error check (Oliver Heyme)
    * Handle empty time values (Martin Polden)
    * Calculate missing MD5s (Oliver Heyme)
    * Docs, fixes and tests for MD5 calculation (Nick Craig-Wood)
    * Add optional MimeTyper interface. (Sebastian Bünger)
    * Implement optional About interface (for `df` support). (Sebastian Bünger)
* Mega
    * Wait for events instead of arbitrary sleeping (Nick Craig-Wood)
    * Add `--mega-hard-delete` flag (Nick Craig-Wood)
    * Fix failed logins with upper case chars in email (Nick Craig-Wood)
* Onedrive
    * Shared folder support (Yoni Jah)
    * Implement DirMove (Cnly)
    * Fix rmdir sometimes deleting directories with contents (Nick Craig-Wood)
* Pcloud
    * Delete half uploaded files on upload error (Nick Craig-Wood)
* Qingstor
    * Remove leading / from paths (Nick Craig-Wood)
* S3
    * Fix index out of range error with `--fast-list` (Nick Craig-Wood)
    * Add `--s3-force-path-style` (Nick Craig-Wood)
    * Add support for KMS Key ID (bsteiss)
    * Remove leading / from paths (Nick Craig-Wood)
* Swift
    * Add `storage_policy` (Ruben Vandamme)
    * Make it so just `storage_url` or `auth_token` can be overridden (Nick Craig-Wood)
    * Fix server-side copy bug for unusual file names (Nick Craig-Wood)
    * Remove leading / from paths (Nick Craig-Wood)
* WebDAV
    * Ensure we call MKCOL with a URL with a trailing / for QNAP interop (Nick Craig-Wood)
    * If root ends with / then don't check if it is a file (Nick Craig-Wood)
    * Don't accept redirects when reading metadata (Nick Craig-Wood)
    * Add bearer token (Macaroon) support for dCache (Nick Craig-Wood)
    * Document dCache and Macaroons (Onno Zweers)
    * Sharepoint recursion with different depth (Henning)
    * Attempt to remove failed uploads (Nick Craig-Wood)
* Yandex
    * Fix listing/deleting files in the root (Nick Craig-Wood)

## v1.42 - 2018-06-16

* New backends
    * OpenDrive (Oliver Heyme, Jakub Karlicek, ncw)
* New commands
    * deletefile command (Filip Bartodziej)
* New Features
    * copy, move: Copy single files directly, don't use `--files-from` work-around
        * this makes them much more efficient
    * Implement `--max-transfer` flag to quit transferring at a limit
        * make exit code 8 for `--max-transfer` exceeded
    * copy: copy empty source directories to destination (Ishuah Kariuki)
    * check: Add `--one-way` flag (Kasper Byrdal Nielsen)
    * Add siginfo handler for macOS for ctrl-T stats (kubatasiemski)
    * rc
        * add core/gc to run a garbage collection on demand
        * enable go profiling by default on the `--rc` port
        * return error from remote on failure
    * lsf
        * Add `--absolute` flag to add a leading / onto path names
        * Add `--csv` flag for compliant CSV output
        * Add 'm' format specifier to show the MimeType
        * Implement 'i' format for showing object ID
    * lsjson
        * Add MimeType to the output
        * Add ID field to output to show Object ID
    * Add `--retries-sleep` flag (Benjamin Joseph Dag)
    * Oauth tidy up web page and error handling (Henning Surmeier)
* Bug Fixes
    * Password prompt output with `--log-file` fixed for unix (Filip Bartodziej)
    * Calculate ModifyWindow each time on the fly to fix various problems (Stefan Breunig)
* Mount
    * Only print "File.rename error" if there actually is an error (Stefan Breunig)
    * Delay rename if file has open writers instead of failing outright (Stefan Breunig)
    * Ensure atexit gets run on interrupt
    * macOS enhancements
        * Make `--noappledouble` `--noapplexattr`
        * Add `--volname` flag and remove special chars from it
        * Make Get/List/Set/Remove xattr return ENOSYS for efficiency
        * Make `--daemon` work for macOS without CGO
* VFS
    * Add `--vfs-read-chunk-size` and `--vfs-read-chunk-size-limit` (Fabian Möller)
    * Fix ChangeNotify for new or changed folders (Fabian Möller)
* Local
    * Fix symlink/junction point directory handling under Windows
        * **NB** you will need to add `-L` to your command line to copy files with reparse points
* Cache
    * Add non cached dirs on notifications (Remus Bunduc)
    * Allow root to be expired from rc (Remus Bunduc)
    * Clean remaining empty folders from temp upload path (Remus Bunduc)
    * Cache lists using batch writes (Remus Bunduc)
    * Use secure websockets for HTTPS Plex addresses (John Clayton)
    * Reconnect plex websocket on failures (Remus Bunduc)
    * Fix panic when running without plex configs (Remus Bunduc)
    * Fix root folder caching (Remus Bunduc)
* Crypt
    * Check the crypted hash of files when uploading for extra data security
* Dropbox
    * Make Dropbox for business folders accessible using an initial `/` in the path
* Google Cloud Storage
    * Low level retry all operations if necessary
* Google Drive
    * Add `--drive-acknowledge-abuse` to download flagged files
    * Add `--drive-alternate-export` to fix large doc export
    * Don't attempt to choose Team Drives when using rclone config create
    * Fix change list polling with team drives
    * Fix ChangeNotify for folders (Fabian Möller)
    * Fix about (and df on a mount) for team drives
* Onedrive
    * Errorhandler for onedrive for business requests (Henning Surmeier)
* S3
    * Adjust upload concurrency with `--s3-upload-concurrency` (themylogin)
    * Fix `--s3-chunk-size` which was always using the minimum
* SFTP
    * Add `--ssh-path-override` flag (Piotr Oleszczyk)
    * Fix slow downloads for long latency connections
* Webdav
    * Add workarounds for biz.mail.ru
    * Ignore Reason-Phrase in status line to fix 4shared (Rodrigo)
    * Better error message generation

## v1.41 - 2018-04-28

* New backends
    * Mega support added
    * Webdav now supports SharePoint cookie authentication (hensur)
* New commands
    * link: create public link to files and folders (Stefan Breunig)
    * about: gets quota info from a remote (a-roussos, ncw)
    * hashsum: a generic tool for any hash to produce md5sum like output
* New Features
    * lsd: Add -R flag and fix and update docs for all ls commands
    * ncdu: added a "refresh" key - CTRL-L (Keith Goldfarb)
    * serve restic: Add append-only mode (Steve Kriss)
    * serve restic: Disallow overwriting files in append-only mode (Alexander Neumann)
    * serve restic: Print actual listener address (Matt Holt)
    * size: Add --json flag (Matthew Holt)
    * sync: implement --ignore-errors (Mateusz Pabian)
    * dedupe: Add dedupe largest functionality (Richard Yang)
    * fs: Extend SizeSuffix to include TB and PB for rclone about
    * fs: add --dump goroutines and --dump openfiles for debugging
    * rc: implement core/memstats to print internal memory usage info
    * rc: new call rc/pid (Michael P. Dubner)
* Compile
    * Drop support for go1.6
* Release
    * Fix `make tarball` (Chih-Hsuan Yen)
* Bug Fixes
    * filter: fix --min-age and --max-age together check
    * fs: limit MaxIdleConns and MaxIdleConnsPerHost in transport
    * lsd,lsf: make sure all times we output are in local time
    * rc: fix setting bwlimit to unlimited
    * rc: take note of the --rc-addr flag too as per the docs
* Mount
    * Use About to return the correct disk total/used/free (e.g. in `df`)
    * Set `--attr-timeout default` to `1s` - fixes:
        * rclone using too much memory
        * rclone not serving files to samba
        * excessive time listing directories
    * Fix `df -i` (upstream fix)
* VFS
    * Filter files `.` and `..` from directory listing
    * Only make the VFS cache if --vfs-cache-mode > Off
* Local
    * Add --local-no-check-updated to disable updated file checks
    * Retry remove on Windows sharing violation error
* Cache
    * Flush the memory cache after close
    * Purge file data on notification
    * Always forget parent dir for notifications
    * Integrate with Plex websocket
    * Add rc cache/stats (seuffert)
    * Add info log on notification
* Box
    * Fix failure reading large directories - parse file/directory size as float
* Dropbox
    * Fix crypt+obfuscate on dropbox
    * Fix repeatedly uploading the same files
* FTP
    * Work around strange response from box FTP server
    * More workarounds for FTP servers to fix mkParentDir error
    * Fix no error on listing non-existent directory
* Google Cloud Storage
    * Add service_account_credentials (Matt Holt)
    * Detect bucket presence by listing it - minimises permissions needed
    * Ignore zero length directory markers
* Google Drive
    * Add service_account_credentials (Matt Holt)
    * Fix directory move leaving a hardlinked directory behind
    * Return proper google errors when Opening files
    * When initialized with a filepath, optional features used incorrect root path (Stefan Breunig)
* HTTP
    * Fix sync for servers which don't return Content-Length in HEAD
* Onedrive
    * Add QuickXorHash support for OneDrive for business
    * Fix socket leak in multipart session upload
* S3
    * Look in S3 named profile files for credentials
    * Add `--s3-disable-checksum` to disable checksum uploading (Chris Redekop)
    * Hierarchical configuration support (Giri Badanahatti)
    * Add in config for all the supported S3 providers
    * Add One Zone Infrequent Access storage class (Craig Rachel)
    * Add --use-server-modtime support (Peter Baumgartner)
    * Add --s3-chunk-size option to control multipart uploads
    * Ignore zero length directory markers
* SFTP
    * Update docs to match code, fix typos and clarify disable_hashcheck prompt (Michael G. Noll)
    * Update docs with Synology quirks
    * Fail soft with a debug on hash failure
* Swift
    * Add --use-server-modtime support (Peter Baumgartner)
* Webdav
    * Support SharePoint cookie authentication (hensur)
    * Strip leading and trailing / off root

## v1.40 - 2018-03-19

* New backends
    * Alias backend to create aliases for existing remote names (Fabian Möller)
* New commands
    * `lsf`: list for parsing purposes (Jakub Tasiemski)
        * by default this is a simple non recursive list of files and directories
        * it can be configured to add more info in an easy to parse way
    * `serve restic`: for serving a remote as a Restic REST endpoint
        * This enables restic to use any backends that rclone can access
        * Thanks Alexander Neumann for help, patches and review
    * `rc`: enable the remote control of a running rclone
        * The running rclone must be started with --rc and related flags.
        * Currently there is support for bwlimit, and flushing for mount and cache.
* New Features
    * `--max-delete` flag to add a delete threshold (Bjørn Erik Pedersen)
    * All backends now support RangeOption for ranged Open
        * `cat`: Use RangeOption for limited fetches to make more efficient
        * `cryptcheck`: make reading of nonce more efficient with RangeOption
    * serve http/webdav/restic
        * support SSL/TLS
        * add `--user` `--pass` and `--htpasswd` for authentication
    * `copy`/`move`: detect file size change during copy/move and abort transfer (ishuah)
    * `cryptdecode`: added option to return encrypted file names. (ishuah)
    * `lsjson`: add `--encrypted` to show encrypted name (Jakub Tasiemski)
    * Add `--stats-file-name-length` to specify the printed file name length for stats (Will Gunn)
* Compile
    * Code base was shuffled and factored
        * backends moved into a backend directory
        * large packages split up
        * See the CONTRIBUTING.md doc for info as to what lives where now
    * Update to using go1.10 as the default go version
    * Implement daily [full integration tests](https://pub.rclone.org/integration-tests/)
* Release
    * Include a source tarball and sign it and the binaries
    * Sign the git tags as part of the release process
    * Add .deb and .rpm packages as part of the build
    * Make a beta release for all branches on the main repo (but not pull requests)
* Bug Fixes
    * config: fixes errors on non existing config by loading config file only on first access
    * config: retry saving the config after failure (Mateusz)
    * sync: when using `--backup-dir` don't delete files if we can't set their modtime
        * this fixes odd behaviour with Dropbox and `--backup-dir`
    * fshttp: fix idle timeouts for HTTP connections
    * `serve http`: fix serving files with : in - fixes
    * Fix `--exclude-if-present` to ignore directories which it doesn't have permission for (Iakov Davydov)
    * Make accounting work properly with crypt and b2
    * remove `--no-traverse` flag because it is obsolete
* Mount
    * Add `--attr-timeout` flag to control attribute caching in kernel
        * this now defaults to 0 which is correct but less efficient
        * see [the mount docs](/commands/rclone_mount/#attribute-caching) for more info
    * Add `--daemon` flag to allow mount to run in the background (ishuah)
    * Fix: Return ENOSYS rather than EIO on attempted link
        * This fixes FileZilla accessing an rclone mount served over sftp.
    * Fix setting modtime twice
    * Mount tests now run on CI for Linux (mount & cmount)/Mac/Windows
    * Many bugs fixed in the VFS layer - see below
* VFS
    * Many fixes for `--vfs-cache-mode` writes and above
        * Update cached copy if we know it has changed (fixes stale data)
        * Clean path names before using them in the cache
        * Disable cache cleaner if `--vfs-cache-poll-interval=0`
        * Fill and clean the cache immediately on startup
    * Fix Windows opening every file when it stats the file
    * Fix applying modtime for an open Write Handle
    * Fix creation of files when truncating
    * Write 0 bytes when flushing unwritten handles to avoid race conditions in FUSE
    * Downgrade "poll-interval is not supported" message to Info
    * Make OpenFile and friends return EINVAL if O_RDONLY and O_TRUNC
* Local
    * Downgrade "invalid cross-device link: trying copy" to debug
    * Make DirMove return fs.ErrorCantDirMove to allow fallback to Copy for cross device
    * Fix race conditions updating the hashes
* Cache
    * Add support for polling - cache will update when remote changes on supported backends
    * Reduce log level for Plex api
    * Fix dir cache issue
    * Implement `--cache-db-wait-time` flag
    * Improve efficiency with RangeOption and RangeSeek
    * Fix dirmove with temp fs enabled
    * Notify vfs when using temp fs
    * Offline uploading
    * Remote control support for path flushing
* Amazon cloud drive
    * Rclone no longer has any working keys - disable integration tests
    * Implement DirChangeNotify to notify cache/vfs/mount of changes
* Azureblob
    * Don't check for bucket/container presence if listing was OK
        * this makes rclone do one less request per invocation
    * Improve accounting for chunked uploads
* Backblaze B2
    * Don't check for bucket/container presence if listing was OK
        * this makes rclone do one less request per invocation
* Box
    * Improve accounting for chunked uploads
* Dropbox
    * Fix custom oauth client parameters
* Google Cloud Storage
    * Don't check for bucket/container presence if listing was OK
        * this makes rclone do one less request per invocation
* Google Drive
    * Migrate to api v3 (Fabian Möller)
    * Add scope configuration and root folder selection
    * Add `--drive-impersonate` for service accounts
        * thanks to everyone who tested, explored and contributed docs
    * Add `--drive-use-created-date` to use created date as modified date (nbuchanan)
    * Request the export formats only when required
        * This makes rclone quicker when there are no google docs
    * Fix finding paths with latin1 chars (a workaround for a drive bug)
    * Fix copying of a single Google doc file
    * Fix `--drive-auth-owner-only` to look in all directories
* HTTP
    * Fix handling of directories with & in
* Onedrive
    * Removed upload cutoff and always do session uploads
        * this stops the creation of multiple versions on business onedrive
    * Overwrite object size value with real size when reading file. (Victor)
        * this fixes oddities when onedrive misreports the size of images
* Pcloud
    * Remove unused chunked upload flag and code
* Qingstor
    * Don't check for bucket/container presence if listing was OK
        * this makes rclone do one less request per invocation
* S3
    * Support hashes for multipart files (Chris Redekop)
    * Initial support for IBM COS (S3) (Giri Badanahatti)
    * Update docs to discourage use of v2 auth with CEPH and others
    * Don't check for bucket/container presence if listing was OK
        * this makes rclone do one less request per invocation
    * Fix server-side copy and set modtime on files with + in
* SFTP
    * Add option to disable remote hash check command execution (Jon Fautley)
    * Add `--sftp-ask-password` flag to prompt for password when needed (Leo R. Lundgren)
    * Add `set_modtime` configuration option
    * Fix following of symlinks
    * Fix reading config file outside of Fs setup
    * Fix reading $USER in username fallback not $HOME
    * Fix running under crontab - Use correct OS way of reading username
* Swift
    * Fix refresh of authentication token
        * in v1.39 a bug was introduced which ignored new tokens - this fixes it
    * Fix extra HEAD transaction when uploading a new file
    * Don't check for bucket/container presence if listing was OK
        * this makes rclone do one less request per invocation
* Webdav
    * Add new time formats to support mydrive.ch and others

## v1.39 - 2017-12-23

* New backends
    * WebDAV
        * tested with nextcloud, owncloud, put.io and others!
    * Pcloud
    * cache - wraps a cache around other backends (Remus Bunduc)
        * useful in combination with mount
        * NB this feature is in beta so use with care
* New commands
    * serve command with subcommands:
        * serve webdav: this implements a webdav server for any rclone remote.
        * serve http: command to serve a remote over HTTP
    * config: add sub commands for full config file management
        * create/delete/dump/edit/file/password/providers/show/update
    * touch: to create or update the timestamp of a file (Jakub Tasiemski)
* New Features
    * curl install for rclone (Filip Bartodziej)
    * --stats now shows percentage, size, rate and ETA in condensed form (Ishuah Kariuki)
    * --exclude-if-present to exclude a directory if a file is present (Iakov Davydov)
    * rmdirs: add --leave-root flag (lewapm)
    * move: add --delete-empty-src-dirs flag to remove dirs after move (Ishuah Kariuki)
    * Add --dump flag, introduce --dump requests, responses and remove --dump-auth, --dump-filters
        * Obscure X-Auth-Token: from headers when dumping too
    * Document and implement exit codes for different failure modes (Ishuah Kariuki)
* Compile
* Bug Fixes
    * Retry lots more different types of errors to make multipart transfers more reliable
    * Save the config before asking for a token, fixes disappearing oauth config
    * Warn the user if --include and --exclude are used together (Ernest Borowski)
    * Fix duplicate files (e.g. on Google drive) causing spurious copies
    * Allow trailing and leading whitespace for passwords (Jason Rose)
    * ncdu: fix crashes on empty directories
    * rcat: fix goroutine leak
    * moveto/copyto: Fix to allow copying to the same name
* Mount
    * --vfs-cache mode to make writes into mounts more reliable.
        * this requires caching files on the disk (see --cache-dir)
        * As this is a new feature, use with care
    * Use sdnotify to signal systemd the mount is ready (Fabian Möller)
    * Check if directory is not empty before mounting (Ernest Borowski)
* Local
    * Add error message for cross file system moves
    * Fix equality check for times
* Dropbox
    * Rework multipart upload
        * buffer the chunks when uploading large files so they can be retried
        * change default chunk size to 48MB now we are buffering them in memory
        * retry every error after the first chunk is done successfully
    * Fix error when renaming directories
* Swift
    * Fix crash on bad authentication
* Google Drive
    * Add service account support (Tim Cooijmans)
* S3
    * Make it work properly with Digital Ocean Spaces (Andrew Starr-Bochicchio)
    * Fix crash if a bad listing is received
    * Add support for ECS task IAM roles (David Minor)
* Backblaze B2
    * Fix multipart upload retries
    * Fix --hard-delete to make it work 100% of the time
* Swift
    * Allow authentication with storage URL and auth key (Giovanni Pizzi)
    * Add new fields for swift configuration to support IBM Bluemix Swift (Pierre Carlson)
    * Add OS_TENANT_ID and OS_USER_ID to config
    * Allow configs with user id instead of user name
    * Check if swift segments container exists before creating (John Leach)
    * Fix memory leak in swift transfers (upstream fix)
* SFTP
    * Add option to enable the use of aes128-cbc cipher (Jon Fautley)
* Amazon cloud drive
    * Fix download of large files failing with "Only one auth mechanism allowed"
* crypt
    * Option to encrypt directory names or leave them intact
    * Implement DirChangeNotify (Fabian Möller)
* onedrive
    * Add option to choose resourceURL during setup of OneDrive Business account if more than one is available for user

## v1.38 - 2017-09-30

* New backends
    * Azure Blob Storage (thanks Andrei Dragomir)
    * Box
    * Onedrive for Business (thanks Oliver Heyme)
    * QingStor from QingCloud (thanks wuyu)
* New commands
    * `rcat` - read from standard input and stream upload
    * `tree` - shows a nicely formatted recursive listing
    * `cryptdecode` - decode crypted file names (thanks ishuah)
    * `config show` - print the config file
    * `config file` - print the config file location
* New Features
    * Empty directories are deleted on `sync`
    * `dedupe` - implement merging of duplicate directories
    * `check` and `cryptcheck` made more consistent and use less memory
    * `cleanup` for remaining remotes (thanks ishuah)
    * `--immutable` for ensuring that files don't change (thanks Jacob McNamee)
    * `--user-agent` option (thanks Alex McGrath Kraak)
    * `--disable` flag to disable optional features
    * `--bind` flag for choosing the local addr on outgoing connections
    * Support for zsh auto-completion (thanks bpicode)
    * Stop normalizing file names but do a normalized compare in `sync`
* Compile
    * Update to using go1.9 as the default go version
    * Remove snapd build due to maintenance problems
* Bug Fixes
    * Improve retriable error detection which makes multipart uploads better
    * Make `check` obey `--ignore-size`
    * Fix bwlimit toggle in conjunction with schedules (thanks cbruegg)
    * `config` ensures newly written config is on the same mount
* Local
    * Revert to copy when moving file across file system boundaries
    * `--skip-links` to suppress symlink warnings (thanks Zhiming Wang)
* Mount
    * Re-use `rcat` internals to support uploads from all remotes
* Dropbox
    * Fix "entry doesn't belong in directory" error
    * Stop using deprecated API methods
* Swift
    * Fix server-side copy to empty container with `--fast-list`
* Google Drive
    * Change the default for `--drive-use-trash` to `true`
* S3
    * Set session token when using STS (thanks Girish Ramakrishnan)
    * Glacier docs and error messages (thanks Jan Varho)
    * Read 1000 (not 1024) items in dir listings to fix Wasabi
* Backblaze B2
    * Fix SHA1 mismatch when downloading files with no SHA1
    * Calculate missing hashes on the fly instead of spooling
    * `--b2-hard-delete` to permanently delete (not hide) files (thanks John Papandriopoulos)
* Hubic
    * Fix creating containers - no longer have to use the `default` container
* Swift
    * Optionally configure from a standard set of OpenStack environment vars
    * Add `endpoint_type` config
* Google Cloud Storage
    * Fix bucket creation to work with limited permission users
* SFTP
    * Implement connection pooling for multiple ssh connections
    * Limit new connections per second
    * Add support for MD5 and SHA1 hashes where available (thanks Christian Brüggemann)
* HTTP
    * Fix URL encoding issues
    * Fix directories with `:` in
    * Fix panic with URL encoded content

## v1.37 - 2017-07-22

* New backends
    * FTP - thanks to Antonio Messina
    * HTTP - thanks to Vasiliy Tolstov
* New commands
    * rclone ncdu - for exploring a remote with a text based user interface.
    * rclone lsjson - for listing with a machine-readable output
    * rclone dbhashsum - to show Dropbox style hashes of files (local or Dropbox)
* New Features
    * Implement --fast-list flag
        * This allows remotes to list recursively if they can
        * This uses less transactions (important if you pay for them)
        * This may or may not be quicker
        * This will use more memory as it has to hold the listing in memory
        * --old-sync-method deprecated - the remaining uses are covered by --fast-list
        * This involved a major re-write of all the listing code
    * Add --tpslimit and --tpslimit-burst to limit transactions per second
        * this is useful in conjunction with `rclone mount` to limit external apps
    * Add --stats-log-level so can see --stats without -v
    * Print password prompts to stderr - Hraban Luyat
    * Warn about duplicate files when syncing
    * Oauth improvements
        * allow auth_url and token_url to be set in the config file
        * Print redirection URI if using own credentials.
    * Don't Mkdir at the start of sync to save transactions
* Compile
    * Update build to go1.8.3
    * Require go1.6 for building rclone
    * Compile 386 builds with "GO386=387" for maximum compatibility
* Bug Fixes
    * Fix menu selection when no remotes
    * Config saving reworked to not kill the file if disk gets full
    * Don't delete remote if name does not change while renaming
    * moveto, copyto: report transfers and checks as per move and copy
* Local
    * Add --local-no-unicode-normalization flag - Bob Potter
* Mount
    * Now supported on Windows using cgofuse and WinFsp - thanks to Bill Zissimopoulos for much help
    * Compare checksums on upload/download via FUSE
    * Unmount when program ends with SIGINT (Ctrl+C) or SIGTERM - Jérôme Vizcaino
    * On read only open of file, make open pending until first read
    * Make --read-only reject modify operations
    * Implement ModTime via FUSE for remotes that support it
    * Allow modTime to be changed even before all writers are closed
    * Fix panic on renames
    * Fix hang on errored upload
* Crypt
    * Report the name:root as specified by the user
    * Add an "obfuscate" option for filename encryption - Stephen Harris
* Amazon Drive
    * Fix initialization order for token renewer
    * Remove revoked credentials, allow oauth proxy config and update docs
* B2
    * Reduce minimum chunk size to 5MB
* Drive
    * Add team drive support
    * Reduce bandwidth by adding fields for partial responses - Martin Kristensen
    * Implement --drive-shared-with-me flag to view shared with me files - Danny Tsai
    * Add --drive-trashed-only to read only the files in the trash
    * Remove obsolete --drive-full-list
    * Add missing seek to start on retries of chunked uploads
    * Fix stats accounting for upload
    * Convert / in names to a unicode equivalent (／)
    * Poll for Google Drive changes when mounted
* OneDrive
    * Fix the uploading of files with spaces
    * Fix initialization order for token renewer
    * Display speeds accurately when uploading - Yoni Jah
    * Swap to using http://localhost:53682/ as redirect URL - Michael Ledin
    * Retry on token expired error, reset upload body on retry - Yoni Jah
* Google Cloud Storage
    * Add ability to specify location and storage class via config and command line - thanks gdm85
    * Create container if necessary on server-side copy
    * Increase directory listing chunk to 1000 to increase performance
    * Obtain a refresh token for GCS - Steven Lu
* Yandex
    * Fix the name reported in log messages (was empty)
    * Correct error return for listing empty directory
* Dropbox
    * Rewritten to use the v2 API
        * Now supports ModTime
            * Can only set by uploading the file again
            * If you uploaded with an old rclone, rclone may upload everything again
            * Use `--size-only` or `--checksum` to avoid this
        * Now supports the Dropbox content hashing scheme
        * Now supports low level retries
* S3
    * Work around eventual consistency in bucket creation
    * Create container if necessary on server-side copy
    * Add us-east-2 (Ohio) and eu-west-2 (London) S3 regions - Zahiar Ahmed
* Swift, Hubic
    * Fix zero length directory markers showing in the subdirectory listing
        * this caused lots of duplicate transfers
    * Fix paged directory listings
        * this caused duplicate directory errors
    * Create container if necessary on server-side copy
    * Increase directory listing chunk to 1000 to increase performance
    * Make sensible error if the user forgets the container
* SFTP
    * Add support for using ssh key files
    * Fix under Windows
    * Fix ssh agent on Windows
    * Adapt to latest version of library - Igor Kharin

## v1.36 - 2017-03-18

* New Features
    * SFTP remote (Jack Schmidt)
    * Re-implement sync routine to work a directory at a time reducing memory usage
    * Logging revamped to be more inline with rsync - now much quieter
            * -v only shows transfers
            * -vv is for full debug
            * --syslog to log to syslog on capable platforms
    * Implement --backup-dir and --suffix
    * Implement --track-renames (initial implementation by Bjørn Erik Pedersen)
    * Add time-based bandwidth limits (Lukas Loesche)
    * rclone cryptcheck: checks integrity of crypt remotes
    * Allow all config file variables and options to be set from environment variables
    * Add --buffer-size parameter to control buffer size for copy
    * Make --delete-after the default
    * Add --ignore-checksum flag (fixed by Hisham Zarka)
    * rclone check: Add --download flag to check all the data, not just hashes
    * rclone cat: add --head, --tail, --offset, --count and --discard
    * rclone config: when choosing from a list, allow the value to be entered too
    * rclone config: allow rename and copy of remotes
    * rclone obscure: for generating encrypted passwords for rclone's config (T.C. Ferguson)
    * Comply with XDG Base Directory specification (Dario Giovannetti)
        * this moves the default location of the config file in a backwards compatible way
    * Release changes
        * Ubuntu snap support (Dedsec1)
        * Compile with go 1.8
        * MIPS/Linux big and little endian support
* Bug Fixes
    * Fix copyto copying things to the wrong place if the destination dir didn't exist
    * Fix parsing of remotes in moveto and copyto
    * Fix --delete-before deleting files on copy
    * Fix --files-from with an empty file copying everything
    * Fix sync: don't update mod times if --dry-run set
    * Fix MimeType propagation
    * Fix filters to add ** rules to directory rules
* Local
    * Implement -L, --copy-links flag to allow rclone to follow symlinks
    * Open files in write only mode so rclone can write to an rclone mount
    * Fix unnormalised unicode causing problems reading directories
    * Fix interaction between -x flag and --max-depth
* Mount
    * Implement proper directory handling (mkdir, rmdir, renaming)
    * Make include and exclude filters apply to mount
    * Implement read and write async buffers - control with --buffer-size
    * Fix fsync on for directories
    * Fix retry on network failure when reading off crypt
* Crypt
    * Add --crypt-show-mapping to show encrypted file mapping
    * Fix crypt writer getting stuck in a loop
        * **IMPORTANT** this bug had the potential to cause data corruption when
            * reading data from a network based remote and
            * writing to a crypt on Google Drive
        * Use the cryptcheck command to validate your data if you are concerned
        * If syncing two crypt remotes, sync the unencrypted remote
* Amazon Drive
    * Fix panics on Move (rename)
    * Fix panic on token expiry
* B2
    * Fix inconsistent listings and rclone check
    * Fix uploading empty files with go1.8
    * Constrain memory usage when doing multipart uploads
    * Fix upload url not being refreshed properly
* Drive
    * Fix Rmdir on directories with trashed files
    * Fix "Ignoring unknown object" when downloading
    * Add --drive-list-chunk
    * Add --drive-skip-gdocs (Károly Oláh)
* OneDrive
    * Implement Move
    * Fix Copy
        * Fix overwrite detection in Copy
        * Fix waitForJob to parse errors correctly
    * Use token renewer to stop auth errors on long uploads
    * Fix uploading empty files with go1.8
* Google Cloud Storage
    * Fix depth 1 directory listings
* Yandex
    * Fix single level directory listing
* Dropbox
    * Normalise the case for single level directory listings
    * Fix depth 1 listing
* S3
    * Added ca-central-1 region (Jon Yergatian)

## v1.35 - 2017-01-02

* New Features
    * moveto and copyto commands for choosing a destination name on copy/move
    * rmdirs command to recursively delete empty directories
    * Allow repeated --include/--exclude/--filter options
    * Only show transfer stats on commands which transfer stuff
        * show stats on any command using the `--stats` flag
    * Allow overlapping directories in move when server-side dir move is supported
    * Add --stats-unit option - thanks Scott McGillivray
* Bug Fixes
    * Fix the config file being overwritten when two rclone instances are running
    * Make rclone lsd obey the filters properly
    * Fix compilation on mips
    * Fix not transferring files that don't differ in size
    * Fix panic on nil retry/fatal error
* Mount
    * Retry reads on error - should help with reliability a lot
    * Report the modification times for directories from the remote
    * Add bandwidth accounting and limiting (fixes --bwlimit)
    * If --stats provided will show stats and which files are transferring
    * Support R/W files if truncate is set.
    * Implement statfs interface so df works
    * Note that write is now supported on Amazon Drive
    * Report number of blocks in a file - thanks Stefan Breunig
* Crypt
    * Prevent the user pointing crypt at itself
    * Fix failed to authenticate decrypted block errors
        * these will now return the underlying unexpected EOF instead
* Amazon Drive
    * Add support for server-side move and directory move - thanks Stefan Breunig
    * Fix nil pointer deref on size attribute
* B2
    * Use new prefix and delimiter parameters in directory listings
        * This makes --max-depth 1 dir listings as used in mount much faster
    * Reauth the account while doing uploads too - should help with token expiry
* Drive
    * Make DirMove more efficient and complain about moving the root
    * Create destination directory on Move()

## v1.34 - 2016-11-06

* New Features
    * Stop single file and `--files-from` operations iterating through the source bucket.
    * Stop removing failed upload to cloud storage remotes
    * Make ContentType be preserved for cloud to cloud copies
    * Add support to toggle bandwidth limits via SIGUSR2 - thanks Marco Paganini
    * `rclone check` shows count of hashes that couldn't be checked
    * `rclone listremotes` command
    * Support linux/arm64 build - thanks Fredrik Fornwall
    * Remove `Authorization:` lines from `--dump-headers` output
* Bug Fixes
    * Ignore files with control characters in the names
    * Fix `rclone move` command
        * Delete src files which already existed in dst
        * Fix deletion of src file when dst file older
    * Fix `rclone check` on crypted file systems
    * Make failed uploads not count as "Transferred"
    * Make sure high level retries show with `-q`
    * Use a vendor directory with godep for repeatable builds
* `rclone mount` - FUSE
    * Implement FUSE mount options
        * `--no-modtime`, `--debug-fuse`, `--read-only`, `--allow-non-empty`, `--allow-root`, `--allow-other`
        * `--default-permissions`, `--write-back-cache`, `--max-read-ahead`, `--umask`, `--uid`, `--gid`
    * Add `--dir-cache-time` to control caching of directory entries
    * Implement seek for files opened for read (useful for video players)
        * with `-no-seek` flag to disable
    * Fix crash on 32 bit ARM (alignment of 64 bit counter)
    * ...and many more internal fixes and improvements!
* Crypt
    * Don't show encrypted password in configurator to stop confusion
* Amazon Drive
    * New wait for upload option `--acd-upload-wait-per-gb`
        * upload timeouts scale by file size and can be disabled
    * Add 502 Bad Gateway to list of errors we retry
    * Fix overwriting a file with a zero length file
    * Fix ACD file size warning limit - thanks Felix Bünemann
* Local
    * Unix: implement `-x`/`--one-file-system` to stay on a single file system
        * thanks Durval Menezes and Luiz Carlos Rumbelsperger Viana
    * Windows: ignore the symlink bit on files
    * Windows: Ignore directory-based junction points
* B2
    * Make sure each upload has at least one upload slot - fixes strange upload stats
    * Fix uploads when using crypt
    * Fix download of large files (sha1 mismatch)
    * Return error when we try to create a bucket which someone else owns
    * Update B2 docs with Data usage, and Crypt section - thanks Tomasz Mazur
* S3
    * Command line and config file support for
        * Setting/overriding ACL  - thanks Radek Senfeld
        * Setting storage class - thanks Asko Tamm
* Drive
    * Make exponential backoff work exactly as per Google specification
    * add `.epub`, `.odp` and `.tsv` as export formats.
* Swift
    * Don't read metadata for directory marker objects

## v1.33 - 2016-08-24

* New Features
    * Implement encryption
        * data encrypted in NACL secretbox format
        * with optional file name encryption
    * New commands
        * rclone mount - implements FUSE mounting of remotes (EXPERIMENTAL)
            * works on Linux, FreeBSD and OS X (need testers for the last 2!)
        * rclone cat - outputs remote file or files to the terminal
        * rclone genautocomplete - command to make a bash completion script for rclone
    * Editing a remote using `rclone config` now goes through the wizard
    * Compile with go 1.7 - this fixes rclone on macOS Sierra and on 386 processors
    * Use cobra for sub commands and docs generation
* drive
    * Document how to make your own client_id
* s3
    * User-configurable Amazon S3 ACL (thanks Radek Šenfeld)
* b2
    * Fix stats accounting for upload - no more jumping to 100% done
    * On cleanup delete hide marker if it is the current file
    * New B2 API endpoint (thanks Per Cederberg)
    * Set maximum backoff to 5 Minutes
* onedrive
    * Fix URL escaping in file names - e.g. uploading files with `+` in them.
* amazon cloud drive
    * Fix token expiry during large uploads
    * Work around 408 REQUEST_TIMEOUT and 504 GATEWAY_TIMEOUT errors
* local
    * Fix filenames with invalid UTF-8 not being uploaded
    * Fix problem with some UTF-8 characters on OS X

## v1.32 - 2016-07-13

* Backblaze B2
    * Fix upload of files large files not in root

## v1.31 - 2016-07-13

* New Features
    * Reduce memory on sync by about 50%
    * Implement --no-traverse flag to stop copy traversing the destination remote.
        * This can be used to reduce memory usage down to the smallest possible.
        * Useful to copy a small number of files into a large destination folder.
    * Implement cleanup command for emptying trash / removing old versions of files
        * Currently B2 only
    * Single file handling improved
        * Now copied with --files-from
        * Automatically sets --no-traverse when copying a single file
    * Info on using installing with ansible - thanks Stefan Weichinger
    * Implement --no-update-modtime flag to stop rclone fixing the remote modified times.
* Bug Fixes
    * Fix move command - stop it running for overlapping Fses - this was causing data loss.
* Local
    * Fix incomplete hashes - this was causing problems for B2.
* Amazon Drive
    * Rename Amazon Cloud Drive to Amazon Drive - no changes to config file needed.
* Swift
    * Add support for non-default project domain - thanks Antonio Messina.
* S3
    * Add instructions on how to use rclone with minio.
    * Add ap-northeast-2 (Seoul) and ap-south-1 (Mumbai) regions.
    * Skip setting the modified time for objects > 5GB as it isn't possible.
* Backblaze B2
    * Add --b2-versions flag so old versions can be listed and retrieved.
    * Treat 403 errors (e.g. cap exceeded) as fatal.
    * Implement cleanup command for deleting old file versions.
    * Make error handling compliant with B2 integrations notes.
    * Fix handling of token expiry.
    * Implement --b2-test-mode to set `X-Bz-Test-Mode` header.
    * Set cutoff for chunked upload to 200MB as per B2 guidelines.
    * Make upload multi-threaded.
* Dropbox
    * Don't retry 461 errors.

## v1.30 - 2016-06-18

* New Features
    * Directory listing code reworked for more features and better error reporting (thanks to Klaus Post for help).  This enables
        * Directory include filtering for efficiency
        * --max-depth parameter
        * Better error reporting
        * More to come
    * Retry more errors
    * Add --ignore-size flag - for uploading images to onedrive
    * Log -v output to stdout by default
    * Display the transfer stats in more human-readable form
    * Make 0 size files specifiable with `--max-size 0b`
    * Add `b` suffix so we can specify bytes in --bwlimit, --min-size, etc.
    * Use "password:" instead of "password>" prompt - thanks Klaus Post and Leigh Klotz
* Bug Fixes
    * Fix retry doing one too many retries
* Local
    * Fix problems with OS X and UTF-8 characters
* Amazon Drive
    * Check a file exists before uploading to help with 408 Conflict errors
    * Reauth on 401 errors - this has been causing a lot of problems
    * Work around spurious 403 errors
    * Restart directory listings on error
* Google Drive
    * Check a file exists before uploading to help with duplicates
    * Fix retry of multipart uploads
* Backblaze B2
    * Implement large file uploading
* S3
    * Add AES256 server-side encryption for - thanks Justin R. Wilson
* Google Cloud Storage
    * Make sure we don't use conflicting content types on upload
    * Add service account support - thanks Michal Witkowski
* Swift
    * Add auth version parameter
    * Add domain option for openstack (v3 auth) - thanks Fabian Ruff

## v1.29 - 2016-04-18

* New Features
    * Implement `-I, --ignore-times` for unconditional upload
    * Improve `dedupe`command
        * Now removes identical copies without asking
        * Now obeys `--dry-run`
        * Implement `--dedupe-mode` for non interactive running
            * `--dedupe-mode interactive` - interactive the default.
            * `--dedupe-mode skip` - removes identical files then skips anything left.
            * `--dedupe-mode first` - removes identical files then keeps the first one.
            * `--dedupe-mode newest` - removes identical files then keeps the newest one.
            * `--dedupe-mode oldest` - removes identical files then keeps the oldest one.
            * `--dedupe-mode rename` - removes identical files then renames the rest to be different.
* Bug fixes
    * Make rclone check obey the `--size-only` flag.
    * Use "application/octet-stream" if discovered mime type is invalid.
    * Fix missing "quit" option when there are no remotes.
* Google Drive
    * Increase default chunk size to 8 MB - increases upload speed of big files
    * Speed up directory listings and make more reliable
    * Add missing retries for Move and DirMove - increases reliability
    * Preserve mime type on file update
* Backblaze B2
    * Enable mod time syncing
        * This means that B2 will now check modification times
        * It will upload new files to update the modification times
        * (there isn't an API to just set the mod time.)
        * If you want the old behaviour use `--size-only`.
    * Update API to new version
    * Fix parsing of mod time when not in metadata
* Swift/Hubic
    * Don't return an MD5SUM for static large objects
* S3
    * Fix uploading files bigger than 50GB

## v1.28 - 2016-03-01

* New Features
    * Configuration file encryption - thanks Klaus Post
    * Improve `rclone config` adding more help and making it easier to understand
    * Implement `-u`/`--update` so creation times can be used on all remotes
    * Implement `--low-level-retries` flag
    * Optionally disable gzip compression on downloads with `--no-gzip-encoding`
* Bug fixes
    * Don't make directories if `--dry-run` set
    * Fix and document the `move` command
    * Fix redirecting stderr on unix-like OSes when using `--log-file`
    * Fix `delete` command to wait until all finished - fixes missing deletes.
* Backblaze B2
    * Use one upload URL per go routine fixes `more than one upload using auth token`
    * Add pacing, retries and reauthentication - fixes token expiry problems
    * Upload without using a temporary file from local (and remotes which support SHA1)
    * Fix reading metadata for all files when it shouldn't have been
* Drive
    * Fix listing drive documents at root
    * Disable copy and move for Google docs
* Swift
    * Fix uploading of chunked files with non ASCII characters
    * Allow setting of `storage_url` in the config - thanks Xavier Lucas
* S3
    * Allow IAM role and credentials from environment variables - thanks Brian Stengaard
    * Allow low privilege users to use S3 (check if directory exists during Mkdir) - thanks Jakub Gedeon
* Amazon Drive
    * Retry on more things to make directory listings more reliable

## v1.27 - 2016-01-31

* New Features
    * Easier headless configuration with `rclone authorize`
    * Add support for multiple hash types - we now check SHA1 as well as MD5 hashes.
    * `delete` command which does obey the filters (unlike `purge`)
    * `dedupe` command to deduplicate a remote.  Useful with Google Drive.
    * Add `--ignore-existing` flag to skip all files that exist on destination.
    * Add `--delete-before`, `--delete-during`, `--delete-after` flags.
    * Add `--memprofile` flag to debug memory use.
    * Warn the user about files with same name but different case
    * Make `--include` rules add their implicit exclude * at the end of the filter list
    * Deprecate compiling with go1.3
* Amazon Drive
    * Fix download of files > 10 GB
    * Fix directory traversal ("Next token is expired") for large directory listings
    * Remove 409 conflict from error codes we will retry - stops very long pauses
* Backblaze B2
    * SHA1 hashes now checked by rclone core
* Drive
    * Add `--drive-auth-owner-only` to only consider files owned by the user - thanks Björn Harrtell
    * Export Google documents
* Dropbox
    * Make file exclusion error controllable with -q
* Swift
    * Fix upload from unprivileged user.
* S3
    * Fix updating of mod times of files with `+` in.
* Local
    * Add local file system option to disable UNC on Windows.

## v1.26 - 2016-01-02

* New Features
    * Yandex storage backend - thank you Dmitry Burdeev ("dibu")
    * Implement Backblaze B2 storage backend
    * Add --min-age and --max-age flags - thank you Adriano Aurélio Meirelles
    * Make ls/lsl/md5sum/size/check obey includes and excludes
* Fixes
    * Fix crash in http logging
    * Upload releases to github too
* Swift
    * Fix sync for chunked files
* OneDrive
    * Re-enable server-side copy
    * Don't mask HTTP error codes with JSON decode error
* S3
    * Fix corrupting Content-Type on mod time update (thanks Joseph Spurrier)

## v1.25 - 2015-11-14

* New features
    * Implement Hubic storage system
* Fixes
    * Fix deletion of some excluded files without --delete-excluded
        * This could have deleted files unexpectedly on sync
        * Always check first with `--dry-run`!
* Swift
    * Stop SetModTime losing metadata (e.g. X-Object-Manifest)
        * This could have caused data loss for files > 5GB in size
    * Use ContentType from Object to avoid lookups in listings
* OneDrive
    * disable server-side copy as it seems to be broken at Microsoft

## v1.24 - 2015-11-07

* New features
    * Add support for Microsoft OneDrive
    * Add `--no-check-certificate` option to disable server certificate verification
    * Add async readahead buffer for faster transfer of big files
* Fixes
    * Allow spaces in remotes and check remote names for validity at creation time
    * Allow '&' and disallow ':' in Windows filenames.
* Swift
    * Ignore directory marker objects where appropriate - allows working with Hubic
    * Don't delete the container if fs wasn't at root
* S3
    * Don't delete the bucket if fs wasn't at root
* Google Cloud Storage
    * Don't delete the bucket if fs wasn't at root

## v1.23 - 2015-10-03

* New features
    * Implement `rclone size` for measuring remotes
* Fixes
    * Fix headless config for drive and gcs
    * Tell the user they should try again if the webserver method failed
    * Improve output of `--dump-headers`
* S3
    * Allow anonymous access to public buckets
* Swift
    * Stop chunked operations logging "Failed to read info: Object Not Found"
    * Use Content-Length on uploads for extra reliability

## v1.22 - 2015-09-28

* Implement rsync like include and exclude flags
* swift
    * Support files > 5GB - thanks Sergey Tolmachev

## v1.21 - 2015-09-22

* New features
    * Display individual transfer progress
    * Make lsl output times in localtime
* Fixes
    * Fix allowing user to override credentials again in Drive, GCS and ACD
* Amazon Drive
    * Implement compliant pacing scheme
* Google Drive
    * Make directory reads concurrent for increased speed.

## v1.20 - 2015-09-15

* New features
    * Amazon Drive support
    * Oauth support redone - fix many bugs and improve usability
        * Use "golang.org/x/oauth2" as oauth library of choice
        * Improve oauth usability for smoother initial signup
        * drive, googlecloudstorage: optionally use auto config for the oauth token
    * Implement --dump-headers and --dump-bodies debug flags
    * Show multiple matched commands if abbreviation too short
    * Implement server-side move where possible
* local
    * Always use UNC paths internally on Windows - fixes a lot of bugs
* dropbox
    * force use of our custom transport which makes timeouts work
* Thanks to Klaus Post for lots of help with this release

## v1.19 - 2015-08-28

* New features
    * Server side copies for s3/swift/drive/dropbox/gcs
    * Move command - uses server-side copies if it can
    * Implement --retries flag - tries 3 times by default
    * Build for plan9/amd64 and solaris/amd64 too
* Fixes
    * Make a current version download with a fixed URL for scripting
    * Ignore rmdir in limited fs rather than throwing error
* dropbox
    * Increase chunk size to improve upload speeds massively
    * Issue an error message when trying to upload bad file name

## v1.18 - 2015-08-17

* drive
    * Add `--drive-use-trash` flag so rclone trashes instead of deletes
    * Add "Forbidden to download" message for files with no downloadURL
* dropbox
    * Remove datastore
        * This was deprecated and it caused a lot of problems
        * Modification times and MD5SUMs no longer stored
    * Fix uploading files > 2GB
* s3
    * use official AWS SDK from github.com/aws/aws-sdk-go
    * **NB** will most likely require you to delete and recreate remote
    * enable multipart upload which enables files > 5GB
    * tested with Ceph / RadosGW / S3 emulation
    * many thanks to Sam Liston and Brian Haymore at the [Utah Center for High Performance Computing](https://www.chpc.utah.edu/) for a Ceph test account
* misc
    * Show errors when reading the config file
    * Do not print stats in quiet mode - thanks Leonid Shalupov
    * Add FAQ
    * Fix created directories not obeying umask
    * Linux installation instructions - thanks Shimon Doodkin

## v1.17 - 2015-06-14

* dropbox: fix case insensitivity issues - thanks Leonid Shalupov

## v1.16 - 2015-06-09

* Fix uploading big files which was causing timeouts or panics
* Don't check md5sum after download with --size-only

## v1.15 - 2015-06-06

* Add --checksum flag to only discard transfers by MD5SUM - thanks Alex Couper
* Implement --size-only flag to sync on size not checksum & modtime
* Expand docs and remove duplicated information
* Document rclone's limitations with directories
* dropbox: update docs about case insensitivity

## v1.14 - 2015-05-21

* local: fix encoding of non utf-8 file names - fixes a duplicate file problem
* drive: docs about rate limiting
* google cloud storage: Fix compile after API change in "google.golang.org/api/storage/v1"

## v1.13 - 2015-05-10

* Revise documentation (especially sync)
* Implement --timeout and --conntimeout
* s3: ignore etags from multipart uploads which aren't md5sums

## v1.12 - 2015-03-15

* drive: Use chunked upload for files above a certain size
* drive: add --drive-chunk-size and --drive-upload-cutoff parameters
* drive: switch to insert from update when a failed copy deletes the upload
* core: Log duplicate files if they are detected

## v1.11 - 2015-03-04

* swift: add region parameter
* drive: fix crash on failed to update remote mtime
* In remote paths, change native directory separators to /
* Add synchronization to ls/lsl/lsd output to stop corruptions
* Ensure all stats/log messages to go stderr
* Add --log-file flag to log everything (including panics) to file
* Make it possible to disable stats printing with --stats=0
* Implement --bwlimit to limit data transfer bandwidth

## v1.10 - 2015-02-12

* s3: list an unlimited number of items
* Fix getting stuck in the configurator

## v1.09 - 2015-02-07

* windows: Stop drive letters (e.g. C:) getting mixed up with remotes (e.g. drive:)
* local: Fix directory separators on Windows
* drive: fix rate limit exceeded errors

## v1.08 - 2015-02-04

* drive: fix subdirectory listing to not list entire drive
* drive: Fix SetModTime
* dropbox: adapt code to recent library changes

## v1.07 - 2014-12-23

* google cloud storage: fix memory leak

## v1.06 - 2014-12-12

* Fix "Couldn't find home directory" on OSX
* swift: Add tenant parameter
* Use new location of Google API packages

## v1.05 - 2014-08-09

* Improved tests and consequently lots of minor fixes
* core: Fix race detected by go race detector
* core: Fixes after running errcheck
* drive: reset root directory on Rmdir and Purge
* fs: Document that Purger returns error on empty directory, test and fix
* google cloud storage: fix ListDir on subdirectory
* google cloud storage: re-read metadata in SetModTime
* s3: make reading metadata more reliable to work around eventual consistency problems
* s3: strip trailing / from ListDir()
* swift: return directories without / in ListDir

## v1.04 - 2014-07-21

* google cloud storage: Fix crash on Update

## v1.03 - 2014-07-20

* swift, s3, dropbox: fix updated files being marked as corrupted
* Make compile with go 1.1 again

## v1.02 - 2014-07-19

* Implement Dropbox remote
* Implement Google Cloud Storage remote
* Verify Md5sums and Sizes after copies
* Remove times from "ls" command - lists sizes only
* Add add "lsl" - lists times and sizes
* Add "md5sum" command

## v1.01 - 2014-07-04

* drive: fix transfer of big files using up lots of memory

## v1.00 - 2014-07-03

* drive: fix whole second dates

## v0.99 - 2014-06-26

* Fix --dry-run not working
* Make compatible with go 1.1

## v0.98 - 2014-05-30

* s3: Treat missing Content-Length as 0 for some ceph installations
* rclonetest: add file with a space in

## v0.97 - 2014-05-05

* Implement copying of single files
* s3 & swift: support paths inside containers/buckets

## v0.96 - 2014-04-24

* drive: Fix multiple files of same name being created
* drive: Use o.Update and fs.Put to optimise transfers
* Add version number, -V and --version

## v0.95 - 2014-03-28

* rclone.org: website, docs and graphics
* drive: fix path parsing

## v0.94 - 2014-03-27

* Change remote format one last time
* GNU style flags

## v0.93 - 2014-03-16

* drive: store token in config file
* cross compile other versions
* set strict permissions on config file

## v0.92 - 2014-03-15

* Config fixes and --config option

## v0.91 - 2014-03-15

* Make config file

## v0.90 - 2013-06-27

* Project named rclone

## v0.00 - 2012-11-18

* Project started
<|MERGE_RESOLUTION|>--- conflicted
+++ resolved
@@ -5,8 +5,6 @@
 
 # Changelog
 
-<<<<<<< HEAD
-=======
 ## v1.59.0 - 2022-07-09
 
 [See commits](https://github.com/rclone/rclone/compare/v1.58.0...v1.59.0)
@@ -166,7 +164,6 @@
 * Zoho
     * Add Japan and China regions (buengese)
 
->>>>>>> 00a684d8
 ## v1.58.1 - 2022-04-29
 
 [See commits](https://github.com/rclone/rclone/compare/v1.58.0...v1.58.1)
