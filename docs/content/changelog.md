---
title: "Documentation"
description: "Rclone Changelog"
---

# Changelog

<<<<<<< HEAD
=======
## v1.69.0 - 2025-01-12

[See commits](https://github.com/rclone/rclone/compare/v1.68.0...v1.69.0)

* New backends
    * [ICloud Drive](/iclouddrive/) (lostb1t)
    * [Cloudinary](/cloudinary/) (yuval-cloudinary)
    * New S3 providers:
      * [Outscale](/s3/#outscale) (Matthias Gatto)
      * [Selectel](/s3/#selectel) (Nick Craig-Wood)
* Security fixes
    * serve sftp: Resolve CVE-2024-45337 - Misuse of ServerConfig.PublicKeyCallback may cause authorization bypass (dependabot)
        * Rclone was **not** vulnerable to this.
        * See https://github.com/advisories/GHSA-v778-237x-gjrc
    * build: Update golang.org/x/net to v0.33.0 to fix CVE-2024-45338 - Non-linear parsing of case-insensitive content (Nick Craig-Wood)
        * Rclone was **not** vulnerable to this.
        * See https://github.com/advisories/GHSA-w32m-9786-jp63
* New Features
    * accounting: Write the current bwlimit to the log on SIGUSR2 (Nick Craig-Wood)
    * bisync: Change exit code from 2 to 7 for critically aborted run (albertony)
    * build
        * Update all dependencies (Nick Craig-Wood)
        * Replace Windows-specific `NewLazyDLL` with `NewLazySystemDLL` (albertony)
    * cmd: Change exit code from 1 to 2 for syntax and usage errors (albertony)
    * docker serve: make sure all mount and VFS options are parsed (Nick Craig-Wood)
    * doc fixes (albertony, Alexandre Hamez, Anthony Metzidis, buengese, Dan McArdle, David Seifert, Francesco Frassinelli, Michael R. Davis, Nick Craig-Wood, Pawel Palucha, Randy Bush, remygrandin, Sam Harrison, shenpengfeng, tgfisher, Thomas ten Cate, ToM, Tony Metzidis, vintagefuture, Yxxx)
    * fs: Make `--links` flag global and add new `--local-links` and `--vfs-links` flags (Nick Craig-Wood)
    * http servers: Disable automatic authentication skipping for unix sockets in http servers (Moises Lima)
        * This was making it impossible to use unix sockets with an proxy
        * This might now cause rclone to need authenticaton where it didn't before
    * oauthutil: add support for OAuth client credential flow (Martin Hassack, Nick Craig-Wood)
    * operations: make log messages consistent for mkdir/rmdir at INFO level (Nick Craig-Wood)
    * rc: Add `relative` to [vfs/queue-set-expiry](/rc/#vfs-queue-set-expiry) (Nick Craig-Wood)
    * serve dlna: Sort the directory entries by directories first then alphabetically by name (Nick Craig-Wood)
    * serve nfs
        * Introduce symlink support (Nick Craig-Wood)
        * Implement `--nfs-cache-type` symlink (Nick Craig-Wood)
    * size: Make output compatible with `-P` (Nick Craig-Wood)
    * test makefiles: Add `--flat` flag for making directories with many entries (Nick Craig-Wood)
* Bug Fixes
    * accounting
        * Fix global error acounting (Benjamin Legrand)
        * Fix debug printing when debug wasn't set (Nick Craig-Wood)
        * Fix race stopping/starting the stats counter (Nick Craig-Wood)
    * rc/job: Use mutex for adding listeners thread safety (hayden.pan)
    * serve docker: Fix incorrect GID assignment (TAKEI Yuya)
    * serve nfs: Fix missing inode numbers which was messing up `ls -laR` (Nick Craig-Wood)
    * serve s3: Fix `Last-Modified` timestamp (Nick Craig-Wood)
    * serve sftp: Fix loading of authorized keys file with comment on last line (albertony)
* Mount
    * Introduce symlink support (Filipe Azevedo, Nick Craig-Wood)
    * Better snap mount error message (divinity76)
    * mount2: Fix missing `.` and `..` entries (Filipe Azevedo)
* VFS
    * With `--vfs-used-is-size` value is calculated and then thrown away (Ilias Ozgur Can Leonard)
    * Add symlink support to VFS (Filipe Azevedo, Nick Craig-Wood)
        * This can be enabled with the specific `--vfs-links` flag or the global `--links` flag
    * Fix open files disappearing from directory listings (Nick Craig-Wood)
    * Add remote name to vfs cache log messages (Nick Craig-Wood)
* Cache
    * Fix parent not getting pinned when remote is a file (nielash)
* Azure Blob
    * Add `--azureblob-disable-instance-discovery` (Nick Craig-Wood)
    * Add `--azureblob-use-az` to force the use of the Azure CLI for auth (Nick Craig-Wood)
    * Quit multipart uploads if the context is cancelled (Nick Craig-Wood)
* Azurefiles
    * Fix missing x-ms-file-request-intent header (Nick Craig-Wood)
* B2
    * Add `daysFromStartingToCancelingUnfinishedLargeFiles` to `backend lifecycle` command (Louis Laureys)
* Box
    * Fix server-side copying a file over existing dst (nielash)
    * Fix panic when decoding corrupted PEM from JWT file (Nick Craig-Wood)
* Drive
    * Add support for markdown format (Noam Ross)
    * Implement `rclone backend rescue` to rescue orphaned files (Nick Craig-Wood)
* Dropbox
    * Fix server side copying over existing object (Nick Craig-Wood)
    * Fix return status when full to be fatal error (Nick Craig-Wood)
* FTP
    * Implement `--ftp-no-check-upload` to allow upload to write only dirs (Nick Craig-Wood)
    * Fix ls commands returning empty on "Microsoft FTP Service" servers (Francesco Frassinelli)
* Gofile
    * Fix server side copying over existing object (Nick Craig-Wood)
* Google Cloud Storage
    * Add access token auth with `--gcs-access-token` (Leandro Piccilli)
    * Update docs on service account access tokens (Anthony Metzidis)
* Googlephotos
    * Implement `--gphotos-proxy` to allow download of full resolution media (Nick Craig-Wood)
    * Fix nil pointer crash on upload (Nick Craig-Wood)
* HTTP
    * Fix incorrect URLs with initial slash (Oleg Kunitsyn)
* Onedrive
    * Add support for OAuth client credential flow (Martin Hassack, Nick Craig-Wood)
    * Fix time precision for OneDrive personal (Nick Craig-Wood)
    * Fix server side copying over existing object (Nick Craig-Wood)
* Opendrive
    * Add `rclone about` support to backend (quiescens)
* Oracle Object Storage
    * Make specifying `compartmentid` optional (Manoj Ghosh)
    * Quit multipart uploads if the context is cancelled (Nick Craig-Wood)
* Pikpak
    * Add option to use original file links (wiserain)
* Protondrive
    * Improve performance of Proton Drive backend (Lawrence Murray)
* Putio
    * Fix server side copying over existing object (Nick Craig-Wood)
* S3
    * Add initial `--s3-directory-bucket` to support AWS Directory Buckets (Nick Craig-Wood)
    * Add Wasabi `eu-south-1` region (Diego Monti)
    * Fix download of compressed files from Cloudflare R2 (Nick Craig-Wood)
    * Rename glacier storage class to flexible retrieval (Henry Lee)
    * Quit multipart uploads if the context is cancelled (Nick Craig-Wood)
* SFTP
    * Allow inline ssh public certificate for sftp (Dimitar Ivanov)
    * Fix nil check when using auth proxy (Nick Craig-Wood)
* Smb
    * Add initial support for Kerberos authentication (more work needed). (Francesco Frassinelli)
    * Fix panic if stat fails (Nick Craig-Wood)
* Sugarsync
    * Fix server side copying over existing object (Nick Craig-Wood)
* WebDAV
    * Nextcloud: implement backoff and retry for 423 LOCKED errors (Nick Craig-Wood)
    * Make `--webdav-auth-redirect` to fix 401 unauthorized on redirect (Nick Craig-Wood)
* Yandex
    * Fix server side copying over existing object (Nick Craig-Wood)
* Zoho
    * Use download server to accelerate downloads (buengese)
    * Switch to large file upload API for larger files, fix missing URL encoding of filenames for the upload API (buengese)
    * Print clear error message when missing oauth scope (buengese)
    * Try to handle rate limits a bit better (buengese)
    * Add support for private spaces (buengese)
    * Make upload cutoff configurable (buengese)

>>>>>>> cd3b08d8
## v1.68.2 - 2024-11-15

[See commits](https://github.com/rclone/rclone/compare/v1.68.1...v1.68.2)

* Security fixes
    * local backend: CVE-2024-52522: fix permission and ownership on symlinks with `--links` and `--metadata` (Nick Craig-Wood)
        * Only affects users using `--metadata` and `--links` and copying files to the local backend
        * See https://github.com/rclone/rclone/security/advisories/GHSA-hrxh-9w67-g4cv
    * build: bump github.com/golang-jwt/jwt/v4 from 4.5.0 to 4.5.1 (dependabot)
        * This is an issue in a dependency which is used for JWT certificates
        * See https://github.com/golang-jwt/jwt/security/advisories/GHSA-29wx-vh33-7x7r
* Bug Fixes
    * accounting: Fix wrong message on SIGUSR2 to enable/disable bwlimit (Nick Craig-Wood)
    * bisync: Fix output capture restoring the wrong output for logrus (Dimitrios Slamaris)
    * dlna: Fix loggingResponseWriter disregarding log level (Simon Bos)
    * serve s3: Fix excess locking which was making serve s3 single threaded (Nick Craig-Wood)
    * doc fixes (Nick Craig-Wood, tgfisher, Alexandre Hamez, Randy Bush)
* Local
    * Fix permission and ownership on symlinks with `--links` and `--metadata` (Nick Craig-Wood)
    * Fix `--copy-links` on macOS when cloning (nielash)
* Onedrive
    * Fix Retry-After handling to look at 503 errors also (Nick Craig-Wood)
* Pikpak
    * Fix cid/gcid calculations for fs.OverrideRemote (wiserain)
    * Fix fatal crash on startup with token that can't be refreshed (Nick Craig-Wood)
* S3
    * Fix crash when using `--s3-download-url` after migration to SDKv2 (Nick Craig-Wood)
    * Storj provider: fix server-side copy of files bigger than 5GB (Kaloyan Raev)
    * Fix multitenant multipart uploads with CEPH (Nick Craig-Wood)

## v1.68.1 - 2024-09-24

[See commits](https://github.com/rclone/rclone/compare/v1.68.0...v1.68.1)

* Bug Fixes
    * build: Fix docker release build (ttionya)
    * doc fixes (Nick Craig-Wood, Pawel Palucha)
    * fs
        * Fix `--dump filters` not always appearing (Nick Craig-Wood)
        * Fix setting `stringArray` config values from environment variables (Nick Craig-Wood)
    * rc: Fix default value of `--metrics-addr` (Nick Craig-Wood)
    * serve docker: Add missing `vfs-read-chunk-streams` option in docker volume driver (Divyam)
* Onedrive
    * Fix spurious "Couldn't decode error response: EOF" DEBUG (Nick Craig-Wood)
* Pikpak
    * Fix login issue where token retrieval fails (wiserain)
* S3
    * Fix rclone ignoring static credentials when `env_auth=true` (Nick Craig-Wood)

## v1.68.0 - 2024-09-08

[See commits](https://github.com/rclone/rclone/compare/v1.67.0...v1.68.0)

* New backends
    * [Files.com](/filescom) (Sam Harrison)
    * [Gofile](/gofile/) (Nick Craig-Wood)
    * [Pixeldrain](/pixeldrain/) (Fornax)
* Changed backends
    * [S3](/s3/) backend updated to use [AWS SDKv2](https://github.com/aws/aws-sdk-go-v2) as v1 is now unsupported.
        * The matrix of providers and auth methods is huge and there could be problems with obscure combinations.
        * Please report problems in a [new issue](https://github.com/rclone/rclone/issues/new/choose) on Github. 
* New commands
    * [config encryption](/commands/rclone_config_encryption/): set, remove and check to manage config file encryption (Nick Craig-Wood)
* New Features
    * build
        * Update to go1.23 and make go1.21 the minimum required version (Nick Craig-Wood)
        * Update all dependencies (Nick Craig-Wood)
        * Disable wasm/js build due to [go bug #64856](https://github.com/golang/go/issues/64856) (Nick Craig-Wood)
        * Enable custom linting rules with ruleguard via gocritic (albertony)
        * Update logging statements to make `--use-json-log` work always (albertony)
        * Adding new code quality tests and fixing the fallout (albertony)
    * config
        * Internal config re-organised to be more consistent and make it available from the rc (Nick Craig-Wood)
        * Avoid remotes with empty names from the environment (albertony)
        * Make listing of remotes more consistent (albertony)
        * Make getting config values more consistent (albertony)
        * Use `--password-command` to set config file password if supplied (Nick Craig-Wood)
    * doc fixes (albertony, crystalstall, David Seifert, Eng Zer Jun, Ernie Hershey, Florian Klink, John Oxley, kapitainsky, Mathieu Moreau, Nick Craig-Wood, nipil, Pétr Bozsó, Russ Bubley, Sam Harrison, Thearas, URenko, Will Miles, yuval-cloudinary)
    * fs: Allow semicolons as well as spaces in `--bwlimit` timetable parsing (Kyle Reynolds)
    * help
        * Global flags help command now takes glob filter (albertony)
        * Make help command output less distracting (albertony)
    * lib/encoder: Add Raw encoding for use where no encoding at all is required, eg `--local-encoding Raw` (URenko)
    * listremotes: Added options for filtering, ordering and json output (albertony)
    * nfsmount
        * Make the `--sudo` flag work for umount as well as mount (Nick Craig-Wood)
        * Add `-o tcp` option to NFS mount options to fix mounting under Linux (Nick Craig-Wood)
    * operations: copy: generate stable partial suffix (Georg Welzel)
    * rc
        * Add [options/info](/rc/#options-info) call to enumerate options (Nick Craig-Wood)
        * Add option blocks parameter to [options/get](/rc/#options-get) and [options/info](/rc/#options-info) (Nick Craig-Wood)
        * Add [vfs/queue](/rc/#vfs-queue) to show the status of the upload queue (Nick Craig-Wood)
        * Add [vfs/queue-set-expiry](/rc/#vfs-queue-set-expiry) to adjust expiry of items in the VFS queue (Nick Craig-Wood)
        * Add `--unix-socket` option to `rc` command (Florian Klink)
        * Prevent unmount rc command from sending a `STOPPING=1` sd-notify message (AThePeanut4)
    * rcserver: Implement [prometheus metrics](/docs/#metrics) on a dedicated port (Oleg Kunitsyn)
    * serve dlna
        * Also look at "Subs" subdirectory (Florian Klink)
        * Don't swallow `video.{idx,sub}` (Florian Klink)
        * Set more correct mime type (Florian Klink)
    * serve nfs
        * Implement on disk cache for file handles selected with `--nfs-cache-type` (Nick Craig-Wood)
        * Add tracing to filesystem calls (Nick Craig-Wood)
        * Mask unimplemented error from chmod (Nick Craig-Wood)
        * Unify the nfs library logging with rclone's logging better (Nick Craig-Wood)
        * Fix incorrect user id and group id exported to NFS (Nick Craig-Wood)
    * serve s3
        * Implement `--auth-proxy` (Sawjan Gurung)
        * Update to AWS SDKv2 by updating `github.com/rclone/gofakes3` (Nick Craig-Wood)
* Bug Fixes
    * bisync: Fix sync time problems with backends that round time (eg Dropbox) (nielash)
    * serve dlna: Fix panic: invalid argument to Int63n (Nick Craig-Wood)
* VFS
    * Add [--vfs-read-chunk-streams](/commands/rclone_mount/#vfs-read-chunk-streams-0-1) to parallel read chunks from files (Nick Craig-Wood)
        * This can increase mount performance on high bandwidth or large latency links
    * Fix cache encoding with special characters (URenko)
* Local
    * Fix encoding of root path fix (URenko)
    * Add server-side copy (using clone) with xattrs on macOS (nielash)
        * `--local-no-clone` flag to disable cloning for server-side copies (nielash)
    * Support setting custom `--metadata` during server-side Copy (nielash)
* Azure Blob
    * Allow anonymous access for public resources (Nick Craig-Wood)
* B2
    * Include custom upload headers in large file info (Pat Patterson)
* Drive
    * Fix copying Google Docs to a backend which only supports SHA1 (Nick Craig-Wood)
* Fichier
    * Fix detection of Flood Detected error (Nick Craig-Wood)
    * Fix server side move (Nick Craig-Wood)
* HTTP
    * Reload client certificates on expiry (Saleh Dindar)
    * Support listening on passed FDs (Florian Klink)
* Jottacloud
    * Fix setting of metadata on server side move (albertony)
* Onedrive
    * Fix nil pointer error when uploading small files (Nick Craig-Wood)
* Pcloud
    * Implement `SetModTime` (Georg Welzel)
    * Implement `OpenWriterAt` feature to enable multipart uploads (Georg Welzel)
    * Fix failing large file uploads (Georg Welzel)
* Pikpak
    * Improve data consistency by ensuring async tasks complete (wiserain)
    * Implement custom hash to replace wrong sha1 (wiserain)
    * Fix error with `copyto` command (wiserain)
    * Optimize file move by removing unnecessary `readMetaData()` call (wiserain)
    * Non-buffered hash calculation for local source files (wiserain)
    * Optimize upload by pre-fetching gcid from API (wiserain)
    * Correct file transfer progress for uploads by hash (wiserain)
    * Update to using AWS SDK v2 (wiserain)
* S3
    * Update to using AWS SDK v2 (Nick Craig-Wood)
        * Add `--s3-sdk-log-mode` to control SDKv2 debugging (Nick Craig-Wood)
    * Fix incorrect region for Magalu provider (Filipe Herculano)
    * Allow restoring from intelligent-tiering storage class (Pawel Palucha)
* SFTP
    * Use `uint32` for mtime to save memory (Tomasz Melcer)
    * Ignore useless errors when closing the connection pool (Nick Craig-Wood)
    * Support listening on passed FDs (Florian Klink)
* Swift
    * Add workarounds for bad listings in Ceph RGW (Paul Collins)
    * Add total/free space info in `about` command. (fsantagostinobietti)
* Ulozto
    * Fix upload of > 2GB files on 32 bit platforms (Tobias Markus)
* WebDAV
    * Add `--webdav-unix-socket-path` to connect to a unix socket (Florian Klink)
* Yandex
    * Implement custom user agent to help with upload speeds (Sebastian Bünger)
* Zoho
    * Fix inefficiencies uploading with new API to avoid throttling (Nick Craig-Wood)

## v1.67.0 - 2024-06-14

[See commits](https://github.com/rclone/rclone/compare/v1.66.0...v1.67.0)

* New backends
    * [uloz.to](/ulozto/) (iotmaestro)
    * New S3 providers
        * [Magalu Object Storage](/s3/#magalu) (Bruno Fernandes)
* New commands
    * [gitannex](/commands/rclone_gitannex/): Enables git-annex to store and retrieve content from an rclone remote (Dan McArdle)
* New Features
    * accounting: Add deleted files total size to status summary line (Kyle Reynolds)
    * build
        * Fix `CVE-2023-45288` by upgrading `golang.org/x/net` (Nick Craig-Wood)
        * Fix `CVE-2024-35255` by upgrading `github.com/Azure/azure-sdk-for-go/sdk/azidentity` to 1.6.0 (dependabot)
        * Convert source files with CRLF to LF (albertony)
        * Update all dependencies (Nick Craig-Wood)
    * doc updates (albertony, Alex Garel, Dave Nicolson, Dominik Joe Pantůček, Eric Wolf, Erisa A, Evan Harris, Evan McBeth, Gachoud Philippe, hidewrong, jakzoe, jumbi77, kapitainsky, Kyle Reynolds, Lewis Hook, Nick Craig-Wood, overallteach, pawsey-kbuckley, Pieter van Oostrum, psychopatt, racerole, static-moonlight, Warrentheo, yudrywet, yumeiyin )
    * ncdu: Do not quit on Esc to aid usability (Katia Esposito)
    * rcserver: Set `ModTime` for dirs and files served by `--rc-serve` (Nikita Shoshin)
* Bug Fixes
    * bisync: Add integration tests against all backends and fix many many problems (nielash)
    * config: Fix default value for `description` (Nick Craig-Wood)
    * copy: Fix `nil` pointer dereference when corrupted on transfer with `nil` dst (nielash)
    * fs
        * Improve JSON Unmarshalling for `Duration` types (Kyle Reynolds)
        * Close the CPU profile on exit (guangwu)
        * Replace `/bin/bash` with `/usr/bin/env bash` (Florian Klink)
    * oauthutil: Clear client secret if client ID is set (Michael Terry)
    * operations
        * Rework `rcat` so that it doesn't call the `--metadata-mapper` twice (Nick Craig-Wood)
        * Ensure `SrcFsType` is set correctly when using `--metadata-mapper` (Nick Craig-Wood)
        * Fix "optional feature not implemented" error with a crypted sftp bug (Nick Craig-Wood)
        * Fix very long file names when using copy with `--partial` (Nick Craig-Wood)
        * Fix retries downloading too much data with certain backends (Nick Craig-Wood)
        * Fix move when dst is nil and fdst is case-insensitive (nielash)
        * Fix lsjson `--encrypted` when using `--crypt-XXX` parameters (Nick Craig-Wood)
        * Fix missing metadata for multipart transfers to local disk (Nick Craig-Wood)
        * Fix incorrect modtime on some multipart transfers (Nick Craig-Wood)
        * Fix hashing problem in integration tests (Nick Craig-Wood)
    * rc
        * Fix stats groups being ignored in `operations/check` (Nick Craig-Wood)
        * Fix incorrect `Content-Type` in HTTP API (Kyle Reynolds)
    * serve s3
        * Fix `Last-Modified` header format (Butanediol)
        * Fix in-memory metadata storing wrong modtime (nielash)
        * Fix XML of error message (Nick Craig-Wood)
    * serve webdav: Fix webdav with `--baseurl` under Windows (Nick Craig-Wood)
    * serve dlna: Make `BrowseMetadata` more compliant (albertony)
    * serve http: Added `Content-Length` header when HTML directory is served (Sunny)
    * sync
        * Don't sync directories if they haven't been modified (Nick Craig-Wood)
        * Don't test reading metadata if we can't write it (Nick Craig-Wood)
        * Fix case normalisation (problem on on s3) (Nick Craig-Wood)
        * Fix management of empty directories to make it more accurate (Nick Craig-Wood)
        * Fix creation of empty directories when `--create-empty-src-dirs=false` (Nick Craig-Wood)
        * Fix directory modification times not being set (Nick Craig-Wood)
        * Fix "failed to update directory timestamp or metadata: directory not found" (Nick Craig-Wood)
        * Fix expecting SFTP to have MkdirMetadata method: optional feature not implemented (Nick Craig-Wood)
    * test info: Improve cleanup of temp files (Kyle Reynolds)
    * touch: Fix using `-R` on certain backends (Nick Craig-Wood)
* Mount
    * Add `--direct-io` flag to force uncached access (Nick Craig-Wood)
* VFS
    * Fix download loop when file size shrunk (Nick Craig-Wood)
    * Fix renaming a directory (nielash)
* Local
    * Add `--local-time-type` to use `mtime`/`atime`/`btime`/`ctime` as the time (Nick Craig-Wood)
    * Allow `SeBackupPrivilege` and/or `SeRestorePrivilege` to work on Windows (Charles Hamilton)
* Azure Blob
    * Fix encoding issue with dir path comparison (nielash)
* B2
    * Add new [cleanup](/b2/#cleanup) and [cleanup-hidden](/b2/#cleanup-hidden) backend commands. (Pat Patterson)
    * Update B2 URLs to new home (Nick Craig-Wood)
* Chunker
    * Fix startup when root points to composite multi-chunk file without metadata (nielash)
    * Fix case-insensitive comparison on local without metadata (nielash)
    * Fix "finalizer already set" error (nielash)
* Drive
    * Add [backend query](/drive/#query) command for general purpose querying of files (John-Paul Smith)
    * Stop sending notification emails when setting permissions (Nick Craig-Wood)
    * Fix server side copy with metadata from my drive to shared drive (Nick Craig-Wood)
    * Set all metadata permissions and return error summary instead of stopping on the first error (Nick Craig-Wood)
    * Make errors setting permissions into no retry errors (Nick Craig-Wood)
    * Fix description being overwritten on server side moves (Nick Craig-Wood)
    * Allow setting metadata to fail if `failok` flag is set (Nick Craig-Wood)
    * Fix panic when using `--metadata-mapper` on large google doc files (Nick Craig-Wood)
* Dropbox
    * Add `--dropbox-root-namespace` to override the root namespace (Bill Fraser)
* Google Cloud Storage
    * Fix encoding issue with dir path comparison (nielash)
* Hdfs
    * Fix f.String() not including subpath (nielash)
* Http
    * Add `--http-no-escape` to not escape URL metacharacters in path names (Kyle Reynolds)
* Jottacloud
    * Set metadata on server side copy and move (albertony)
* Linkbox
    * Fix working with names longer than 8-25 Unicode chars. (Vitaly)
    * Fix list paging and optimized synchronization. (gvitali)
* Mailru
    * Attempt to fix throttling by increasing min sleep to 100ms (Nick Craig-Wood)
* Memory
    * Fix dst mutating src after server-side copy (nielash)
    * Fix deadlock in operations.Purge (nielash)
    * Fix incorrect list entries when rooted at subdirectory (nielash)
* Onedrive
    * Add `--onedrive-hard-delete` to permanently delete files (Nick Craig-Wood)
    * Make server-side copy work in more scenarios (YukiUnHappy)
    * Fix "unauthenticated: Unauthenticated" errors when downloading (Nick Craig-Wood)
    * Fix `--metadata-mapper` being called twice if writing permissions (nielash)
    * Set all metadata permissions and return error summary instead of stopping on the first error (nielash)
    * Make errors setting permissions into no retry errors (Nick Craig-Wood)
    * Skip writing permissions with 'owner' role (nielash)
    * Fix references to deprecated permissions properties (nielash)
    * Add support for group permissions (nielash)
    * Allow setting permissions to fail if `failok` flag is set (Nick Craig-Wood)
* Pikpak
    * Make getFile() usage more efficient to avoid the download limit (wiserain)
    * Improve upload reliability and resolve potential file conflicts (wiserain)
    * Implement configurable chunk size for multipart upload (wiserain)
* Protondrive
    * Don't auth with an empty access token (Michał Dzienisiewicz)
* Qingstor
    * Disable integration tests as test account suspended (Nick Craig-Wood)
* Quatrix
    * Fix f.String() not including subpath (nielash)
* S3
    * Add new AWS region `il-central-1` Tel Aviv (yoelvini)
    * Update Scaleway's configuration options (Alexandre Lavigne)
    * Ceph: fix quirks when creating buckets to fix trying to create an existing bucket (Thomas Schneider)
    * Fix encoding issue with dir path comparison (nielash)
    * Fix 405 error on HEAD for delete marker with versionId (nielash)
    * Validate `--s3-copy-cutoff` size before copy (hoyho)
* SFTP
    * Add `--sftp-connections` to limit the maximum number of connections (Tomasz Melcer)
* Storj
    * Update `storj.io/uplink` to latest release (JT Olio)
    * Update bio on request (Nick Craig-Wood)
* Swift
    * Implement `--swift-use-segments-container` to allow >5G files on Blomp (Nick Craig-Wood)
* Union
    * Fix deleting dirs when all remotes can't have empty dirs (Nick Craig-Wood)
* WebDAV
    * Fix setting modification times erasing checksums on owncloud and nextcloud (nielash)
    * owncloud: Add `--webdav-owncloud-exclude-mounts` which allows excluding mounted folders when listing remote resources (Thomas Müller)
* Zoho
    * Fix throttling problem when uploading files (Nick Craig-Wood)
    * Use cursor listing for improved performance (Nick Craig-Wood)
    * Retry reading info after upload if size wasn't returned (Nick Craig-Wood)
    * Remove simple file names complication which is no longer needed (Nick Craig-Wood)
    * Sleep for 60 seconds if rate limit error received (Nick Craig-Wood)

## v1.66.0 - 2024-03-10

[See commits](https://github.com/rclone/rclone/compare/v1.65.0...v1.66.0)

* Major features
    * Rclone will now sync directory modification times if the backend supports it.
        * This can be disabled with [--no-update-dir-modtime](/docs/#no-update-dir-modtime)
        * See [the overview](/overview/#features) and look for the `D` flags in the `ModTime` column to see which backends support it.
    * Rclone will now sync directory metadata if the backend supports it when `-M`/`--metadata` is in use.
        * See [the overview](/overview/#features) and look for the `D` flags in the `Metadata` column to see which backends support it.
    * Bisync has received many updates see below for more details or [bisync's changelog](/bisync/#changelog)
* Removed backends
    * amazonclouddrive: Remove Amazon Drive backend code and docs (Nick Craig-Wood)
* New Features
    * backend
        * Add description field for all backends (Paul Stern)
    * build
        * Update to go1.22 and make go1.20 the minimum required version (Nick Craig-Wood)
        * Fix `CVE-2024-24786` by upgrading `google.golang.org/protobuf` (Nick Craig-Wood)
    * check: Respect `--no-unicode-normalization` and `--ignore-case-sync` for `--checkfile` (nielash)
    * cmd: Much improved shell auto completion which reduces the size of the completion file and works faster (Nick Craig-Wood)
    * doc updates (albertony, ben-ba, Eli, emyarod, huajin tong, Jack Provance, kapitainsky, keongalvin, Nick Craig-Wood, nielash, rarspace01, rzitzer, Tera, Vincent Murphy)
    * fs: Add more detailed logging for file includes/excludes (Kyle Reynolds)
    * lsf
        * Add `--time-format` flag (nielash)
        * Make metadata appear for directories (Nick Craig-Wood)
    * lsjson: Make metadata appear for directories (Nick Craig-Wood)
    * rc
        * Add `srcFs` and `dstFs` to `core/stats` and `core/transferred` stats (Nick Craig-Wood)
        * Add `operations/hashsum` to the rc as `rclone hashsum` equivalent (Nick Craig-Wood)
        * Add `config/paths` to the rc as `rclone config paths` equivalent (Nick Craig-Wood)
    * sync
        * Optionally report list of synced paths to file (nielash)
        * Implement directory sync for mod times and metadata (Nick Craig-Wood)
        * Don't set directory modtimes if already set (nielash)
        * Don't sync directory modtimes from backends which don't have directories (Nick Craig-Wood)
* Bug Fixes
    * backend
        * Make backends which use oauth implement the `Shutdown` and shutdown the oauth properly (rkonfj)
    * bisync
        * Handle unicode and case normalization consistently (nielash)
        * Partial uploads known issue on `local`/`ftp`/`sftp` has been resolved (unless using `--inplace`) (nielash)
        * Fixed handling of unicode normalization and case insensitivity, support for [`--fix-case`](/docs/#fix-case), [`--ignore-case-sync`](/docs/#ignore-case-sync), [`--no-unicode-normalization`](/docs/#no-unicode-normalization) (nielash)
        * Bisync no longer fails to find the correct listing file when configs are overridden with backend-specific flags. (nielash)
    * nfsmount
        * Fix exit after external unmount (nielash)
        * Fix `--volname` being ignored (nielash)
    * operations
        * Fix renaming a file on macOS (nielash)
        * Fix case-insensitive moves in operations.Move (nielash)
        * Fix TestCaseInsensitiveMoveFileDryRun on chunker integration tests (nielash)
        * Fix TestMkdirModTime test (Nick Craig-Wood)
        * Fix TestSetDirModTime for backends with SetDirModTime but not Metadata (Nick Craig-Wood)
        * Fix typo in log messages (nielash)
    * serve nfs: Fix writing files via Finder on macOS (nielash)
    * serve restic: Fix error handling (Michael Eischer)
    * serve webdav: Fix `--baseurl` without leading / (Nick Craig-Wood)
    * stats: Fix race between ResetCounters and stopAverageLoop called from time.AfterFunc (Nick Craig-Wood)
    * sync
        * `--fix-case` flag to rename case insensitive dest (nielash)
        * Use operations.DirMove instead of sync.MoveDir for `--fix-case` (nielash)
    * systemd: Fix detection and switch to the coreos package everywhere rather than having 2 separate libraries (Anagh Kumar Baranwal)
* Mount
    * Fix macOS not noticing errors with `--daemon` (Nick Craig-Wood)
    * Notice daemon dying much quicker (Nick Craig-Wood)
* VFS
    * Fix unicode normalization on macOS (nielash)
* Bisync
    * Copies and deletes are now handled in one operation instead of two (nielash)
    * `--track-renames` and `--backup-dir` are now supported (nielash)
    * Final listings are now generated from sync results, to avoid needing to re-list (nielash)
    * Bisync is now much more resilient to changes that happen during a bisync run, and far less prone to critical errors / undetected changes (nielash)
    * Bisync is now capable of rolling a file listing back in cases of uncertainty, essentially marking the file as needing to be rechecked next time. (nielash)
    * A few basic terminal colors are now supported, controllable with [`--color`](/docs/#color-when) (`AUTO`|`NEVER`|`ALWAYS`) (nielash)
    * Initial listing snapshots of Path1 and Path2 are now generated concurrently, using the same "march" infrastructure as `check` and `sync`, for performance improvements and less risk of error. (nielash)
    * `--resync` is now much more efficient (especially for users of `--create-empty-src-dirs`) (nielash)
    * Google Docs (and other files of unknown size) are now supported (with the same options as in `sync`) (nielash)
    * Equality checks before a sync conflict rename now fall back to `cryptcheck` (when possible) or `--download`, (nielash)
instead of of `--size-only`, when `check` is not available.
    * Bisync now fully supports comparing based on any combination of size, modtime, and checksum, lifting the prior restriction on backends without modtime support. (nielash)
    * Bisync now supports a "Graceful Shutdown" mode to cleanly cancel a run early without requiring `--resync`. (nielash)
    * New `--recover` flag allows robust recovery in the event of interruptions, without requiring `--resync`. (nielash)
    * A new `--max-lock` setting allows lock files to automatically renew and expire, for better automatic recovery when a run is interrupted. (nielash)
    * Bisync now supports auto-resolving sync conflicts and customizing rename behavior with new [`--conflict-resolve`](#conflict-resolve), [`--conflict-loser`](#conflict-loser), and [`--conflict-suffix`](#conflict-suffix) flags. (nielash)
    * A new [`--resync-mode`](#resync-mode) flag allows more control over which version of a file gets kept during a `--resync`. (nielash)
    * Bisync now supports [`--retries`](/docs/#retries-int) and [`--retries-sleep`](/docs/#retries-sleep-time) (when [`--resilient`](#resilient) is set.) (nielash)
    * Clarify file operation directions in dry-run logs (Kyle Reynolds)
* Local
    * Fix cleanRootPath on Windows after go1.21.4 stdlib update (nielash)
    * Implement setting modification time on directories (nielash)
    * Implement modtime and metadata for directories (Nick Craig-Wood)
    * Fix setting of btime on directories on Windows (Nick Craig-Wood)
    * Delete backend implementation of Purge to speed up and make stats (Nick Craig-Wood)
    * Support metadata setting and mapping on server side Move (Nick Craig-Wood)
* Cache
    * Implement setting modification time on directories (if supported by wrapped remote) (nielash)
    * Implement setting metadata on directories (Nick Craig-Wood)
* Crypt
    * Implement setting modification time on directories (if supported by wrapped remote) (nielash)
    * Implement setting metadata on directories (Nick Craig-Wood)
    * Improve handling of undecryptable file names (nielash)
    * Add missing error check spotted by linter (Nick Craig-Wood)
* Azure Blob
    * Implement `--azureblob-delete-snapshots` (Nick Craig-Wood)
* B2
    * Clarify exactly what `--b2-download-auth-duration` does in the docs (Nick Craig-Wood)
* Chunker
    * Implement setting modification time on directories (if supported by wrapped remote) (nielash)
    * Implement setting metadata on directories (Nick Craig-Wood)
* Combine
    * Implement setting modification time on directories (if supported by wrapped remote) (nielash)
    * Implement setting metadata on directories (Nick Craig-Wood)
    * Fix directory metadata error on upstream root (nielash)
    * Fix directory move across upstreams (nielash)
* Compress
    * Implement setting modification time on directories (if supported by wrapped remote) (nielash)
    * Implement setting metadata on directories (Nick Craig-Wood)
* Drive
    * Implement setting modification time on directories (nielash)
    * Implement modtime and metadata setting for directories (Nick Craig-Wood)
    * Support metadata setting and mapping on server side Move,Copy (Nick Craig-Wood)
* FTP
    * Fix mkdir with rsftp which is returning the wrong code (Nick Craig-Wood)
* Hasher
    * Implement setting modification time on directories (if supported by wrapped remote) (nielash)
    * Implement setting metadata on directories (Nick Craig-Wood)
    * Fix error from trying to stop an already-stopped db (nielash)
    * Look for cached hash if passed hash unexpectedly blank (nielash)
* Imagekit
    * Updated docs and web content (Harshit Budhraja)
    * Updated overview - supported operations (Harshit Budhraja)
* Mega
    * Fix panic with go1.22 (Nick Craig-Wood)
* Netstorage
    * Fix Root to return correct directory when pointing to a file (Nick Craig-Wood)
* Onedrive
    * Add metadata support (nielash)
* Opendrive
    * Fix moving file/folder within the same parent dir (nielash)
* Oracle Object Storage
    * Support `backend restore` command (Nikhil Ahuja)
    * Support workload identity authentication for OKE (Anders Swanson)
* Protondrive
    * Fix encoding of Root method (Nick Craig-Wood)
* Quatrix
    * Fix `Content-Range` header (Volodymyr)
    * Add option to skip project folders (Oksana Zhykina)
    * Fix Root to return correct directory when pointing to a file (Nick Craig-Wood)
* S3
    * Add `--s3-version-deleted` to show delete markers in listings when using versions. (Nick Craig-Wood)
    * Add IPv6 support with option `--s3-use-dual-stack` (Anthony Metzidis)
    * Copy parts in parallel when doing chunked server side copy (Nick Craig-Wood)
    * GCS provider: fix server side copy of files bigger than 5G (Nick Craig-Wood)
    * Support metadata setting and mapping on server side Copy (Nick Craig-Wood)
* Seafile
    * Fix download/upload error when `FILE_SERVER_ROOT` is relative (DanielEgbers)
    * Fix Root to return correct directory when pointing to a file (Nick Craig-Wood)
* SFTP
    * Implement setting modification time on directories (nielash)
    * Set directory modtimes update on write flag (Nick Craig-Wood)
    * Shorten wait delay for external ssh binaries now that we are using go1.20 (Nick Craig-Wood)
* Swift
    * Avoid unnecessary container versioning check (Joe Cai)
* Union
    * Implement setting modification time on directories (if supported by wrapped remote) (nielash)
    * Implement setting metadata on directories (Nick Craig-Wood)
* WebDAV
    * Reduce priority of chunks upload log (Gabriel Ramos)
    * owncloud: Add config `owncloud_exclude_shares` which allows to exclude shared files and folders when listing remote resources (Thomas Müller)

## v1.65.2 - 2024-01-24

[See commits](https://github.com/rclone/rclone/compare/v1.65.1...v1.65.2)

* Bug Fixes
    * build: bump github.com/cloudflare/circl from 1.3.6 to 1.3.7 (dependabot)
    * docs updates (Nick Craig-Wood, kapitainsky, nielash, Tera, Harshit Budhraja)
* VFS
    * Fix stale data when using `--vfs-cache-mode` full (Nick Craig-Wood)
* Azure Blob
    * **IMPORTANT** Fix data corruption bug - see [#7590](https://github.com/rclone/rclone/issues/7590) (Nick Craig-Wood)

## v1.65.1 - 2024-01-08

[See commits](https://github.com/rclone/rclone/compare/v1.65.0...v1.65.1)

* Bug Fixes
    * build
        * Bump golang.org/x/crypto to fix ssh terrapin CVE-2023-48795 (dependabot)
        * Update to go1.21.5 to fix Windows path problems (Nick Craig-Wood)
        * Fix docker build on arm/v6 (Nick Craig-Wood)
    * install.sh: fix harmless error message on install (Nick Craig-Wood)
    * accounting: fix stats to show server side transfers (Nick Craig-Wood)
    * doc fixes (albertony, ben-ba, Eli Orzitzer, emyarod, keongalvin, rarspace01)
    * nfsmount: Compile for all unix oses, add `--sudo` and fix error/option handling (Nick Craig-Wood)
    * operations: Fix files moved by rclone move not being counted as transfers (Nick Craig-Wood)
    * oauthutil: Avoid panic when `*token` and `*ts.token` are the same (rkonfj)
    * serve s3: Fix listing oddities (Nick Craig-Wood)
* VFS
    * Note that `--vfs-refresh` runs in the background (Nick Craig-Wood)
* Azurefiles
    * Fix storage base url (Oksana)
* Crypt
    * Fix rclone move a file over itself deleting the file (Nick Craig-Wood)
* Chunker
    * Fix rclone move a file over itself deleting the file (Nick Craig-Wood)
* Compress
    * Fix rclone move a file over itself deleting the file (Nick Craig-Wood)
* Dropbox
    * Fix used space on dropbox team accounts (Nick Craig-Wood)
* FTP
    * Fix multi-thread copy (WeidiDeng)
* Googlephotos
    * Fix nil pointer exception when batch failed (Nick Craig-Wood)
* Hasher
    * Fix rclone move a file over itself deleting the file (Nick Craig-Wood)
    * Fix invalid memory address error when MaxAge == 0 (nielash)
* Onedrive
    * Fix error listing: unknown object type `<nil>` (Nick Craig-Wood)
    * Fix "unauthenticated: Unauthenticated" errors when uploading (Nick Craig-Wood)
* Oracleobjectstorage
    * Fix object storage endpoint for custom endpoints (Manoj Ghosh)
    * Multipart copy create bucket if it doesn't exist. (Manoj Ghosh)
* Protondrive
    * Fix CVE-2023-45286 / GHSA-xwh9-gc39-5298 (Nick Craig-Wood)
* S3
    * Fix crash if no UploadId in multipart upload (Nick Craig-Wood)
* Smb
    * Fix shares not listed by updating go-smb2 (halms)
* Union
    * Fix rclone move a file over itself deleting the file (Nick Craig-Wood)

## v1.65.0 - 2023-11-26

[See commits](https://github.com/rclone/rclone/compare/v1.64.0...v1.65.0)

* New backends
    * Azure Files (karan, moongdal, Nick Craig-Wood)
    * ImageKit (Abhinav Dhiman)
    * Linkbox (viktor, Nick Craig-Wood)
* New commands
    * `serve s3`: Let rclone act as an S3 compatible server (Mikubill, Artur Neumann, Saw-jan, Nick Craig-Wood)
    * `nfsmount`: mount command to provide mount mechanism on macOS without FUSE (Saleh Dindar)
    * `serve nfs`: to serve a remote for use by `nfsmount` (Saleh Dindar)
* New Features
    * install.sh: Clean up temp files in install script (Jacob Hands)
    * build
        * Update all dependencies (Nick Craig-Wood)
        * Refactor version info and icon resource handling on windows (albertony)
    * doc updates (albertony, alfish2000, asdffdsazqqq, Dimitri Papadopoulos, Herby Gillot, Joda Stößer, Manoj Ghosh, Nick Craig-Wood)
    * Implement `--metadata-mapper` to transform metatadata with a user supplied program (Nick Craig-Wood)
    * Add `ChunkWriterDoesntSeek` feature flag and set it for b2 (Nick Craig-Wood)
    * lib/http: Export basic go string functions for use in `--template` (Gabriel Espinoza)
    * makefile: Use POSIX compatible install arguments (Mina Galić)
    * operations
        * Use less memory when doing multithread uploads (Nick Craig-Wood)
        * Implement `--partial-suffix` to control extension of temporary file names (Volodymyr)
    * rc
        * Add `operations/check` to the rc API (Nick Craig-Wood)
        * Always report an error as JSON (Nick Craig-Wood)
        * Set `Last-Modified` header for files served by `--rc-serve` (Nikita Shoshin)
    * size: Dont show duplicate object count when less than 1k (albertony)
* Bug Fixes
    * fshttp: Fix `--contimeout` being ignored (你知道未来吗)
    * march: Fix excessive parallelism when using `--no-traverse` (Nick Craig-Wood)
    * ncdu: Fix crash when re-entering changed directory after rescan (Nick Craig-Wood)
    * operations
        * Fix overwrite of destination when multi-thread transfer fails (Nick Craig-Wood)
        * Fix invalid UTF-8 when truncating file names when not using `--inplace` (Nick Craig-Wood)
    * serve dnla: Fix crash on graceful exit (wuxingzhong)
* Mount
    * Disable mount for freebsd and alias cmount as mount on that platform (Nick Craig-Wood)
* VFS
    * Add `--vfs-refresh` flag to read all the directories on start (Beyond Meat)
    * Implement Name() method in WriteFileHandle and ReadFileHandle (Saleh Dindar)
    * Add go-billy dependency and make sure vfs.Handle implements billy.File (Saleh Dindar)
    * Error out early if can't upload 0 length file (Nick Craig-Wood)
* Local
    * Fix copying from Windows Volume Shadows (Nick Craig-Wood)
* Azure Blob
    * Add support for cold tier (Ivan Yanitra)
* B2
    * Implement "rclone backend lifecycle" to read and set bucket lifecycles (Nick Craig-Wood)
    * Implement `--b2-lifecycle` to control lifecycle when creating buckets (Nick Craig-Wood)
    * Fix listing all buckets when not needed (Nick Craig-Wood)
    * Fix multi-thread upload with copyto going to wrong name (Nick Craig-Wood)
    * Fix server side chunked copy when file size was exactly `--b2-copy-cutoff` (Nick Craig-Wood)
    * Fix streaming chunked files an exact multiple of chunk size (Nick Craig-Wood)
* Box
    * Filter more EventIDs when polling (David Sze)
    * Add more logging for polling (David Sze)
    * Fix performance problem reading metadata for single files (Nick Craig-Wood)
* Drive
    * Add read/write metadata support (Nick Craig-Wood)
    * Add support for SHA-1 and SHA-256 checksums (rinsuki)
    * Add `--drive-show-all-gdocs` to allow unexportable gdocs to be server side copied (Nick Craig-Wood)
    * Add a note that `--drive-scope` accepts comma-separated list of scopes (Keigo Imai)
    * Fix error updating created time metadata on existing object (Nick Craig-Wood)
    * Fix integration tests by enabling metadata support from the context (Nick Craig-Wood)
* Dropbox
    * Factor batcher into lib/batcher (Nick Craig-Wood)
    * Fix missing encoding for rclone purge (Nick Craig-Wood)
* Google Cloud Storage
    * Fix 400 Bad request errors when using multi-thread copy (Nick Craig-Wood)
* Googlephotos
    * Implement batcher for uploads (Nick Craig-Wood)
* Hdfs
    * Added support for list of namenodes in hdfs remote config (Tayo-pasedaRJ)
* HTTP
    * Implement set backend command to update running backend (Nick Craig-Wood)
    * Enable methods used with WebDAV (Alen Šiljak)
* Jottacloud
    * Add support for reading and writing metadata (albertony)
* Onedrive
    * Implement ListR method which gives `--fast-list` support (Nick Craig-Wood)
        * This must be enabled with the `--onedrive-delta` flag
* Quatrix
    * Add partial upload support (Oksana Zhykina)
    * Overwrite files on conflict during server-side move (Oksana Zhykina)
* S3
    * Add Linode provider (Nick Craig-Wood)
    * Add docs on how to add a new provider (Nick Craig-Wood)
    * Fix no error being returned when creating a bucket we don't own (Nick Craig-Wood)
    * Emit a debug message if anonymous credentials are in use (Nick Craig-Wood)
    * Add `--s3-disable-multipart-uploads` flag (Nick Craig-Wood)
    * Detect looping when using gcs and versions (Nick Craig-Wood)
* SFTP
    * Implement `--sftp-copy-is-hardlink` to server side copy as hardlink (Nick Craig-Wood)
* Smb
    * Fix incorrect `about` size by switching to `github.com/cloudsoda/go-smb2` fork (Nick Craig-Wood)
    * Fix modtime of multithread uploads by setting PartialUploads (Nick Craig-Wood)
* WebDAV
    * Added an rclone vendor to work with `rclone serve webdav` (Adithya Kumar)

## v1.64.2 - 2023-10-19

[See commits](https://github.com/rclone/rclone/compare/v1.64.1...v1.64.2)

* Bug Fixes
    * selfupdate: Fix "invalid hashsum signature" error (Nick Craig-Wood)
    * build: Fix docker build running out of space (Nick Craig-Wood)

## v1.64.1 - 2023-10-17

[See commits](https://github.com/rclone/rclone/compare/v1.64.0...v1.64.1)

* Bug Fixes
    * cmd: Make `--progress` output logs in the same format as without (Nick Craig-Wood)
    * docs fixes (Dimitri Papadopoulos Orfanos, Herby Gillot, Manoj Ghosh, Nick Craig-Wood)
    * lsjson: Make sure we set the global metadata flag too (Nick Craig-Wood)
    * operations
        * Ensure concurrency is no greater than the number of chunks (Pat Patterson)
        * Fix OpenOptions ignored in copy if operation was a multiThreadCopy (Vitor Gomes)
        * Fix error message on delete to have file name (Nick Craig-Wood)
    * serve sftp: Return not supported error for not supported commands (Nick Craig-Wood)
    * build: Upgrade golang.org/x/net to v0.17.0 to fix HTTP/2 rapid reset (Nick Craig-Wood)
    * pacer: Fix b2 deadlock by defaulting max connections to unlimited (Nick Craig-Wood)
* Mount
    * Fix automount not detecting drive is ready (Nick Craig-Wood)
* VFS
    * Fix update dir modification time (Saleh Dindar)
* Azure Blob
    * Fix "fatal error: concurrent map writes" (Nick Craig-Wood)
* B2
    * Fix multipart upload: corrupted on transfer: sizes differ XXX vs 0 (Nick Craig-Wood)
    * Fix locking window when getting mutipart upload URL (Nick Craig-Wood)
    * Fix server side copies greater than 4GB (Nick Craig-Wood)
    * Fix chunked streaming uploads (Nick Craig-Wood)
    * Reduce default `--b2-upload-concurrency` to 4 to reduce memory usage (Nick Craig-Wood)
* Onedrive
    * Fix the configurator to allow `/teams/ID` in the config (Nick Craig-Wood)
* Oracleobjectstorage
    * Fix OpenOptions being ignored in uploadMultipart with chunkWriter (Nick Craig-Wood)
* S3
    * Fix slice bounds out of range error when listing (Nick Craig-Wood)
    * Fix OpenOptions being ignored in uploadMultipart with chunkWriter (Vitor Gomes)
* Storj
    * Update storj.io/uplink to v1.12.0 (Kaloyan Raev)

## v1.64.0 - 2023-09-11

[See commits](https://github.com/rclone/rclone/compare/v1.63.0...v1.64.0)

* New backends
    * [Proton Drive](/protondrive/) (Chun-Hung Tseng)
    * [Quatrix](/quatrix/) (Oksana, Volodymyr Kit)
    * New S3 providers
        * [Synology C2](/s3/#synology-c2) (BakaWang)
        * [Leviia](/s3/#leviia) (Benjamin)
    * New Jottacloud providers
        * [Onlime](/jottacloud/) (Fjodor42)
        * [Telia Sky](/jottacloud/) (NoLooseEnds)
* Major changes
    * Multi-thread transfers (Vitor Gomes, Nick Craig-Wood, Manoj Ghosh, Edwin Mackenzie-Owen)
        * Multi-thread transfers are now available when transferring to:
            * `local`, `s3`, `azureblob`, `b2`, `oracleobjectstorage` and `smb`
        * This greatly improves transfer speed between two network sources.
        * In memory buffering has been unified between all backends and should share memory better.
        * See [--multi-thread docs](/docs/#multi-thread-cutoff) for more info
* New commands
    * `rclone config redacted` support mechanism for showing redacted config (Nick Craig-Wood)
* New Features
    * accounting
        * Show server side stats in own lines and not as bytes transferred (Nick Craig-Wood)
    * bisync
        * Add new `--ignore-listing-checksum` flag to distinguish from `--ignore-checksum` (nielash)
        * Add experimental `--resilient` mode to allow recovery from self-correctable errors (nielash)
        * Add support for `--create-empty-src-dirs` (nielash)
        * Dry runs no longer commit filter changes (nielash)
        * Enforce `--check-access` during `--resync` (nielash)
        * Apply filters correctly during deletes (nielash)
        * Equality check before renaming (leave identical files alone) (nielash)
        * Fix `dryRun` rc parameter being ignored (nielash)
    * build
        * Update to `go1.21` and make `go1.19` the minimum required version (Anagh Kumar Baranwal, Nick Craig-Wood)
        * Update dependencies (Nick Craig-Wood)
        * Add snap installation (hideo aoyama)
        * Change Winget Releaser job to `ubuntu-latest` (sitiom)
    * cmd: Refactor and use sysdnotify in more commands (eNV25)
    * config: Add `--multi-thread-chunk-size` flag (Vitor Gomes)
    * doc updates (antoinetran, Benjamin, Bjørn Smith, Dean Attali, gabriel-suela, James Braza, Justin Hellings, kapitainsky, Mahad, Masamune3210, Nick Craig-Wood, Nihaal Sangha, Niklas Hambüchen, Raymond Berger, r-ricci, Sawada Tsunayoshi, Tiago Boeing, Vladislav Vorobev)
    * fs
        * Use atomic types everywhere (Roberto Ricci)
        * When `--max-transfer` limit is reached exit with code (10) (kapitainsky)
        * Add rclone completion powershell - basic implementation only (Nick Craig-Wood)
    * http servers: Allow CORS to be set with `--allow-origin` flag (yuudi)
    * lib/rest: Remove unnecessary `nil` check (Eng Zer Jun)
    * ncdu: Add keybinding to rescan filesystem (eNV25)
    * rc
        * Add `executeId` to job listings (yuudi)
        * Add `core/du` to measure local disk usage (Nick Craig-Wood)
        * Add `operations/settier` to API (Drew Stinnett)
    * rclone test info: Add `--check-base32768` flag to check can store all base32768 characters (Nick Craig-Wood)
    * rmdirs: Remove directories concurrently controlled by `--checkers` (Nick Craig-Wood)
* Bug Fixes
    * accounting: Don't stop calculating average transfer speed until the operation is complete (Jacob Hands)
    * fs: Fix `transferTime` not being set in JSON logs (Jacob Hands)
    * fshttp: Fix `--bind 0.0.0.0` allowing IPv6 and `--bind ::0` allowing IPv4 (Nick Craig-Wood)
    * operations: Fix overlapping check on case insensitive file systems (Nick Craig-Wood)
    * serve dlna: Fix MIME type if backend can't identify it (Nick Craig-Wood)
    * serve ftp: Fix race condition when using the auth proxy (Nick Craig-Wood)
    * serve sftp: Fix hash calculations with `--vfs-cache-mode full` (Nick Craig-Wood)
    * serve webdav: Fix error: Expecting fs.Object or fs.Directory, got `nil` (Nick Craig-Wood)
    * sync: Fix lockup with `--cutoff-mode=soft` and `--max-duration` (Nick Craig-Wood)
* Mount
    * fix: Mount parsing for linux (Anagh Kumar Baranwal)
* VFS
    * Add `--vfs-cache-min-free-space` to control minimum free space on the disk containing the cache (Nick Craig-Wood)
    * Added cache cleaner for directories to reduce memory usage (Anagh Kumar Baranwal)
    * Update parent directory modtimes on vfs actions (David Pedersen)
    * Keep virtual directory status accurate and reduce deadlock potential (Anagh Kumar Baranwal)
    * Make sure struct field is aligned for atomic access (Roberto Ricci)
* Local
    * Rmdir return an error if the path is not a dir (zjx20)
* Azure Blob
    * Implement `OpenChunkWriter` and multi-thread uploads (Nick Craig-Wood)
    * Fix creation of directory markers (Nick Craig-Wood)
    * Fix purging with directory markers (Nick Craig-Wood)
* B2
    * Implement `OpenChunkWriter` and multi-thread uploads (Nick Craig-Wood)
    * Fix rclone link when object path contains special characters (Alishan Ladhani)
* Box
    * Add polling support (David Sze)
    * Add `--box-impersonate` to impersonate a user ID (Nick Craig-Wood)
    * Fix unhelpful decoding of error messages into decimal numbers (Nick Craig-Wood)
* Chunker
    * Update documentation to mention issue with small files (Ricardo D'O. Albanus)
* Compress
    * Fix ChangeNotify (Nick Craig-Wood)
* Drive
    * Add `--drive-fast-list-bug-fix` to control ListR bug workaround (Nick Craig-Wood)
* Fichier
    * Implement `DirMove` (Nick Craig-Wood)
    * Fix error code parsing (alexia)
* FTP
    * Add socks_proxy support for SOCKS5 proxies (Zach)
    * Fix 425 "TLS session of data connection not resumed" errors (Nick Craig-Wood)
* Hdfs
    * Retry "replication in progress" errors when uploading (Nick Craig-Wood)
    * Fix uploading to the wrong object on Update with overridden remote name (Nick Craig-Wood)
* HTTP
    * CORS should not be sent if not set (yuudi)
    * Fix webdav OPTIONS response (yuudi)
* Opendrive
    * Fix List on a just deleted and remade directory (Nick Craig-Wood)
* Oracleobjectstorage
    * Use rclone's rate limiter in multipart transfers (Manoj Ghosh)
    * Implement `OpenChunkWriter` and multi-thread uploads (Manoj Ghosh)
* S3
    * Refactor multipart upload to use `OpenChunkWriter` and `ChunkWriter` (Vitor Gomes)
    * Factor generic multipart upload into `lib/multipart` (Nick Craig-Wood)
    * Fix purging of root directory with `--s3-directory-markers` (Nick Craig-Wood)
    * Add `rclone backend set` command to update the running config (Nick Craig-Wood)
    * Add `rclone backend restore-status` command (Nick Craig-Wood)
* SFTP
    * Stop uploads re-using the same ssh connection to improve performance (Nick Craig-Wood)
    * Add `--sftp-ssh` to specify an external ssh binary to use (Nick Craig-Wood)
    * Add socks_proxy support for SOCKS5 proxies (Zach)
    * Support dynamic `--sftp-path-override` (nielash)
    * Fix spurious warning when using `--sftp-ssh` (Nick Craig-Wood)
* Smb
    * Implement multi-threaded writes for copies to smb (Edwin Mackenzie-Owen)
* Storj
    * Performance improvement for large file uploads (Kaloyan Raev)
* Swift
    * Fix HEADing 0-length objects when `--swift-no-large-objects` set (Julian Lepinski)
* Union
    * Add `:writback` to act as a simple cache (Nick Craig-Wood)
* WebDAV
    * Nextcloud: fix segment violation in low-level retry (Paul)
* Zoho
    * Remove Range requests workarounds to fix integration tests (Nick Craig-Wood)

## v1.63.1 - 2023-07-17

[See commits](https://github.com/rclone/rclone/compare/v1.63.0...v1.63.1)

* Bug Fixes
    * build: Fix macos builds for versions < 12 (Anagh Kumar Baranwal)
    * dirtree: Fix performance with large directories of directories and `--fast-list` (Nick Craig-Wood)
    * operations
        * Fix deadlock when using `lsd`/`ls` with `--progress` (Nick Craig-Wood)
        * Fix `.rclonelink` files not being converted back to symlinks (Nick Craig-Wood)
    * doc fixes (Dean Attali, Mahad, Nick Craig-Wood, Sawada Tsunayoshi, Vladislav Vorobev)
* Local
    * Fix partial directory read for corrupted filesystem (Nick Craig-Wood)
* Box
    * Fix reconnect failing with HTTP 400 Bad Request (albertony)
* Smb
    * Fix "Statfs failed: bucket or container name is needed" when mounting (Nick Craig-Wood)
* WebDAV
    * Nextcloud: fix must use /dav/files/USER endpoint not /webdav error (Paul)
    * Nextcloud chunking: add more guidance for the user to check the config (darix)

## v1.63.0 - 2023-06-30

[See commits](https://github.com/rclone/rclone/compare/v1.62.0...v1.63.0)

* New backends
    * [Pikpak](/pikpak/) (wiserain)
    * New S3 providers
        * [petabox.io](/s3/#petabox) (Andrei Smirnov)
        * [Google Cloud Storage](/s3/#google-cloud-storage) (Anthony Pessy)
    * New WebDAV providers
        * [Fastmail](/webdav/#fastmail-files) (Arnavion)
* Major changes
    * Files will be copied to a temporary name ending in `.partial` when copying to `local`,`ftp`,`sftp` then renamed at the end of the transfer. (Janne Hellsten, Nick Craig-Wood)
        * This helps with data integrity as we don't delete the existing file until the new one is complete.
        * It can be disabled with the [--inplace](/docs/#inplace) flag.
        * This behaviour will also happen if the backend is wrapped, for example `sftp` wrapped with `crypt`.
    * The [s3](/s3/#s3-directory-markers), [azureblob](/azureblob/#azureblob-directory-markers) and [gcs](/googlecloudstorage/#gcs-directory-markers) backends now support directory markers so empty directories are supported (Jānis Bebrītis, Nick Craig-Wood)
    * The [--default-time](/docs/#default-time-time) flag now controls the unknown modification time of files/dirs (Nick Craig-Wood)
        * If a file or directory does not have a modification time rclone can read then rclone will display this fixed time instead.
        * For the old behaviour use `--default-time 0s` which will set this time to the time rclone started up.
* New Features
    * build
        * Modernise linters in use and fixup all affected code (albertony)
        * Push docker beta to GHCR (GitHub container registry) (Richard Tweed)
    * cat: Add `--separator` option to cat command (Loren Gordon)
    * config
        * Do not remove/overwrite other files during config file save (albertony)
        * Do not overwrite config file symbolic link (albertony)
        * Stop `config create` making invalid config files (Nick Craig-Wood)
    * doc updates (Adam K, Aditya Basu, albertony, asdffdsazqqq, Damo, danielkrajnik, Dimitri Papadopoulos, dlitster, Drew Parsons, jumbi77, kapitainsky, mac-15, Mariusz Suchodolski, Nick Craig-Wood, NickIAm, Rintze Zelle, Stanislav Gromov, Tareq Sharafy, URenko, yuudi, Zach Kipp)
    * fs
        * Add `size` to JSON logs when moving or copying an object (Nick Craig-Wood)
        * Allow boolean features to be enabled with `--disable !Feature` (Nick Craig-Wood)
    * genautocomplete: Rename to `completion` with alias to the old name (Nick Craig-Wood)
    * librclone: Added example on using `librclone` with Go (alankrit)
    * lsjson: Make `--stat` more efficient (Nick Craig-Wood)
    * operations
        * Implement `--multi-thread-write-buffer-size` for speed improvements on downloads (Paulo Schreiner)
        * Reopen downloads on error when using `check --download` and `cat` (Nick Craig-Wood)
    * rc: `config/listremotes` includes remotes defined with environment variables (kapitainsky)
    * selfupdate: Obey `--no-check-certificate` flag (Nick Craig-Wood)
    * serve restic: Trigger systemd notify (Shyim)
    * serve webdav: Implement owncloud checksum and modtime extensions (WeidiDeng)
    * sync: `--suffix-keep-extension` preserve 2 part extensions like .tar.gz (Nick Craig-Wood)
* Bug Fixes
    * accounting
        * Fix Prometheus metrics to be the same as `core/stats` (Nick Craig-Wood)
        * Bwlimit signal handler should always start (Sam Lai)
    * bisync: Fix `maxDelete` parameter being ignored via the rc (Nick Craig-Wood)
    * cmd/ncdu: Fix screen corruption when logging (eNV25)
    * filter: Fix deadlock with errors on `--files-from` (douchen)
    * fs
        * Fix interaction between `--progress` and `--interactive` (Nick Craig-Wood)
        * Fix infinite recursive call in pacer ModifyCalculator (fixes issue reported by the staticcheck linter) (albertony)
    * lib/atexit: Ensure OnError only calls cancel function once (Nick Craig-Wood)
    * lib/rest: Fix problems re-using HTTP connections (Nick Craig-Wood)
    * rc
        * Fix `operations/stat` with trailing `/` (Nick Craig-Wood)
        * Fix missing `--rc` flags (Nick Craig-Wood)
        * Fix output of Time values in `options/get` (Nick Craig-Wood)
    * serve dlna: Fix potential data race (Nick Craig-Wood)
    * version: Fix reported os/kernel version for windows (albertony)
* Mount
    * Add `--mount-case-insensitive` to force the mount to be case insensitive (Nick Craig-Wood)
    * Removed unnecessary byte slice allocation for reads (Anagh Kumar Baranwal)
    * Clarify rclone mount error when installed via homebrew (Nick Craig-Wood)
    * Added _netdev to the example mount so it gets treated as a remote-fs rather than local-fs (Anagh Kumar Baranwal)
* Mount2
    * Updated go-fuse version (Anagh Kumar Baranwal)
    * Fixed statfs (Anagh Kumar Baranwal)
    * Disable xattrs (Anagh Kumar Baranwal)
* VFS
    * Add MkdirAll function to make a directory and all beneath (Nick Craig-Wood)
    * Fix reload: failed to add virtual dir entry: file does not exist (Nick Craig-Wood)
    * Fix writing to a read only directory creating spurious directory entries (WeidiDeng)
    * Fix potential data race (Nick Craig-Wood)
    * Fix backends being Shutdown too early when startup takes a long time (Nick Craig-Wood)
* Local
    * Fix filtering of symlinks with `-l`/`--links` flag (Nick Craig-Wood)
    * Fix /path/to/file.rclonelink when `-l`/`--links` is in use (Nick Craig-Wood)
    * Fix crash with `--metadata` on Android (Nick Craig-Wood)
* Cache
    * Fix backends shutting down when in use when used via the rc (Nick Craig-Wood)
* Crypt
    * Add `--crypt-suffix` option to set a custom suffix for encrypted files (jladbrook)
    * Add `--crypt-pass-bad-blocks` to allow corrupted file output (Nick Craig-Wood)
    * Fix reading 0 length files (Nick Craig-Wood)
    * Try not to return "unexpected EOF" error (Nick Craig-Wood)
    * Reduce allocations (albertony)
    * Recommend Dropbox for `base32768` encoding (Nick Craig-Wood)
* Azure Blob
    * Empty directory markers (Nick Craig-Wood)
    * Support azure workload identities (Tareq Sharafy)
    * Fix azure blob uploads with multiple bits of metadata (Nick Craig-Wood)
    * Fix azurite compatibility by sending nil tier if set to empty string (Roel Arents)
* Combine
    * Implement missing methods (Nick Craig-Wood)
    * Fix goroutine stack overflow on bad object (Nick Craig-Wood)
* Drive
    * Add `--drive-env-auth` to get IAM credentials from runtime (Peter Brunner)
    * Update drive service account guide (Juang, Yi-Lin)
    * Fix change notify picking up files outside the root (Nick Craig-Wood)
    * Fix trailing slash mis-identificaton of folder as file (Nick Craig-Wood)
    * Fix incorrect remote after Update on object (Nick Craig-Wood)
* Dropbox
    * Implement `--dropbox-pacer-min-sleep` flag (Nick Craig-Wood)
    * Fix the dropbox batcher stalling (Misty)
* Fichier
    * Add `--ficicher-cdn` option to use the CDN for download (Nick Craig-Wood)
* FTP
    * Lower log message priority when `SetModTime` is not supported to debug (Tobias Gion)
    * Fix "unsupported LIST line" errors on startup (Nick Craig-Wood)
    * Fix "501 Not a valid pathname." errors when creating directories (Nick Craig-Wood)
* Google Cloud Storage
    * Empty directory markers (Jānis Bebrītis, Nick Craig-Wood)
    * Added `--gcs-user-project` needed for requester pays (Christopher Merry)
* HTTP
    * Add client certificate user auth middleware. This can auth `serve restic` from the username in the client cert. (Peter Fern)
* Jottacloud
    * Fix vfs writeback stuck in a failed upload loop with file versioning disabled (albertony)
* Onedrive
    * Add `--onedrive-av-override` flag to download files flagged as virus (Nick Craig-Wood)
    * Fix quickxorhash on 32 bit architectures (Nick Craig-Wood)
    * Report any list errors during `rclone cleanup` (albertony)
* Putio
    * Fix uploading to the wrong object on Update with overridden remote name (Nick Craig-Wood)
    * Fix modification times not being preserved for server side copy and move (Nick Craig-Wood)
    * Fix server side copy failures (400 errors) (Nick Craig-Wood)
* S3
    * Empty directory markers (Jānis Bebrītis, Nick Craig-Wood)
    * Update Scaleway storage classes (Brian Starkey)
    * Fix `--s3-versions` on individual objects (Nick Craig-Wood)
    * Fix hang on aborting multipart upload with iDrive e2 (Nick Craig-Wood)
    * Fix missing "tier" metadata (Nick Craig-Wood)
    * Fix V3sign: add missing subresource delete (cc)
    * Fix Arvancloud Domain and region changes and alphabetise the provider (Ehsan Tadayon)
    * Fix Qiniu KODO quirks virtualHostStyle is false (zzq)
* SFTP
    * Add `--sftp-host-key-algorithms ` to allow specifying SSH host key algorithms (Joel)
    * Fix using `--sftp-key-use-agent` and `--sftp-key-file` together needing private key file (Arnav Singh)
    * Fix move to allow overwriting existing files (Nick Craig-Wood)
    * Don't stat directories before listing them (Nick Craig-Wood)
    * Don't check remote points to a file if it ends with / (Nick Craig-Wood)
* Sharefile
    * Disable streamed transfers as they no longer work (Nick Craig-Wood)
* Smb
    * Code cleanup to avoid overwriting ctx before first use (fixes issue reported by the staticcheck linter) (albertony)
* Storj
    * Fix "uplink: too many requests" errors when uploading to the same file (Nick Craig-Wood)
    * Fix uploading to the wrong object on Update with overridden remote name (Nick Craig-Wood)
* Swift
    * Ignore 404 error when deleting an object (Nick Craig-Wood)
* Union
    * Implement missing methods (Nick Craig-Wood)
    * Allow errors to be unwrapped for inspection (Nick Craig-Wood)
* Uptobox
    * Add `--uptobox-private` flag to make all uploaded files private (Nick Craig-Wood)
    * Fix improper regex (Aaron Gokaslan)
    * Fix Update returning the wrong object (Nick Craig-Wood)
    * Fix rmdir declaring that directories weren't empty (Nick Craig-Wood)
* WebDAV
    * nextcloud: Add support for chunked uploads (Paul)
    * Set modtime using propset for owncloud and nextcloud (WeidiDeng)
    * Make pacer minSleep configurable with `--webdav-pacer-min-sleep` (ed)
    * Fix server side copy/move not overwriting (WeidiDeng)
    * Fix modtime on server side copy for owncloud and nextcloud (Nick Craig-Wood)
* Yandex
    * Fix 400 Bad Request on transfer failure (Nick Craig-Wood)
* Zoho
    * Fix downloads with `Range:` header returning the wrong data (Nick Craig-Wood)

## v1.62.2 - 2023-03-16

[See commits](https://github.com/rclone/rclone/compare/v1.62.1...v1.62.2)

* Bug Fixes
    * docker volume plugin: Add missing fuse3 dependency (Nick Craig-Wood)
    * docs: Fix size documentation (asdffdsazqqq)
* FTP
    * Fix 426 errors on downloads with vsftpd (Lesmiscore)

## v1.62.1 - 2023-03-15

[See commits](https://github.com/rclone/rclone/compare/v1.62.0...v1.62.1)

* Bug Fixes
    * docker: Add missing fuse3 dependency (cycneuramus)
    * build: Update release docs to be more careful with the tag (Nick Craig-Wood)
    * build: Set Github release to draft while uploading binaries (Nick Craig-Wood)

## v1.62.0 - 2023-03-14

[See commits](https://github.com/rclone/rclone/compare/v1.61.0...v1.62.0)

* New Features
    * accounting: Make checkers show what they are doing (Nick Craig-Wood)
    * authorize: Add support for custom templates (Hunter Wittenborn)
    * build
        * Update to go1.20 (Nick Craig-Wood, Anagh Kumar Baranwal)
        * Add winget releaser workflow (Ryan Caezar Itang)
        * Add dependabot (Ryan Caezar Itang)
    * doc updates (albertony, Bryan Kaplan, Gerard Bosch, IMTheNachoMan, Justin Winokur, Manoj Ghosh, Nick Craig-Wood, Ole Frost, Peter Brunner, piyushgarg, Ryan Caezar Itang, Simmon Li, ToBeFree)
    * filter: Emit INFO message when can't work out directory filters (Nick Craig-Wood)
    * fs
        * Added multiple ca certificate support. (alankrit)
        * Add `--max-delete-size` a delete size threshold (Leandro Sacchet)
    * fspath: Allow the symbols `@` and `+` in remote names (albertony)
    * lib/terminal: Enable windows console virtual terminal sequences processing (ANSI/VT100 colors) (albertony)
    * move: If `--check-first` and `--order-by` are set then delete with perfect ordering (Nick Craig-Wood)
    * serve http: Support `--auth-proxy` (Matthias Baur)
* Bug Fixes
    * accounting
        * Avoid negative ETA values for very slow speeds (albertony)
        * Limit length of ETA string (albertony)
        * Show human readable elapsed time when longer than a day (albertony)
    * all: Apply codeql fixes (Aaron Gokaslan)
    * build
        * Fix condition for manual workflow run (albertony)
        * Fix building for ARMv5 and ARMv6 (albertony)
            * selfupdate: Consider ARM version
            * install.sh: fix ARMv6 download
            * version: Report ARM version
    * deletefile: Return error code 4 if file does not exist (Nick Craig-Wood)
    * docker: Fix volume plugin does not remount volume on docker restart (logopk)
    * fs: Fix race conditions in `--max-delete` and `--max-delete-size` (Nick Craig-Wood)
    * lib/oauthutil: Handle fatal errors better (Alex Chen)
    * mount2: Fix `--allow-non-empty` (Nick Craig-Wood)
    * operations: Fix concurrency: use `--checkers` unless transferring files (Nick Craig-Wood)
    * serve ftp: Fix timestamps older than 1 year in listings (Nick Craig-Wood)
    * sync: Fix concurrency: use `--checkers` unless transferring files (Nick Craig-Wood)
    * tree
        * Fix nil pointer exception on stat failure (Nick Craig-Wood)
        * Fix colored output on windows (albertony)
        * Fix display of files with illegal Windows file system names (Nick Craig-Wood)
* Mount
    * Fix creating and renaming files on case insensitive backends (Nick Craig-Wood)
    * Do not treat `\\?\` prefixed paths as network share paths on windows (albertony)
    * Fix check for empty mount point on Linux (Nick Craig-Wood)
    * Fix `--allow-non-empty` (Nick Craig-Wood)
    * Avoid incorrect or premature overlap check on windows (albertony)
    * Update to fuse3 after bazil.org/fuse update (Nick Craig-Wood)
* VFS
    * Make uploaded files retain modtime with non-modtime backends (Nick Craig-Wood)
    * Fix incorrect modtime on fs which don't support setting modtime (Nick Craig-Wood)
    * Fix rename of directory containing files to be uploaded (Nick Craig-Wood)
* Local
    * Fix `%!w(<nil>)` in "failed to read directory" error (Marks Polakovs)
    * Fix exclusion of dangling symlinks with -L/--copy-links (Nick Craig-Wood)
* Crypt
    * Obey `--ignore-checksum` (Nick Craig-Wood)
    * Fix for unencrypted directory names on case insensitive remotes (Ole Frost)
* Azure Blob
    * Remove workarounds for SDK bugs after v0.6.1 update (Nick Craig-Wood)
* B2
    * Fix uploading files bigger than 1TiB (Nick Craig-Wood)
* Drive
    * Note that `--drive-acknowledge-abuse` needs SA Manager permission (Nick Craig-Wood)
    * Make `--drive-stop-on-upload-limit` to respond to storageQuotaExceeded (Ninh Pham)
* FTP
    * Retry 426 errors (Nick Craig-Wood)
    * Retry errors when initiating downloads (Nick Craig-Wood)
    * Revert to upstream `github.com/jlaffaye/ftp` now fix is merged (Nick Craig-Wood)
* Google Cloud Storage
    * Add `--gcs-env-auth` to pick up IAM credentials from env/instance (Peter Brunner)
* Mega
    * Add `--mega-use-https` flag (NodudeWasTaken)
* Onedrive
    * Default onedrive personal to QuickXorHash as Microsoft is removing SHA1 (Nick Craig-Wood)
    * Add `--onedrive-hash-type` to change the hash in use (Nick Craig-Wood)
    * Improve speed of QuickXorHash (LXY)
* Oracle Object Storage
    * Speed up operations by using S3 pacer and setting minsleep to 10ms (Manoj Ghosh)
    * Expose the `storage_tier` option in config (Manoj Ghosh)
    * Bring your own encryption keys (Manoj Ghosh)
* S3
    * Check multipart upload ETag when `--s3-no-head` is in use (Nick Craig-Wood)
    * Add `--s3-sts-endpoint` to specify STS endpoint (Nick Craig-Wood)
    * Fix incorrect tier support for StorJ and IDrive when pointing at a file (Ole Frost)
    * Fix AWS STS failing if `--s3-endpoint` is set (Nick Craig-Wood)
    * Make purge remove directory markers too (Nick Craig-Wood)
* Seafile
    * Renew library password (Fred)
* SFTP
    * Fix uploads being 65% slower than they should be with crypt (Nick Craig-Wood)
* Smb
    * Allow SPN (service principal name) to be configured (Nick Craig-Wood)
    * Check smb connection is closed (happyxhw)
* Storj
    * Implement `rclone link` (Kaloyan Raev)
    * Implement `rclone purge` (Kaloyan Raev)
    * Update satellite urls and labels (Kaloyan Raev)
* WebDAV
    * Fix interop with davrods server (Nick Craig-Wood)

## v1.61.1 - 2022-12-23

[See commits](https://github.com/rclone/rclone/compare/v1.61.0...v1.61.1)

* Bug Fixes
    * docs:
        * Show only significant parts of version number in version introduced label (albertony)
        * Fix unescaped HTML (Nick Craig-Wood)
    * lib/http: Shutdown all servers on exit to remove unix socket (Nick Craig-Wood)
    * rc: Fix `--rc-addr` flag (which is an alternate for `--url`) (Anagh Kumar Baranwal)
    * serve restic
        * Don't serve via http if serving via `--stdio` (Nick Craig-Wood)
        * Fix immediate exit when not using stdio (Nick Craig-Wood)
    * serve webdav
        * Fix `--baseurl` handling after `lib/http` refactor (Nick Craig-Wood)
        * Fix running duplicate Serve call (Nick Craig-Wood)
* Azure Blob
    * Fix "409 Public access is not permitted on this storage account" (Nick Craig-Wood)
* S3
    * storj: Update endpoints (Kaloyan Raev)

## v1.61.0 - 2022-12-20

[See commits](https://github.com/rclone/rclone/compare/v1.60.0...v1.61.0)

* New backends
    * New S3 providers
        * [Liara LOS](/s3/#liara-cloud) (MohammadReza)
* New Features
    * build: Add vulnerability testing using govulncheck (albertony)
    * cmd: Enable `SIGINFO` (Ctrl-T) handler on FreeBSD, NetBSD, OpenBSD and Dragonfly BSD (x3-apptech)
    * config: Add [config/setpath](/rc/#config-setpath) for setting config path via rc/librclone (Nick Craig-Wood)
    * dedupe
        * Count Checks in the stats while scanning for duplicates (Nick Craig-Wood)
        * Make dedupe obey the filters (Nick Craig-Wood)
    * dlna: Properly attribute code used from https://github.com/anacrolix/dms (Nick Craig-Wood)
    * docs
        * Add minimum versions and status badges to backend and command docs (Nick Craig-Wood, albertony)
        * Remote names may not start or end with space (albertony)
    * filter: Add metadata filters [--metadata-include/exclude/filter](/filtering/#metadata) and friends (Nick Craig-Wood)
    * fs
        * Make all duration flags take `y`, `M`, `w`, `d` etc suffixes (Nick Craig-Wood)
        * Add global flag `--color` to control terminal colors (Kevin Verstaen)
    * fspath: Allow unicode numbers and letters in remote names (albertony)
    * lib/file: Improve error message for creating dir on non-existent network host on windows (albertony)
    * lib/http: Finish port of rclone servers to `lib/http` (Tom Mombourquette, Nick Craig-Wood)
    * lib/oauthutil: Improved usability of config flows needing web browser (Ole Frost)
    * ncdu
        * Add support for modification time (albertony)
        * Fallback to sort by name also for sort by average size (albertony)
        * Rework to use tcell directly instead of the termbox wrapper (eNV25)
    * rc: Add commands to set [GC Percent](/rc/#debug-set-gc-percent) & [Memory Limit](/rc/#debug-set-soft-memory-limit) (go 1.19+) (Anagh Kumar Baranwal)
    * rcat: Preserve metadata when Copy falls back to Rcat (Nick Craig-Wood)
    * rcd: Refactor rclone rc server to use `lib/http` (Nick Craig-Wood)
    * rcserver: Avoid generating default credentials with htpasswd (Kamui)
    * restic: Refactor to use `lib/http` (Nolan Woods)
    * serve http: Support unix sockets and multiple listeners (Tom Mombourquette)
    * serve webdav: Refactor to use `lib/http` (Nick Craig-Wood)
    * test: Replace defer cleanup with `t.Cleanup` (Eng Zer Jun)
    * test memory: Read metadata if `-M` flag is specified (Nick Craig-Wood)
    * wasm: Comply with `wasm_exec.js` licence terms (Matthew Vernon)
* Bug Fixes
    * build: Update `golang.org/x/net/http2` to fix GO-2022-1144 (Nick Craig-Wood)
    * restic: Fix typo in docs 'remove' should be 'remote' (asdffdsazqqq)
    * serve dlna: Fix panic: Logger uninitialized. (Nick Craig-Wood)
* Mount
    * Update cgofuse for FUSE-T support for mounting volumes on Mac (Nick Craig-Wood)
* VFS
    * Windows: fix slow opening of exe files by not truncating files when not necessary (Nick Craig-Wood)
    * Fix IO Error opening a file with `O_CREATE|O_RDONLY` in `--vfs-cache-mode` not full (Nick Craig-Wood)
* Crypt
    * Fix compress wrapping crypt giving upload errors (Nick Craig-Wood)
* Azure Blob
    * Port to new SDK (Nick Craig-Wood)
        * Revamp authentication to include all methods and docs (Nick Craig-Wood)
        * Port old authentication methods to new SDK (Nick Craig-Wood, Brad Ackerman)
        * Thanks to [Stonebranch](https://www.stonebranch.com/) for sponsoring this work.
    * Add `--azureblob-no-check-container` to assume container exists (Nick Craig-Wood)
    * Add `--use-server-modtime` support (Abdullah Saglam)
    * Add support for custom upload headers (rkettelerij)
    * Allow emulator account/key override (Roel Arents)
    * Support simple "environment credentials" (Nathaniel Wesley Filardo)
    * Ignore `AuthorizationFailure` when trying to create a create a container (Nick Craig-Wood)
* Box
    * Added note on Box API rate limits (Ole Frost)
* Drive
    * Handle shared drives with leading/trailing space in name (related to) (albertony)
* FTP
    * Update help text of implicit/explicit TLS options to refer to FTPS instead of FTP (ycdtosa)
    * Improve performance to speed up `--files-from` and `NewObject` (Anthony Pessy)
* HTTP
    * Parse GET responses when `no_head` is set (Arnie97)
    * Do not update object size based on `Range` requests (Arnie97)
    * Support `Content-Range` response header (Arnie97)
* Onedrive
    * Document workaround for shared with me files (vanplus)
* S3
    * Add Liara LOS to provider list (MohammadReza)
    * Add DigitalOcean Spaces regions `sfo3`, `fra1`, `syd1` (Jack)
    * Avoid privileged `GetBucketLocation` to resolve s3 region (Anthony Pessy)
    * Stop setting object and bucket ACL to `private` if it is an empty string (Philip Harvey)
    * If bucket or object ACL is empty string then don't add `X-Amz-Acl:` header (Nick Craig-Wood)
    * Reduce memory consumption for s3 objects (Erik Agterdenbos)
    * Fix listing loop when using v2 listing on v1 server (Nick Craig-Wood)
    * Fix nil pointer exception when using Versions (Nick Craig-Wood)
    * Fix excess memory usage when using versions (Nick Craig-Wood)
    * Ignore versionIDs from uploads unless using `--s3-versions` or `--s3-versions-at` (Nick Craig-Wood)
* SFTP
    * Add configuration options to set ssh Ciphers / MACs / KeyExchange (dgouju)
    * Auto-detect shell type for fish (albertony)
    * Fix NewObject with leading / (Nick Craig-Wood)
* Smb
    * Fix issue where spurious dot directory is created (albertony)
* Storj
    * Implement server side Copy (Kaloyan Raev)

## v1.60.1 - 2022-11-17

[See commits](https://github.com/rclone/rclone/compare/v1.60.0...v1.60.1)

* Bug Fixes
    * lib/cache: Fix alias backend shutting down too soon (Nick Craig-Wood)
    * wasm: Fix walltime link error by adding up-to-date wasm_exec.js (João Henrique Franco)
    * docs
        * Update faq.md with bisync (Samuel Johnson)
        * Corrected download links in windows install docs (coultonluke)
        * Add direct download link for windows arm64 (albertony)
        * Remove link to rclone slack as it is no longer supported (Nick Craig-Wood)
        * Faq: how to use a proxy server that requires a username and password (asdffdsazqqq)
        * Oracle-object-storage: doc fix (Manoj Ghosh)
        * Fix typo `remove` in rclone_serve_restic command (Joda Stößer)
        * Fix character that was incorrectly interpreted as markdown (Clément Notin)
* VFS
    * Fix deadlock caused by cache cleaner and upload finishing (Nick Craig-Wood)
* Local
    * Clean absolute paths (albertony)
    * Fix -L/--copy-links with filters missing directories (Nick Craig-Wood)
* Mailru
    * Note that an app password is now needed (Nick Craig-Wood)
    * Allow timestamps to be before the epoch 1970-01-01 (Nick Craig-Wood)
* S3
    * Add provider quirk `--s3-might-gzip` to fix corrupted on transfer: sizes differ (Nick Craig-Wood)
    * Allow Storj to server side copy since it seems to work now (Nick Craig-Wood)
    * Fix for unchecked err value in s3 listv2 (Aaron Gokaslan)
    * Add additional Wasabi locations (techknowlogick)
* Smb
    * Fix `Failed to sync: context canceled` at the end of syncs (Nick Craig-Wood)
* WebDAV
    * Fix Move/Copy/DirMove when using -server-side-across-configs (Nick Craig-Wood)

## v1.60.0 - 2022-10-21

[See commits](https://github.com/rclone/rclone/compare/v1.59.0...v1.60.0)

* New backends
    * [Oracle object storage](/oracleobjectstorage/) (Manoj Ghosh)
    * [SMB](/smb/) / CIFS (Windows file sharing) (Lesmiscore)
    * New S3 providers
        * [IONOS Cloud Storage](/s3/#ionos) (Dmitry Deniskin)
        * [Qiniu KODO](/s3/#qiniu) (Bachue Zhou)
* New Features
    * build
        * Update to go1.19 and make go1.17 the minimum required version (Nick Craig-Wood)
        * Install.sh: fix arm-v7 download (Ole Frost)
    * fs: Warn the user when using an existing remote name without a colon (Nick Craig-Wood)
    * httplib: Add `--xxx-min-tls-version` option to select minimum TLS version for HTTP servers (Robert Newson)
    * librclone: Add PHP bindings and test program (Jordi Gonzalez Muñoz)
    * operations
        * Add `--server-side-across-configs` global flag for any backend (Nick Craig-Wood)
        * Optimise `--copy-dest` and `--compare-dest` (Nick Craig-Wood)
    * rc: add `job/stopgroup` to stop group (Evan Spensley)
    * serve dlna
        * Add `--announce-interval` to control SSDP Announce Interval (YanceyChiew)
        * Add `--interface` to Specify SSDP interface names line (Simon Bos)
        * Add support for more external subtitles (YanceyChiew)
        * Add verification of addresses (YanceyChiew)
    * sync: Optimise `--copy-dest` and `--compare-dest` (Nick Craig-Wood)
    * doc updates (albertony, Alexander Knorr, anonion, João Henrique Franco, Josh Soref, Lorenzo Milesi, Marco Molteni, Mark Trolley, Ole Frost, partev, Ryan Morey, Tom Mombourquette, YFdyh000)
* Bug Fixes
    * filter
        * Fix incorrect filtering with `UseFilter` context flag and wrapping backends (Nick Craig-Wood)
        * Make sure we check `--files-from` when looking for a single file (Nick Craig-Wood)
    * rc
        * Fix `mount/listmounts` not returning the full Fs entered in `mount/mount` (Tom Mombourquette)
        * Handle external unmount when mounting (Isaac Aymerich)
        * Validate Daemon option is not set when mounting a volume via RC (Isaac Aymerich)
    * sync: Update docs and error messages to reflect fixes to overlap checks (Nick Naumann)
* VFS
    * Reduce memory use by embedding `sync.Cond` (Nick Craig-Wood)
    * Reduce memory usage by re-ordering commonly used structures (Nick Craig-Wood)
    * Fix excess CPU used by VFS cache cleaner looping (Nick Craig-Wood)
* Local
    * Obey file filters in listing to fix errors on excluded files (Nick Craig-Wood)
    * Fix "Failed to read metadata: function not implemented" on old Linux kernels (Nick Craig-Wood)
* Compress
    * Fix crash due to nil metadata (Nick Craig-Wood)
    * Fix error handling to not use or return nil objects (Nick Craig-Wood)
* Drive
    * Make `--drive-stop-on-upload-limit` obey quota exceeded error (Steve Kowalik)
* FTP
    * Add `--ftp-force-list-hidden` option to show hidden items (Øyvind Heddeland Instefjord)
    * Fix hang when using ExplicitTLS to certain servers. (Nick Craig-Wood)
* Google Cloud Storage
    * Add `--gcs-endpoint` flag and config parameter (Nick Craig-Wood)
* Hubic
    * Remove backend as service has now shut down (Nick Craig-Wood)
* Onedrive
    * Rename Onedrive(cn) 21Vianet to Vnet Group (Yen Hu)
    * Disable change notify in China region since it is not supported (Nick Craig-Wood)
* S3
    * Implement `--s3-versions` flag to show old versions of objects if enabled (Nick Craig-Wood)
    * Implement `--s3-version-at` flag to show versions of objects at a particular time (Nick Craig-Wood)
    * Implement `backend versioning` command to get/set bucket versioning (Nick Craig-Wood)
    * Implement `Purge` to purge versions and `backend cleanup-hidden` (Nick Craig-Wood)
    * Add `--s3-decompress` flag to decompress gzip-encoded files (Nick Craig-Wood)
    * Add `--s3-sse-customer-key-base64` to supply keys with binary data (Richard Bateman)
    * Try to keep the maximum precision in ModTime with `--user-server-modtime` (Nick Craig-Wood)
    * Drop binary metadata with an ERROR message as it can't be stored (Nick Craig-Wood)
    * Add `--s3-no-system-metadata` to suppress read and write of system metadata (Nick Craig-Wood)
* SFTP
    * Fix directory creation races (Lesmiscore)
* Swift
    * Add `--swift-no-large-objects` to reduce HEAD requests (Nick Craig-Wood)
* Union
    * Propagate SlowHash feature to fix hasher interaction (Lesmiscore)

## v1.59.2 - 2022-09-15

[See commits](https://github.com/rclone/rclone/compare/v1.59.1...v1.59.2)

* Bug Fixes
    * config: Move locking to fix fatal error: concurrent map read and map write (Nick Craig-Wood)
* Local
    * Disable xattr support if the filesystems indicates it is not supported (Nick Craig-Wood)
* Azure Blob
    * Fix chunksize calculations producing too many parts (Nick Craig-Wood)
* B2
    * Fix chunksize calculations producing too many parts (Nick Craig-Wood)
* S3
    * Fix chunksize calculations producing too many parts (Nick Craig-Wood)

## v1.59.1 - 2022-08-08

[See commits](https://github.com/rclone/rclone/compare/v1.59.0...v1.59.1)

* Bug Fixes
    * accounting: Fix panic in core/stats-reset with unknown group (Nick Craig-Wood)
    * build: Fix android build after GitHub actions change (Nick Craig-Wood)
    * dlna: Fix SOAP action header parsing (Joram Schrijver)
    * docs: Fix links to mount command from install docs (albertony)
    * dropbox: Fix ChangeNotify was unable to decrypt errors (Nick Craig-Wood)
    * fs: Fix parsing of times and durations of the form "YYYY-MM-DD HH:MM:SS" (Nick Craig-Wood)
    * serve sftp: Fix checksum detection (Nick Craig-Wood)
    * sync: Add accidentally missed filter-sensitivity to --backup-dir option (Nick Naumann)
* Combine
    * Fix docs showing `remote=` instead of `upstreams=` (Nick Craig-Wood)
    * Throw error if duplicate directory name is specified (Nick Craig-Wood)
    * Fix errors with backends shutting down while in use (Nick Craig-Wood)
* Dropbox
    * Fix hang on quit with --dropbox-batch-mode off (Nick Craig-Wood)
    * Fix infinite loop on uploading a corrupted file (Nick Craig-Wood)
* Internetarchive
    * Ignore checksums for files using the different method (Lesmiscore)
    * Handle hash symbol in the middle of filename (Lesmiscore)
* Jottacloud
    * Fix working with whitelabel Elgiganten Cloud
    * Do not store username in config when using standard auth (albertony)
* Mega
    * Fix nil pointer exception when bad node received (Nick Craig-Wood)
* S3
    * Fix --s3-no-head panic: reflect: Elem of invalid type s3.PutObjectInput (Nick Craig-Wood)
* SFTP
    * Fix issue with WS_FTP by working around failing RealPath (albertony)
* Union
    * Fix duplicated files when using directories with leading / (Nick Craig-Wood)
    * Fix multiple files being uploaded when roots don't exist (Nick Craig-Wood)
    * Fix panic due to misalignment of struct field in 32 bit architectures (r-ricci)

## v1.59.0 - 2022-07-09

[See commits](https://github.com/rclone/rclone/compare/v1.58.0...v1.59.0)

* New backends
    * [Combine](/combine) multiple remotes in one directory tree (Nick Craig-Wood)
    * [Hidrive](/hidrive/) (Ovidiu Victor Tatar)
    * [Internet Archive](/internetarchive/) (Lesmiscore (Naoya Ozaki))
    * New S3 providers
        * [ArvanCloud AOS](/s3/#arvan-cloud) (ehsantdy)
        * [Cloudflare R2](/s3/#cloudflare-r2) (Nick Craig-Wood)
        * [Huawei OBS](/s3/#huawei-obs) (m00594701)
        * [IDrive e2](/s3/#idrive-e2) (vyloy)
* New commands
    * [test makefile](/commands/rclone_test_makefile/): Create a single file for testing (Nick Craig-Wood)
* New Features
    * [Metadata framework](/docs/#metadata) to read and write system and user metadata on backends (Nick Craig-Wood)
        * Implemented initially for `local`, `s3` and `internetarchive` backends
        * `--metadata`/`-M` flag to control whether metadata is copied
        * `--metadata-set` flag to specify metadata for uploads
        * Thanks to [Manz Solutions](https://manz-solutions.at/) for sponsoring this work.
    * build
        * Update to go1.18 and make go1.16 the minimum required version (Nick Craig-Wood)
        * Update android go build to 1.18.x and NDK to 23.1.7779620 (Nick Craig-Wood)
        * All windows binaries now no longer CGO (Nick Craig-Wood)
        * Add `linux/arm/v6` to docker images (Nick Craig-Wood)
        * A huge number of fixes found with [staticcheck](https://staticcheck.io/) (albertony)
        * Configurable version suffix independent of version number (albertony)
    * check: Implement `--no-traverse` and `--no-unicode-normalization` (Nick Craig-Wood)
    * config: Readability improvements (albertony)
    * copyurl: Add `--header-filename` to honor the HTTP header filename directive (J-P Treen)
    * filter: Allow multiple `--exclude-if-present` flags (albertony)
    * fshttp: Add `--disable-http-keep-alives` to disable HTTP Keep Alives (Nick Craig-Wood)
    * install.sh
        * Set the modes on the files and/or directories on macOS (Michael C Tiernan - MIT-Research Computing Project)
        * Pre verify sudo authorization `-v` before calling curl. (Michael C Tiernan - MIT-Research Computing Project)
    * lib/encoder: Add Semicolon encoding (Nick Craig-Wood)
    * lsf: Add metadata support with `M` flag (Nick Craig-Wood)
    * lsjson: Add `--metadata`/`-M` flag (Nick Craig-Wood)
    * ncdu
        * Implement multi selection (CrossR)
        * Replace termbox with tcell's termbox wrapper (eNV25)
        * Display correct path in delete confirmation dialog (Roberto Ricci)
    * operations
        * Speed up hash checking by aborting the other hash if first returns nothing (Nick Craig-Wood)
        * Use correct src/dst in some log messages (zzr93)
    * rcat: Check checksums by default like copy does (Nick Craig-Wood)
    * selfupdate: Replace deprecated `x/crypto/openpgp` package with `ProtonMail/go-crypto` (albertony)
    * serve ftp: Check `--passive-port` arguments are correct (Nick Craig-Wood)
    * size: Warn about inaccurate results when objects with unknown size (albertony)
    * sync: Overlap check is now filter-sensitive so `--backup-dir` can be in the root provided it is filtered (Nick)
    * test info: Check file name lengths using 1,2,3,4 byte unicode characters (Nick Craig-Wood)
    * test makefile(s): `--sparse`, `--zero`, `--pattern`, `--ascii`, `--chargen` flags to control file contents (Nick Craig-Wood)
    * Make sure we call the `Shutdown` method on backends (Martin Czygan)
* Bug Fixes
    * accounting: Fix unknown length file transfers counting 3 transfers each (buda)
    * ncdu: Fix issue where dir size is summed when file sizes are -1 (albertony)
    * sync/copy/move
        * Fix `--fast-list` `--create-empty-src-dirs` and `--exclude` (Nick Craig-Wood)
        * Fix `--max-duration` and `--cutoff-mode soft` (Nick Craig-Wood)
    * Fix fs cache unpin (Martin Czygan)
    * Set proper exit code for errors that are not low-level retried (e.g. size/timestamp changing) (albertony)
* Mount
    * Support `windows/arm64` (may still be problems - see [#5828](https://github.com/rclone/rclone/issues/5828)) (Nick Craig-Wood)
    * Log IO errors at ERROR level (Nick Craig-Wood)
    * Ignore `_netdev` mount argument (Hugal31)
* VFS
    * Add `--vfs-fast-fingerprint` for less accurate but faster fingerprints (Nick Craig-Wood)
    * Add `--vfs-disk-space-total-size` option to manually set the total disk space (Claudio Maradonna)
    * vfscache: Fix fatal error: sync: unlock of unlocked mutex error (Nick Craig-Wood)
* Local
    * Fix parsing of `--local-nounc` flag (Nick Craig-Wood)
    * Add Metadata support (Nick Craig-Wood)
* Crypt
    * Support metadata (Nick Craig-Wood)
* Azure Blob
    * Calculate Chunksize/blocksize to stay below maxUploadParts (Leroy van Logchem)
    * Use chunksize lib to determine chunksize dynamically (Derek Battams)
    * Case insensitive access tier (Rob Pickerill)
    * Allow remote emulator (azurite) (Lorenzo Maiorfi)
* B2
    * Add `--b2-version-at` flag to show file versions at time specified (SwazRGB)
    * Use chunksize lib to determine chunksize dynamically (Derek Battams)
* Chunker
    * Mark as not supporting metadata (Nick Craig-Wood)
* Compress
    * Support metadata (Nick Craig-Wood)
* Drive
    * Make `backend config -o config` add a combined `AllDrives:` remote (Nick Craig-Wood)
    * Make `--drive-shared-with-me` work with shared drives (Nick Craig-Wood)
    * Add `--drive-resource-key` for accessing link-shared files (Nick Craig-Wood)
    * Add backend commands `exportformats` and `importformats` for debugging (Nick Craig-Wood)
    * Fix 404 errors on copy/server side copy objects from public folder (Nick Craig-Wood)
    * Update Internal OAuth consent screen docs (Phil Shackleton)
    * Moved `root_folder_id` to advanced section (Abhiraj)
* Dropbox
    * Migrate from deprecated api (m8rge)
    * Add logs to show when poll interval limits are exceeded (Nick Craig-Wood)
    * Fix nil pointer exception on dropbox impersonate user not found (Nick Craig-Wood)
* Fichier
    * Parse api error codes and them accordingly (buengese)
* FTP
    * Add support for `disable_utf8` option (Jason Zheng)
    * Revert to upstream `github.com/jlaffaye/ftp` from our fork (Nick Craig-Wood)
* Google Cloud Storage
    * Add `--gcs-no-check-bucket` to minimise transactions and perms (Nick Gooding)
    * Add `--gcs-decompress` flag to decompress gzip-encoded files (Nick Craig-Wood)
        * by default these will be downloaded compressed (which previously failed)
* Hasher
    * Support metadata (Nick Craig-Wood)
* HTTP
    * Fix missing response when using custom auth handler (albertony)
* Jottacloud
    * Add support for upload to custom device and mountpoint (albertony)
    * Always store username in config and use it to avoid initial API request (albertony)
    * Fix issue with server-side copy when destination is in trash (albertony)
    * Fix listing output of remote with special characters (albertony)
* Mailru
    * Fix timeout by using int instead of time.Duration for keeping number of seconds (albertony)
* Mega
    * Document using MEGAcmd to help with login failures (Art M. Gallagher)
* Onedrive
    * Implement `--poll-interval` for onedrive (Hugo Laloge)
    * Add access scopes option (Sven Gerber)
* Opendrive
    * Resolve lag and truncate bugs (Scott Grimes)
* Pcloud
    * Fix about with no free space left (buengese)
    * Fix cleanup (buengese)
* S3
    * Use PUT Object instead of presigned URLs to upload single part objects (Nick Craig-Wood)
    * Backend restore command to skip non-GLACIER objects (Vincent Murphy)
    * Use chunksize lib to determine chunksize dynamically (Derek Battams)
    * Retry RequestTimeout errors (Nick Craig-Wood)
    * Implement reading and writing of metadata (Nick Craig-Wood)
* SFTP
    * Add support for about and hashsum on windows server (albertony)
    * Use vendor-specific VFS statistics extension for about if available (albertony)
    * Add `--sftp-chunk-size` to control packets sizes for high latency links (Nick Craig-Wood)
    * Add `--sftp-concurrency` to improve high latency transfers (Nick Craig-Wood)
    * Add `--sftp-set-env` option to set environment variables (Nick Craig-Wood)
    * Add Hetzner Storage Boxes to supported sftp backends (Anthrazz)
* Storj
    * Fix put which lead to the file being unreadable when using mount (Erik van Velzen)
* Union
    * Add `min_free_space` option for `lfs`/`eplfs` policies (Nick Craig-Wood)
    * Fix uploading files to union of all bucket based remotes (Nick Craig-Wood)
    * Fix get free space for remotes which don't support it (Nick Craig-Wood)
    * Fix `eplus` policy to select correct entry for existing files (Nick Craig-Wood)
    * Support metadata (Nick Craig-Wood)
* Uptobox
    * Fix root path handling (buengese)
* WebDAV
    * Add SharePoint in other specific regions support (Noah Hsu)
* Yandex
    * Handle api error on server-side move (albertony)
* Zoho
    * Add Japan and China regions (buengese)

## v1.58.1 - 2022-04-29

[See commits](https://github.com/rclone/rclone/compare/v1.58.0...v1.58.1)

* Bug Fixes
    * build: Update github.com/billziss-gh to github.com/winfsp (Nick Craig-Wood)
    * filter: Fix timezone of `--min-age`/`-max-age` from UTC to local as documented (Nick Craig-Wood)
    * rc/js: Correct RC method names (Sơn Trần-Nguyễn)
    * docs
        * Fix some links to command pages (albertony)
        * Add `--multi-thread-streams` note to `--transfers`. (Zsolt Ero)
* Mount
    * Fix `--devname` and fusermount: unknown option 'fsname' when mounting via rc (Nick Craig-Wood)
* VFS
    * Remove wording which suggests VFS is only for mounting (Nick Craig-Wood)
* Dropbox
    * Fix retries of multipart uploads with incorrect_offset error (Nick Craig-Wood)
* Google Cloud Storage
    * Use the s3 pacer to speed up transactions (Nick Craig-Wood)
    * pacer: Default the Google pacer to a burst of 100 to fix gcs pacing (Nick Craig-Wood)
* Jottacloud
    * Fix scope in token request (albertony)
* Netstorage
    * Fix unescaped HTML in documentation (Nick Craig-Wood)
    * Make levels of headings consistent (Nick Craig-Wood)
    * Add support contacts to netstorage doc (Nil Alexandrov)
* Onedrive
    * Note that sharepoint also changes web files (.html, .aspx) (GH)
* Putio
    * Handle rate limit errors (Berkan Teber)
    * Fix multithread download and other ranged requests (rafma0)
* S3
    * Add ChinaMobile EOS to provider list (GuoXingbin)
    * Sync providers in config description with providers (Nick Craig-Wood)
* SFTP
    * Fix OpenSSH 8.8+ RSA keys incompatibility (KARBOWSKI Piotr)
    * Note that Scaleway C14 is deprecating SFTP in favor of S3 (Adrien Rey-Jarthon)
* Storj
    * Fix bucket creation on Move (Nick Craig-Wood)
* WebDAV
    * Don't override Referer if user sets it (Nick Craig-Wood)

## v1.58.0 - 2022-03-18

[See commits](https://github.com/rclone/rclone/compare/v1.57.0...v1.58.0)

* New backends
    * [Akamai Netstorage](/netstorage) (Nil Alexandrov)
    * [Seagate Lyve](/s3/#lyve), [SeaweedFS](/s3/#seaweedfs), [Storj](/s3/#storj), [RackCorp](/s3/#RackCorp) via s3 backend
    * [Storj](/storj/) (renamed from Tardigrade - your old config files will continue working)
* New commands
    * [bisync](/bisync/) - experimental bidirectional cloud sync (Ivan Andreev, Chris Nelson)
* New Features
    * build
        * Add `windows/arm64` build (`rclone mount` not supported yet) (Nick Craig-Wood)
        * Raise minimum go version to go1.15 (Nick Craig-Wood)
    * config: Allow dot in remote names and improve config editing (albertony)
    * dedupe: Add quit as a choice in interactive mode (albertony)
    * dlna: Change icons to the newest ones. (Alain Nussbaumer)
    * filter: Add [`{{ regexp }}` syntax](/filtering/#regexp) to pattern matches (Nick Craig-Wood)
    * fshttp: Add prometheus metrics for HTTP status code (Michał Matczuk)
    * hashsum: Support creating hash from data received on stdin (albertony)
    * librclone
        * Allow empty string or null input instead of empty json object (albertony)
        * Add support for mount commands (albertony)
    * operations: Add server-side moves to stats (Ole Frost)
    * rc: Allow user to disable authentication for web gui (negative0)
    * tree: Remove obsolete `--human` replaced by global `--human-readable` (albertony)
    * version: Report correct friendly-name for newer Windows 10/11 versions (albertony)
* Bug Fixes
    * build
        * Fix ARM architecture version in .deb packages after nfpm change (Nick Craig-Wood)
        * Hard fork `github.com/jlaffaye/ftp` to fix `go get github.com/rclone/rclone` (Nick Craig-Wood)
    * oauthutil: Fix crash when webbrowser requests `/robots.txt` (Nick Craig-Wood)
    * operations: Fix goroutine leak in case of copy retry (Ankur Gupta)
    * rc:
        * Fix `operations/publiclink` default for `expires` parameter (Nick Craig-Wood)
        * Fix missing computation of `transferQueueSize` when summing up statistics group (Carlo Mion)
        * Fix missing `StatsInfo` fields in the computation of the group sum (Carlo Mion)
    * sync: Fix `--max-duration` so it doesn't retry when the duration is exceeded (Nick Craig-Wood)
    * touch: Fix issue where a directory is created instead of a file (albertony)
* Mount
    * Add `--devname` to set the device name sent to FUSE for mount display (Nick Craig-Wood)
* VFS
    * Add `vfs/stats` remote control to show statistics (Nick Craig-Wood)
    * Fix `failed to _ensure cache internal error: downloaders is nil error` (Nick Craig-Wood)
    * Fix handling of special characters in file names (Bumsu Hyeon)
* Local
    * Fix hash invalidation which caused errors with local crypt mount (Nick Craig-Wood)
* Crypt
    * Add `base64` and `base32768` filename encoding options (Max Sum, Sinan Tan)
* Azure Blob
    * Implement `--azureblob-upload-concurrency` parameter to speed uploads (Nick Craig-Wood)
    * Remove 100MB upper limit on `chunk_size` as it is no longer needed (Nick Craig-Wood)
    * Raise `--azureblob-upload-concurrency` to 16 by default (Nick Craig-Wood)
    * Fix crash with SAS URL and no container (Nick Craig-Wood)
* Compress
    * Fix crash if metadata upload failed (Nick Craig-Wood)
    * Fix memory leak (Nick Craig-Wood)
* Drive
    * Added `--drive-copy-shortcut-content` (Abhiraj)
    * Disable OAuth OOB flow (copy a token) due to Google deprecation (Nick Craig-Wood)
        * See [the deprecation note](https://developers.googleblog.com/2022/02/making-oauth-flows-safer.html#disallowed-oob).
    * Add `--drive-skip-dangling-shortcuts` flag (Nick Craig-Wood)
    * When using a link type `--drive-export-formats` shows all doc types (Nick Craig-Wood)
* Dropbox
    * Speed up directory listings by specifying 1000 items in a chunk (Nick Craig-Wood)
    * Save an API request when at the root (Nick Craig-Wood)
* Fichier
    * Implemented About functionality (Gourav T)
* FTP
    * Add `--ftp-ask-password` to prompt for password when needed (Borna Butkovic)
* Google Cloud Storage
    * Add missing regions (Nick Craig-Wood)
    * Disable OAuth OOB flow (copy a token) due to Google deprecation (Nick Craig-Wood)
        * See [the deprecation note](https://developers.googleblog.com/2022/02/making-oauth-flows-safer.html#disallowed-oob).
* Googlephotos
    * Disable OAuth OOB flow (copy a token) due to Google deprecation (Nick Craig-Wood)
        * See [the deprecation note](https://developers.googleblog.com/2022/02/making-oauth-flows-safer.html#disallowed-oob).
* Hasher
    * Fix crash on object not found (Nick Craig-Wood)
* Hdfs
    * Add file (Move) and directory move (DirMove) support (Andy Jackson)
* HTTP
    * Improved recognition of URL pointing to a single file (albertony)
* Jottacloud
    * Change API used by recursive list (ListR) (Kim)
    * Add support for Tele2 Cloud (Fredric Arklid)
* Koofr
    * Add Digistorage service as a Koofr provider. (jaKa)
* Mailru
    * Fix int32 overflow on arm32 (Ivan Andreev)
* Onedrive
    * Add config option for oauth scope `Sites.Read.All` (Charlie Jiang)
    * Minor optimization of quickxorhash (Isaac Levy)
    * Add `--onedrive-root-folder-id` flag (Nick Craig-Wood)
    * Do not retry on `400 pathIsTooLong` error (ctrl-q)
* Pcloud
    * Add support for recursive list (ListR) (Niels van de Weem)
    * Fix pre-1970 time stamps (Nick Craig-Wood)
* S3
    * Use `ListObjectsV2` for faster listings (Felix Bünemann)
        * Fallback to `ListObject` v1 on unsupported providers (Nick Craig-Wood)
    * Use the `ETag` on multipart transfers to verify the transfer was OK (Nick Craig-Wood)
        * Add `--s3-use-multipart-etag` provider quirk to disable this on unsupported providers (Nick Craig-Wood)
    * New Providers
        * RackCorp object storage (bbabich)
        * Seagate Lyve Cloud storage (Nick Craig-Wood)
        * SeaweedFS (Chris Lu)
        * Storj Shared gateways (Márton Elek, Nick Craig-Wood)
    * Add Wasabi AP Northeast 2 endpoint info (lindwurm)
    * Add `GLACIER_IR` storage class (Yunhai Luo)
    * Document `Content-MD5` workaround for object-lock enabled buckets (Paulo Martins)
    * Fix multipart upload with `--no-head` flag (Nick Craig-Wood)
    * Simplify content length processing in s3 with download url (Logeshwaran Murugesan)
* SFTP
    * Add rclone to list of supported `md5sum`/`sha1sum` commands to look for (albertony)
    * Refactor so we only have one way of running remote commands (Nick Craig-Wood)
    * Fix timeout on hashing large files by sending keepalives (Nick Craig-Wood)
    * Fix unnecessary seeking when uploading and downloading files (Nick Craig-Wood)
    * Update docs on how to create `known_hosts` file (Nick Craig-Wood)
* Storj
    * Rename tardigrade backend to storj backend (Nick Craig-Wood)
    * Implement server side Move for files (Nick Craig-Wood)
    * Update docs to explain differences between s3 and this backend (Elek, Márton)
* Swift
    * Fix About so it shows info about the current container only (Nick Craig-Wood)
* Union
    * Fix treatment of remotes with `//` in (Nick Craig-Wood)
    * Fix deadlock when one part of a multi-upload fails (Nick Craig-Wood)
    * Fix eplus policy returned nil (Vitor Arruda)
* Yandex
    * Add permanent deletion support (deinferno)

## v1.57.0 - 2021-11-01

[See commits](https://github.com/rclone/rclone/compare/v1.56.0...v1.57.0)

* New backends
    * Sia: for Sia decentralized cloud (Ian Levesque, Matthew Sevey, Ivan Andreev)
    * Hasher: caches hashes and enable hashes for backends that don't support them (Ivan Andreev)
* New commands
    * lsjson --stat: to get info about a single file/dir and `operations/stat` api (Nick Craig-Wood)
    * config paths: show configured paths (albertony)
* New Features
    * about: Make human-readable output more consistent with other commands (albertony)
    * build
        * Use go1.17 for building and make go1.14 the minimum supported  (Nick Craig-Wood)
        * Update Go to 1.16 and NDK to 22b for Android builds (x0b)
    * config
        * Support hyphen in remote name from environment variable (albertony)
        * Make temporary directory user-configurable (albertony)
        * Convert `--cache-dir` value to an absolute path (albertony)
        * Do not override MIME types from OS defaults (albertony)
    * docs
        * Toc styling and header levels cleanup (albertony)
        * Extend documentation on valid remote names (albertony)
        * Mention make for building and cmount tag for macos (Alex Chen)
        * ...and many more contributions to numerous to mention!
    * fs: Move with `--ignore-existing` will not delete skipped files (Nathan Collins)
    * hashsum
        * Treat hash values in sum file as case insensitive (Ivan Andreev)
        * Don't put `ERROR` or `UNSUPPORTED` in output (Ivan Andreev)
    * lib/encoder: Add encoding of square brackets (Ivan Andreev)
    * lib/file: Improve error message when attempting to create dir on nonexistent drive on windows (albertony)
    * lib/http: Factor password hash salt into options with default (Nolan Woods)
    * lib/kv: Add key-value database api (Ivan Andreev)
    * librclone
        * Add `RcloneFreeString` function (albertony)
        * Free strings in python example (albertony)
    * log: Optionally print pid in logs (Ivan Andreev)
    * ls: Introduce `--human-readable` global option to print human-readable sizes (albertony)
    * ncdu: Introduce key `u` to toggle human-readable (albertony)
    * operations: Add `rmdirs -v` output (Justin Winokur)
    * serve sftp
        * Generate an ECDSA server key as well as RSA (Nick Craig-Wood)
        * Generate an Ed25519 server key as well as ECDSA and RSA (albertony)
    * serve docker
        * Allow to customize proxy settings of docker plugin (Ivan Andreev)
        * Build docker plugin for multiple platforms (Thomas Stachl)
    * size: Include human-readable count (albertony)
    * touch: Add support for touching files in directory, with recursive option, filtering and `--dry-run`/`-i` (albertony)
    * tree: Option to print human-readable sizes removed in favor of global option (albertony)
* Bug Fixes
    * lib/http
        * Fix bad username check in single auth secret provider (Nolan Woods)
        * Fix handling of SSL credentials (Nolan Woods)
    * serve ftp: Ensure modtime is passed as UTC always to fix timezone oddities (Nick Craig-Wood)
    * serve sftp: Fix generation of server keys on windows (albertony)
    * serve docker: Fix octal umask (Ivan Andreev)
* Mount
    * Enable rclone to be run as mount helper direct from the fstab (Ivan Andreev)
    * Use procfs to validate mount on linux (Ivan Andreev)
    * Correctly daemonize for compatibility with automount (Ivan Andreev)
* VFS
    * Ensure names used in cache path are legal on current OS (albertony)
    * Ignore `ECLOSED` when truncating file handles to fix intermittent bad file descriptor error (Nick Craig-Wood)
* Local
    * Refactor default OS encoding out from local backend into shared encoder lib (albertony)
* Crypt
    * Return wrapped object even with `--crypt-no-data-encryption` (Ivan Andreev)
    * Fix uploads with `--crypt-no-data-encryption` (Nick Craig-Wood)
* Azure Blob
    * Add `--azureblob-no-head-object` (Tatsuya Noyori)
* Box
    * Make listings of heavily used directories more reliable (Nick Craig-Wood)
    * When doing cleanup delete as much as possible (Nick Craig-Wood)
    * Add `--box-list-chunk` to control listing chunk size (Nick Craig-Wood)
    * Delete items in parallel in cleanup using `--checkers` threads (Nick Craig-Wood)
    * Add `--box-owned-by` to only show items owned by the login passed (Nick Craig-Wood)
    * Retry `operation_blocked_temporary` errors (Nick Craig-Wood)
* Chunker
    * Md5all must create metadata if base hash is slow (Ivan Andreev)
* Drive
    * Speed up directory listings by constraining the API listing using the current filters (fotile96, Ivan Andreev)
    * Fix buffering for single request upload for files smaller than `--drive-upload-cutoff` (YenForYang)
    * Add `-o config` option to `backend drives` to make config for all shared drives (Nick Craig-Wood)
* Dropbox
    * Add `--dropbox-batch-commit-timeout` to control batch timeout (Nick Craig-Wood)
* Filefabric
    * Make backoff exponential for error_background to fix errors (Nick Craig-Wood)
    * Fix directory move after API change (Nick Craig-Wood)
* FTP
    * Enable tls session cache by default (Ivan Andreev)
    * Add option to disable tls13 (Ivan Andreev)
    * Fix timeout after long uploads (Ivan Andreev)
    * Add support for precise time (Ivan Andreev)
    * Enable CI for ProFtpd, PureFtpd, VsFtpd (Ivan Andreev)
* Googlephotos
    * Use encoder for album names to fix albums with control characters (Parth Shukla)
* Jottacloud
    * Implement `SetModTime` to support modtime-only changes (albertony)
    * Improved error handling with `SetModTime` and corrupt files in general (albertony)
    * Add support for `UserInfo` (`rclone config userinfo`) feature (albertony)
    * Return direct download link from `rclone link` command (albertony)
* Koofr
    * Create direct share link (Dmitry Bogatov)
* Pcloud
    * Add sha256 support (Ken Enrique Morel)
* Premiumizeme
    * Fix directory listing after API changes (Nick Craig-Wood)
    * Fix server side move after API change (Nick Craig-Wood)
    * Fix server side directory move after API changes (Nick Craig-Wood)
* S3
    * Add support to use CDN URL to download the file (Logeshwaran)
    * Add AWS Snowball Edge to providers examples (r0kk3rz)
    * Use a combination of SDK retries and rclone retries (Nick Craig-Wood)
    * Fix IAM Role for Service Account not working and other auth problems (Nick Craig-Wood)
    * Fix `shared_credentials_file` auth after reverting incorrect fix (Nick Craig-Wood)
    * Fix corrupted on transfer: sizes differ 0 vs xxxx with Ceph (Nick Craig-Wood)
* Seafile
    * Fix error when not configured for 2fa (Fred)
* SFTP
    * Fix timeout when doing MD5SUM of large file (Nick Craig-Wood)
* Swift
    * Update OCI URL (David Liu)
    * Document OVH Cloud Archive (HNGamingUK)
* Union
    * Fix rename not working with union of local disk and bucket based remote (Nick Craig-Wood)

## v1.56.2 - 2021-10-01

[See commits](https://github.com/rclone/rclone/compare/v1.56.1...v1.56.2)

* Bug Fixes
    * serve http: Re-add missing auth to http service (Nolan Woods)
    * build: Update golang.org/x/sys to fix crash on macOS when compiled with go1.17 (Herby Gillot)
* FTP
    * Fix deadlock after failed update when concurrency=1 (Ivan Andreev)

## v1.56.1 - 2021-09-19

[See commits](https://github.com/rclone/rclone/compare/v1.56.0...v1.56.1)

* Bug Fixes
    * accounting: Fix maximum bwlimit by scaling scale max token bucket size (Nick Craig-Wood)
    * rc: Fix speed does not update in core/stats (negative0)
    * selfupdate: Fix `--quiet` option, not quite quiet (yedamo)
    * serve http: Fix `serve http` exiting directly after starting (Cnly)
    * build
        * Apply gofmt from golang 1.17 (Ivan Andreev)
        * Update Go to 1.16 and NDK to 22b for android/any (x0b)
* Mount
    * Fix `--daemon` mode (Ivan Andreev)
* VFS
    * Fix duplicates on rename (Nick Craig-Wood)
    * Fix crash when truncating a just uploaded object (Nick Craig-Wood)
    * Fix issue where empty dirs would build up in cache meta dir (albertony)
* Drive
    * Fix instructions for auto config (Greg Sadetsky)
    * Fix lsf example without drive-impersonate (Greg Sadetsky)
* Onedrive
    * Handle HTTP 400 better in PublicLink (Alex Chen)
    * Clarification of the process for creating custom client_id (Mariano Absatz)
* Pcloud
    * Return an early error when Put is called with an unknown size (Nick Craig-Wood)
    * Try harder to delete a failed upload (Nick Craig-Wood)
* S3
    * Add Wasabi's AP-Northeast endpoint info (hota)
    * Fix typo in s3 documentation (Greg Sadetsky)
* Seafile
    * Fix 2fa config state machine (Fred)
* SFTP
    * Remove spurious error message on `--sftp-disable-concurrent-reads` (Nick Craig-Wood)
* Sugarsync
    * Fix initial connection after config re-arrangement (Nick Craig-Wood)

## v1.56.0 - 2021-07-20

[See commits](https://github.com/rclone/rclone/compare/v1.55.0...v1.56.0)

* New backends
    * [Uptobox](/uptobox/) (buengese)
* New commands
    * [serve docker](/commands/rclone_serve_docker/) (Antoine GIRARD) (Ivan Andreev)
        * and accompanying [docker volume plugin](/docker/)
    * [checksum](/commands/rclone_checksum/) to check files against a file of checksums (Ivan Andreev)
        * this is also available as `rclone md5sum -C` etc
    * [config touch](/commands/rclone_config_touch/): ensure config exists at configured location (albertony)
    * [test changenotify](/commands/rclone_test_changenotify/): command to help debugging changenotify (Nick Craig-Wood)
* Deprecations
    * `dbhashsum`: Remove command deprecated a year ago (Ivan Andreev)
    * `cache`: Deprecate cache backend (Ivan Andreev)
* New Features
    * rework config system so it can be used non-interactively via cli and rc API.
        * See docs in [config create](/commands/rclone_config_create/)
        * This is a very big change to all the backends so may cause breakages - please file bugs!
    * librclone - export the rclone RC as a C library (lewisxy) (Nick Craig-Wood)
        * Link a C-API rclone shared object into your project
        * Use the RC as an in memory interface
        * Python example supplied
        * Also supports Android and gomobile
    * fs
        * Add `--disable-http2` for global http2 disable (Nick Craig-Wood)
        * Make `--dump` imply `-vv` (Alex Chen)
        * Use binary prefixes for size and rate units (albertony)
        * Use decimal prefixes for counts (albertony)
        * Add google search widget to rclone.org (Ivan Andreev)
    * accounting: Calculate rolling average speed (Haochen Tong)
    * atexit: Terminate with non-zero status after receiving signal (Michael Hanselmann)
    * build
        * Only run event-based workflow scripts under rclone repo with manual override (Mathieu Carbou)
        * Add Android build with gomobile (x0b)
    * check: Log the hash in use like cryptcheck does (Nick Craig-Wood)
    * version: Print os/version, kernel and bitness (Ivan Andreev)
    * config
        * Prevent use of Windows reserved names in config file name (albertony)
        * Create config file in windows appdata directory by default (albertony)
        * Treat any config file paths with filename notfound as memory-only config (albertony)
        * Delay load config file (albertony)
        * Replace defaultConfig with a thread-safe in-memory implementation (Chris Macklin)
        * Allow `config create` and friends to take `key=value` parameters (Nick Craig-Wood)
        * Fixed issues with flags/options set by environment vars. (Ole Frost)
    * fshttp: Implement graceful DSCP error handling (Tyson Moore)
    * lib/http - provides an abstraction for a central http server that services can bind routes to (Nolan Woods)
        * Add `--template` config and flags to serve/data (Nolan Woods)
        * Add default 404 handler (Nolan Woods)
    * link: Use "off" value for unset expiry (Nick Craig-Wood)
    * oauthutil: Raise fatal error if token expired without refresh token (Alex Chen)
    * rcat: Add `--size` flag for more efficient uploads of known size (Nazar Mishturak)
    * serve sftp: Add `--stdio` flag to serve via stdio (Tom)
    * sync: Don't warn about `--no-traverse` when `--files-from` is set (Nick Gaya)
    * `test makefiles`
        * Add `--seed` flag and make data generated repeatable (Nick Craig-Wood)
        * Add log levels and speed summary (Nick Craig-Wood)
* Bug Fixes
    * accounting: Fix startTime of statsGroups.sum (Haochen Tong)
    * cmd/ncdu: Fix out of range panic in delete (buengese)
    * config
        * Fix issues with memory-only config file paths (albertony)
        * Fix in memory config not saving on the fly backend config (Nick Craig-Wood)
    * fshttp: Fix address parsing for DSCP (Tyson Moore)
    * ncdu: Update termbox-go library to fix crash (Nick Craig-Wood)
    * oauthutil: Fix old authorize result not recognised (Cnly)
    * operations: Don't update timestamps of files in `--compare-dest` (Nick Gaya)
    * selfupdate: fix archive name on macos (Ivan Andreev)
* Mount
    * Refactor before adding serve docker (Antoine GIRARD)
* VFS
    * Add cache reset for `--vfs-cache-max-size` handling at cache poll interval (Leo Luan)
    * Fix modtime changing when reading file into cache (Nick Craig-Wood)
    * Avoid unnecessary subdir in cache path (albertony)
    * Fix that umask option cannot be set as environment variable (albertony)
    * Do not print notice about missing poll-interval support when set to 0 (albertony)
* Local
    * Always use readlink to read symlink size for better compatibility (Nick Craig-Wood)
    * Add `--local-unicode-normalization` (and remove `--local-no-unicode-normalization`) (Nick Craig-Wood)
    * Skip entries removed concurrently with List() (Ivan Andreev)
* Crypt
    * Support timestamped filenames from `--b2-versions` (Dominik Mydlil)
* B2
    * Don't include the bucket name in public link file prefixes (Jeffrey Tolar)
    * Fix versions and .files with no extension (Nick Craig-Wood)
    * Factor version handling into lib/version (Dominik Mydlil)
* Box
    * Use upload preflight check to avoid listings in file uploads (Nick Craig-Wood)
    * Return errors instead of calling log.Fatal with them (Nick Craig-Wood)
* Drive
    * Switch to the Drives API for looking up shared drives (Nick Craig-Wood)
    * Fix some google docs being treated as files (Nick Craig-Wood)
* Dropbox
    * Add `--dropbox-batch-mode` flag to speed up uploading (Nick Craig-Wood)
        * Read the [batch mode](/dropbox/#batch-mode) docs for more info
    * Set visibility in link sharing when `--expire` is set (Nick Craig-Wood)
    * Simplify chunked uploads (Alexey Ivanov)
    * Improve "own App IP" instructions (Ivan Andreev)
* Fichier
    * Check if more than one upload link is returned (Nick Craig-Wood)
    * Support downloading password protected files and folders (Florian Penzkofer)
    * Make error messages report text from the API (Nick Craig-Wood)
    * Fix move of files in the same directory (Nick Craig-Wood)
    * Check that we actually got a download token and retry if we didn't (buengese)
* Filefabric
    * Fix listing after change of from field from "int" to int. (Nick Craig-Wood)
* FTP
    * Make upload error 250 indicate success (Nick Craig-Wood)
* GCS
  * Make compatible with gsutil's mtime metadata (database64128)
  * Clean up time format constants (database64128)
* Google Photos
  * Fix read only scope not being used properly (Nick Craig-Wood)
* HTTP
    * Replace httplib with lib/http (Nolan Woods)
    * Clean up Bind to better use middleware (Nolan Woods)
* Jottacloud
    * Fix legacy auth with state based config system (buengese)
    * Fix invalid url in output from link command (albertony)
    * Add no versions option (buengese)
* Onedrive
    * Add `list_chunk option` (Nick Gaya)
    * Also report root error if unable to cancel multipart upload (Cnly)
    * Fix  failed to configure: empty token found error (Nick Craig-Wood)
    * Make link return direct download link (Xuanchen Wu)
* S3
    * Add `--s3-no-head-object` (Tatsuya Noyori)
    * Remove WebIdentityRoleProvider to fix crash on auth (Nick Craig-Wood)
    * Don't check to see if remote is object if it ends with / (Nick Craig-Wood)
    * Add SeaweedFS (Chris Lu)
    * Update Alibaba OSS endpoints (Chuan Zh)
* SFTP
    * Fix performance regression by re-enabling concurrent writes (Nick Craig-Wood)
    * Expand tilde and environment variables in configured `known_hosts_file` (albertony)
* Tardigrade
    * Upgrade to uplink v1.4.6 (Caleb Case)
    * Use negative offset (Caleb Case)
    * Add warning about `too many open files` (acsfer)
* WebDAV
    * Fix sharepoint auth over http (Nick Craig-Wood)
    * Add headers option (Antoon Prins)

## v1.55.1 - 2021-04-26

[See commits](https://github.com/rclone/rclone/compare/v1.55.0...v1.55.1)

* Bug Fixes
    * selfupdate
        * Dont detect FUSE if build is static (Ivan Andreev)
        * Add build tag noselfupdate (Ivan Andreev)
    * sync: Fix incorrect error reported by graceful cutoff (Nick Craig-Wood)
    * install.sh: fix macOS arm64 download (Nick Craig-Wood)
    * build: Fix version numbers in android branch builds (Nick Craig-Wood)
    * docs
        * Contributing.md: update setup instructions for go1.16 (Nick Gaya)
        * WinFsp 2021 is out of beta (albertony)
        * Minor cleanup of space around code section (albertony)
        * Fixed some typos (albertony)
* VFS
    * Fix a code path which allows dirty data to be removed causing data loss (Nick Craig-Wood)
* Compress
    * Fix compressed name regexp (buengese)
* Drive
    * Fix backend copyid of google doc to directory (Nick Craig-Wood)
    * Don't open browser when service account... (Ansh Mittal)
* Dropbox
    * Add missing team_data.member scope for use with --impersonate (Nick Craig-Wood)
    * Fix About after scopes changes - rclone config reconnect needed (Nick Craig-Wood)
    * Fix Unable to decrypt returned paths from changeNotify (Nick Craig-Wood)
* FTP
    * Fix implicit TLS (Ivan Andreev)
* Onedrive
    * Work around for random "Unable to initialize RPS" errors (OleFrost)
* SFTP
    * Revert sftp library to v1.12.0 from v1.13.0 to fix performance regression (Nick Craig-Wood)
    * Fix Update ReadFrom failed: failed to send packet: EOF errors (Nick Craig-Wood)
* Zoho
    * Fix error when region isn't set (buengese)
    * Do not ask for mountpoint twice when using headless setup (buengese)

## v1.55.0 - 2021-03-31

[See commits](https://github.com/rclone/rclone/compare/v1.54.0...v1.55.0)

* New commands
    * [selfupdate](/commands/rclone_selfupdate/) (Ivan Andreev)
        * Allows rclone to update itself in-place or via a package (using `--package` flag)
        * Reads cryptographically signed signatures for non beta releases
        * Works on all OSes.
    * [test](/commands/rclone_test/) - these are test commands - use with care!
        * `histogram` - Makes a histogram of file name characters.
        * `info` - Discovers file name or other limitations for paths.
        * `makefiles` - Make a random file hierarchy for testing.
        * `memory` - Load all the objects at remote:path into memory and report memory stats.
* New Features
    * [Connection strings](/docs/#connection-strings)
        * Config parameters can now be passed as part of the remote name as a connection string.
        * For example, to do the equivalent of `--drive-shared-with-me` use `drive,shared_with_me:`
        * Make sure we don't save on the fly remote config to the config file (Nick Craig-Wood)
        * Make sure backends with additional config have a different name for caching (Nick Craig-Wood)
        * This work was sponsored by CERN, through the [CS3MESH4EOSC Project](https://cs3mesh4eosc.eu/).
            * CS3MESH4EOSC has received funding from the European Union’s Horizon 2020
            * research and innovation programme under Grant Agreement no. 863353.
    * build
        * Update go build version to go1.16 and raise minimum go version to go1.13 (Nick Craig-Wood)
        * Make a macOS ARM64 build to support Apple Silicon (Nick Craig-Wood)
        * Install macfuse 4.x instead of osxfuse 3.x (Nick Craig-Wood)
        * Use `GO386=softfloat` instead of deprecated `GO386=387` for 386 builds (Nick Craig-Wood)
        * Disable IOS builds for the time being (Nick Craig-Wood)
        * Androids builds made with up to date NDK (x0b)
        * Add an rclone user to the Docker image but don't use it by default (cynthia kwok)
    * dedupe: Make largest directory primary to minimize data moved (Saksham Khanna)
    * config
        * Wrap config library in an interface (Fionera)
        * Make config file system pluggable (Nick Craig-Wood)
        * `--config ""` or `"/notfound"` for in memory config only (Nick Craig-Wood)
        * Clear fs cache of stale entries when altering config (Nick Craig-Wood)
    * copyurl: Add option to print resulting auto-filename (albertony)
    * delete: Make `--rmdirs` obey the filters (Nick Craig-Wood)
    * docs - many fixes and reworks from edwardxml, albertony, pvalls, Ivan Andreev, Evan Harris, buengese, Alexey Tabakman
    * encoder/filename - add SCSU as tables (Klaus Post)
    * Add multiple paths support to `--compare-dest` and `--copy-dest` flag (K265)
    * filter: Make `--exclude "dir/"` equivalent to `--exclude "dir/**"` (Nick Craig-Wood)
    * fshttp: Add DSCP support with `--dscp` for QoS with differentiated services (Max Sum)
    * lib/cache: Add Delete and DeletePrefix methods (Nick Craig-Wood)
    * lib/file
        * Make pre-allocate detect disk full errors and return them (Nick Craig-Wood)
        * Don't run preallocate concurrently (Nick Craig-Wood)
        * Retry preallocate on EINTR (Nick Craig-Wood)
    * operations: Made copy and sync operations obey a RetryAfterError (Ankur Gupta)
    * rc
        * Add string alternatives for setting options over the rc (Nick Craig-Wood)
        * Add `options/local` to see the options configured in the context (Nick Craig-Wood)
        * Add `_config` parameter to set global config for just this rc call (Nick Craig-Wood)
        * Implement passing filter config with `_filter` parameter (Nick Craig-Wood)
        * Add `fscache/clear` and `fscache/entries` to control the fs cache (Nick Craig-Wood)
        * Avoid +Inf value for speed in `core/stats` (albertony)
        * Add a full set of stats to `core/stats` (Nick Craig-Wood)
        * Allow `fs=` params to be a JSON blob (Nick Craig-Wood)
    * rcd: Added systemd notification during the `rclone rcd` command. (Naveen Honest Raj)
    * rmdirs: Make `--rmdirs` obey the filters (Nick Craig-Wood)
    * version: Show build tags and type of executable (Ivan Andreev)
* Bug Fixes
    * install.sh: make it fail on download errors (Ivan Andreev)
    * Fix excessive retries missing `--max-duration` timeout (Nick Craig-Wood)
    * Fix crash when `--low-level-retries=0` (Nick Craig-Wood)
    * Fix failed token refresh on mounts created via the rc (Nick Craig-Wood)
    * fshttp: Fix bandwidth limiting after bad merge (Nick Craig-Wood)
    * lib/atexit
        * Unregister interrupt handler once it has fired so users can interrupt again (Nick Craig-Wood)
        * Fix occasional failure to unmount with CTRL-C (Nick Craig-Wood)
        * Fix deadlock calling Finalise while Run is running (Nick Craig-Wood)
    * lib/rest: Fix multipart uploads not stopping on context cancel (Nick Craig-Wood)
* Mount
    * Allow mounting to root directory on windows (albertony)
    * Improved handling of relative paths on windows (albertony)
    * Fix unicode issues with accented characters on macOS (Nick Craig-Wood)
    * Docs: document the new FileSecurity option in WinFsp 2021 (albertony)
    * Docs: add note about volume path syntax on windows (albertony)
    * Fix caching of old directories after renaming them (Nick Craig-Wood)
    * Update cgofuse to the latest version to bring in macfuse 4 fix (Nick Craig-Wood)
* VFS
    * `--vfs-used-is-size` to report used space using recursive scan (tYYGH)
    * Don't set modification time if it was already correct (Nick Craig-Wood)
    * Fix Create causing windows explorer to truncate files on CTRL-C CTRL-V (Nick Craig-Wood)
    * Fix modtimes not updating when writing via cache (Nick Craig-Wood)
    * Fix modtimes changing by fractional seconds after upload (Nick Craig-Wood)
    * Fix modtime set if `--vfs-cache-mode writes`/`full` and no write (Nick Craig-Wood)
    * Rename files in cache and cancel uploads on directory rename (Nick Craig-Wood)
    * Fix directory renaming by renaming dirs cached in memory (Nick Craig-Wood)
* Local
    * Add flag `--local-no-preallocate` (David Sze)
    * Make `nounc` an advanced option except on Windows (albertony)
    * Don't ignore preallocate disk full errors (Nick Craig-Wood)
* Cache
    * Add `--fs-cache-expire-duration` to control the fs cache (Nick Craig-Wood)
* Crypt
    * Add option to not encrypt data (Vesnyx)
    * Log hash ok on upload (albertony)
* Azure Blob
    * Add container public access level support. (Manish Kumar)
* B2
    * Fix HTML files downloaded via cloudflare (Nick Craig-Wood)
* Box
    * Fix transfers getting stuck on token expiry after API change (Nick Craig-Wood)
* Chunker
    * Partially implement no-rename transactions (Maxwell Calman)
* Drive
    * Don't stop server side copy if couldn't read description (Nick Craig-Wood)
    * Pass context on to drive SDK - to help with cancellation (Nick Craig-Wood)
* Dropbox
    * Add polling for changes support (Robert Thomas)
    * Make `--timeout 0` work properly (Nick Craig-Wood)
    * Raise priority of rate limited message to INFO to make it more noticeable (Nick Craig-Wood)
* Fichier
    * Implement copy & move (buengese)
    * Implement public link (buengese)
* FTP
    * Implement Shutdown method (Nick Craig-Wood)
    * Close idle connections after `--ftp-idle-timeout` (1m by default) (Nick Craig-Wood)
    * Make `--timeout 0` work properly (Nick Craig-Wood)
    * Add `--ftp-close-timeout` flag for use with awkward ftp servers (Nick Craig-Wood)
    * Retry connections and logins on 421 errors (Nick Craig-Wood)
* Hdfs
    * Fix permissions for when directory is created (Lucas Messenger)
* Onedrive
    * Make `--timeout 0` work properly (Nick Craig-Wood)
* S3
    * Fix `--s3-profile` which wasn't working (Nick Craig-Wood)
* SFTP
    * Close idle connections after `--sftp-idle-timeout` (1m by default) (Nick Craig-Wood)
    * Fix "file not found" errors for read once servers (Nick Craig-Wood)
    * Fix SetModTime stat failed: object not found with `--sftp-set-modtime=false` (Nick Craig-Wood)
* Swift
    * Update github.com/ncw/swift to v2.0.0 (Nick Craig-Wood)
    * Implement copying large objects (nguyenhuuluan434)
* Union
    * Fix crash when using epff policy (Nick Craig-Wood)
    * Fix union attempting to update files on a read only file system (Nick Craig-Wood)
    * Refactor to use fspath.SplitFs instead of fs.ParseRemote (Nick Craig-Wood)
    * Fix initialisation broken in refactor (Nick Craig-Wood)
* WebDAV
    * Add support for sharepoint with NTLM authentication (Rauno Ots)
    * Make sharepoint-ntlm docs more consistent (Alex Chen)
    * Improve terminology in sharepoint-ntlm docs (Ivan Andreev)
    * Disable HTTP/2 for NTLM authentication (georne)
    * Fix sharepoint-ntlm error 401 for parallel actions (Ivan Andreev)
    * Check that purged directory really exists (Ivan Andreev)
* Yandex
    * Make `--timeout 0` work properly (Nick Craig-Wood)
* Zoho
    * Replace client id - you will need to `rclone config reconnect` after this (buengese)
    * Add forgotten setupRegion() to NewFs - this finally fixes regions other than EU (buengese)

## v1.54.1 - 2021-03-08

[See commits](https://github.com/rclone/rclone/compare/v1.54.0...v1.54.1)

* Bug Fixes
    * accounting: Fix --bwlimit when up or down is off (Nick Craig-Wood)
    * docs
        * Fix nesting of brackets and backticks in ftp docs (edwardxml)
        * Fix broken link in sftp page (edwardxml)
        * Fix typo in crypt.md (Romeo Kienzler)
        * Changelog: Correct link to digitalis.io (Alex JOST)
        * Replace #file-caching with #vfs-file-caching (Miron Veryanskiy)
        * Convert bogus example link to code (edwardxml)
        * Remove dead link from rc.md (edwardxml)
    * rc: Sync,copy,move: document createEmptySrcDirs parameter (Nick Craig-Wood)
    * lsjson: Fix unterminated JSON in the presence of errors (Nick Craig-Wood)
* Mount
    * Fix mount dropping on macOS by setting --daemon-timeout 10m (Nick Craig-Wood)
* VFS
    * Document simultaneous usage with the same cache shouldn't be used (Nick Craig-Wood)
* B2
    * Automatically raise upload cutoff to avoid spurious error (Nick Craig-Wood)
    * Fix failed to create file system with application key limited to a prefix (Nick Craig-Wood)
* Drive
    * Refer to Shared Drives instead of Team Drives (Nick Craig-Wood)
* Dropbox
    * Add scopes to oauth request and optionally "members.read" (Nick Craig-Wood)
* S3
    * Fix failed to create file system with folder level permissions policy (Nick Craig-Wood)
    * Fix Wasabi HEAD requests returning stale data by using only 1 transport (Nick Craig-Wood)
    * Fix shared_credentials_file auth (Dmitry Chepurovskiy)
    * Add --s3-no-head to reducing costs docs (Nick Craig-Wood)
* Union
    * Fix mkdir at root with remote:/ (Nick Craig-Wood)
* Zoho
    * Fix custom client id's (buengese)

## v1.54.0 - 2021-02-02

[See commits](https://github.com/rclone/rclone/compare/v1.53.0...v1.54.0)

* New backends
    * Compression remote (experimental) (buengese)
    * Enterprise File Fabric (Nick Craig-Wood)
        * This work was sponsored by [Storage Made Easy](https://storagemadeeasy.com/)
    * HDFS (Hadoop Distributed File System) (Yury Stankevich)
    * Zoho workdrive (buengese)
* New Features
    * Deglobalise the config (Nick Craig-Wood)
        * Global config now read from the context
        * This will enable passing of global config via the rc
        * This work was sponsored by [Digitalis](https://digitalis.io/)
    * Add `--bwlimit` for upload and download (Nick Craig-Wood)
        * Obey bwlimit in http Transport for better limiting
    * Enhance systemd integration (Hekmon)
        * log level identification, manual activation with flag, automatic systemd launch detection
        * Don't compile systemd log integration for non unix systems (Benjamin Gustin)
    * Add a `--download` flag to md5sum/sha1sum/hashsum to force rclone to download and hash files locally (lostheli)
    * Add `--progress-terminal-title` to print ETA to terminal title (LaSombra)
    * Make backend env vars show in help as the defaults for backend flags (Nick Craig-Wood)
    * build
        * Raise minimum go version to go1.12 (Nick Craig-Wood)
    * dedupe
        * Add `--by-hash` to dedupe on content hash not file name (Nick Craig-Wood)
        * Add `--dedupe-mode list` to just list dupes, changing nothing (Nick Craig-Wood)
        * Add warning if used on a remote which can't have duplicate names (Nick Craig-Wood)
    * fs
        * Add Shutdown optional method for backends (Nick Craig-Wood)
        * When using `--files-from` check files concurrently (zhucan)
        * Accumulate stats when using `--dry-run` (Ingo Weiss)
        * Always show stats when using `--dry-run` or `--interactive` (Nick Craig-Wood)
        * Add support for flag `--no-console` on windows to hide the console window (albertony)
    * genautocomplete: Add support to output to stdout (Ingo)
    * ncdu
        * Highlight read errors instead of aborting (Claudio Bantaloukas)
        * Add sort by average size in directory (Adam Plánský)
        * Add toggle option for average s3ize in directory - key 'a' (Adam Plánský)
        * Add empty folder flag into ncdu browser (Adam Plánský)
        * Add `!` (error) and `.` (unreadable) file flags to go with `e` (empty) (Nick Craig-Wood)
    * obscure: Make `rclone obscure -` ignore newline at end of line (Nick Craig-Wood)
    * operations
        * Add logs when need to upload files to set mod times (Nick Craig-Wood)
        * Move and copy log name of the destination object in verbose (Adam Plánský)
        * Add size if known to skipped items and JSON log (Nick Craig-Wood)
    * rc
        * Prefer actual listener address if using ":port" or "addr:0" only (Nick Craig-Wood)
        * Add listener for finished jobs (Aleksandar Jankovic)
    * serve ftp: Add options to enable TLS (Deepak Sah)
    * serve http/webdav: Redirect requests to the base url without the / (Nick Craig-Wood)
    * serve restic: Implement object cache (Nick Craig-Wood)
    * stats: Add counter for deleted directories (Nick Craig-Wood)
    * sync: Only print "There was nothing to transfer" if no errors (Nick Craig-Wood)
    * webui
        * Prompt user for updating webui if an update is available (Chaitanya Bankanhal)
        * Fix plugins initialization (negative0)
* Bug Fixes
    * fs
        * Fix nil pointer on copy & move operations directly to remote (Anagh Kumar Baranwal)
        * Fix parsing of .. when joining remotes (Nick Craig-Wood)
    * log: Fix enabling systemd logging when using `--log-file` (Nick Craig-Wood)
    * check
        * Make the error count match up in the log message (Nick Craig-Wood)
    * move: Fix data loss when source and destination are the same object (Nick Craig-Wood)
    * operations
        * Fix `--cutoff-mode` hard not cutting off immediately (Nick Craig-Wood)
        * Fix `--immutable` error message (Nick Craig-Wood)
    * sync
        * Fix `--cutoff-mode` soft & cautious so it doesn't end the transfer early (Nick Craig-Wood)
        * Fix `--immutable` errors retrying many times (Nick Craig-Wood)
* Docs
    * Many fixes and a rewrite of the filtering docs (edwardxml)
    * Many spelling and grammar fixes (Josh Soref)
    * Doc fixes for commands delete, purge, rmdir, rmdirs and mount (albertony)
    * And thanks to these people for many doc fixes too numerous to list
        * Ameer Dawood, Antoine GIRARD, Bob Bagwill, Christopher Stewart
        * CokeMine, David, Dov Murik, Durval Menezes, Evan Harris, gtorelly
        * Ilyess Bachiri, Janne Johansson, Kerry Su, Marcin Zelent,
        * Martin Michlmayr, Milly, Sơn Trần-Nguyễn
* Mount
    * Update systemd status with cache stats (Hekmon)
    * Disable bazil/fuse based mount on macOS (Nick Craig-Wood)
        * Make `rclone mount` actually run `rclone cmount` under macOS (Nick Craig-Wood)
    * Implement mknod to make NFS file creation work (Nick Craig-Wood)
    * Make sure we don't call umount more than once (Nick Craig-Wood)
    * More user friendly mounting as network drive on windows (albertony)
    * Detect if uid or gid are set in same option string: -o uid=123,gid=456 (albertony)
    * Don't attempt to unmount if fs has been destroyed already (Nick Craig-Wood)
* VFS
    * Fix virtual entries causing deleted files to still appear (Nick Craig-Wood)
    * Fix "file already exists" error for stale cache files (Nick Craig-Wood)
    * Fix file leaks with `--vfs-cache-mode` full and `--buffer-size 0` (Nick Craig-Wood)
    * Fix invalid cache path on windows when using :backend: as remote (albertony)
* Local
    * Continue listing files/folders when a circular symlink is detected (Manish Gupta)
    * New flag `--local-zero-size-links` to fix sync on some virtual filesystems (Riccardo Iaconelli)
* Azure Blob
    * Add support for service principals (James Lim)
    * Add support for managed identities (Brad Ackerman)
    * Add examples for access tier (Bob Pusateri)
    * Utilize the streaming capabilities from the SDK for multipart uploads (Denis Neuling)
    * Fix setting of mime types (Nick Craig-Wood)
    * Fix crash when listing outside a SAS URL's root (Nick Craig-Wood)
    * Delete archive tier blobs before update if `--azureblob-archive-tier-delete` (Nick Craig-Wood)
    * Fix crash on startup (Nick Craig-Wood)
    * Fix memory usage by upgrading the SDK to v0.13.0 and implementing a TransferManager (Nick Craig-Wood)
    * Require go1.14+ to compile due to SDK changes (Nick Craig-Wood)
* B2
    * Make NewObject use less expensive API calls (Nick Craig-Wood)
        * This will improve `--files-from` and `restic serve` in particular
    * Fixed crash on an empty file name (lluuaapp)
* Box
    * Fix NewObject for files that differ in case (Nick Craig-Wood)
    * Fix finding directories in a case insensitive way (Nick Craig-Wood)
* Chunker
    * Skip long local hashing, hash in-transit (fixes) (Ivan Andreev)
    * Set Features ReadMimeType to false as Object.MimeType not supported (Nick Craig-Wood)
    * Fix case-insensitive NewObject, test metadata detection (Ivan Andreev)
* Drive
    * Implement `rclone backend copyid` command for copying files by ID (Nick Craig-Wood)
    * Added flag `--drive-stop-on-download-limit` to stop transfers when the download limit is exceeded (Anagh Kumar Baranwal)
    * Implement CleanUp workaround for team drives (buengese)
    * Allow shortcut resolution and creation to be retried (Nick Craig-Wood)
    * Log that emptying the trash can take some time (Nick Craig-Wood)
    * Add xdg office icons to xdg desktop files (Pau Rodriguez-Estivill)
* Dropbox
    * Add support for viewing shared files and folders (buengese)
    * Enable short lived access tokens (Nick Craig-Wood)
    * Implement IDer on Objects so `rclone lsf` etc can read the IDs (buengese)
    * Set Features ReadMimeType to false as Object.MimeType not supported (Nick Craig-Wood)
    * Make malformed_path errors from too long files not retriable (Nick Craig-Wood)
    * Test file name length before upload to fix upload loop (Nick Craig-Wood)
* Fichier
    * Set Features ReadMimeType to true as Object.MimeType is supported (Nick Craig-Wood)
* FTP
    * Add `--ftp-disable-msld` option to ignore MLSD for really old servers (Nick Craig-Wood)
    * Make `--tpslimit apply` (Nick Craig-Wood)
* Google Cloud Storage
    * Storage class object header support (Laurens Janssen)
    * Fix anonymous client to use rclone's HTTP client (Nick Craig-Wood)
    * Fix `Entry doesn't belong in directory "" (same as directory) - ignoring` (Nick Craig-Wood)
* Googlephotos
    * New flag `--gphotos-include-archived` to show archived photos as well (Nicolas Rueff)
* Jottacloud
    * Don't erroneously report support for writing mime types (buengese)
    * Add support for Telia Cloud (Patrik Nordlén)
* Mailru
    * Accept special folders eg camera-upload (Ivan Andreev)
    * Avoid prehashing of large local files (Ivan Andreev)
    * Fix uploads after recent changes on server (Ivan Andreev)
    * Fix range requests after June 2020 changes on server (Ivan Andreev)
    * Fix invalid timestamp on corrupted files (fixes) (Ivan Andreev)
    * Remove deprecated protocol quirks (Ivan Andreev)
* Memory
    * Fix setting of mime types (Nick Craig-Wood)
* Onedrive
    * Add support for China region operated by 21vianet and other regional suppliers (NyaMisty)
    * Warn on gateway timeout errors (Nick Craig-Wood)
    * Fall back to normal copy if server-side copy unavailable (Alex Chen)
    * Fix server-side copy completely disabled on OneDrive for Business (Cnly)
    * (business only) workaround to replace existing file on server-side copy (Alex Chen)
    * Enhance link creation with expiry, scope, type and password (Nick Craig-Wood)
    * Remove % and # from the set of encoded characters (Alex Chen)
    * Support addressing site by server-relative URL (kice)
* Opendrive
    * Fix finding directories in a case insensitive way (Nick Craig-Wood)
* Pcloud
    * Fix setting of mime types (Nick Craig-Wood)
* Premiumizeme
    * Fix finding directories in a case insensitive way (Nick Craig-Wood)
* Qingstor
    * Fix error propagation in CleanUp (Nick Craig-Wood)
    * Fix rclone cleanup (Nick Craig-Wood)
* S3
    * Added `--s3-disable-http2` to disable http/2 (Anagh Kumar Baranwal)
    * Complete SSE-C implementation (Nick Craig-Wood)
        * Fix hashes on small files with AWS:KMS and SSE-C (Nick Craig-Wood)
        * Add MD5 metadata to objects uploaded with SSE-AWS/SSE-C (Nick Craig-Wood)
    * Add `--s3-no-head parameter` to minimise transactions on upload (Nick Craig-Wood)
    * Update docs with a Reducing Costs section (Nick Craig-Wood)
    * Added error handling for error code 429 indicating too many requests (Anagh Kumar Baranwal)
    * Add requester pays option (kelv)
    * Fix copy multipart with v2 auth failing with 'SignatureDoesNotMatch' (Louis Koo)
* SFTP
    * Allow cert based auth via optional pubkey (Stephen Harris)
    * Allow user to optionally check server hosts key to add security (Stephen Harris)
    * Defer asking for user passwords until the SSH connection succeeds (Stephen Harris)
    * Remember entered password in AskPass mode (Stephen Harris)
    * Implement Shutdown method (Nick Craig-Wood)
    * Implement keyboard interactive authentication (Nick Craig-Wood)
    * Make `--tpslimit` apply (Nick Craig-Wood)
    * Implement `--sftp-use-fstat` for unusual SFTP servers (Nick Craig-Wood)
* Sugarsync
    * Fix NewObject for files that differ in case (Nick Craig-Wood)
    * Fix finding directories in a case insensitive way (Nick Craig-Wood)
* Swift
    * Fix deletion of parts of Static Large Object (SLO) (Nguyễn Hữu Luân)
    * Ensure partially uploaded large files are uploaded unless `--swift-leave-parts-on-error` (Nguyễn Hữu Luân)
* Tardigrade
    * Upgrade to uplink v1.4.1 (Caleb Case)
* WebDAV
    * Updated docs to show streaming to nextcloud is working (Durval Menezes)
* Yandex
    * Set Features WriteMimeType to false as Yandex ignores mime types (Nick Craig-Wood)

## v1.53.4 - 2021-01-20

[See commits](https://github.com/rclone/rclone/compare/v1.53.3...v1.53.4)

* Bug Fixes
    * accounting: Fix data race in Transferred() (Maciej Zimnoch)
    * build
        * Stop tagged releases making a current beta (Nick Craig-Wood)
        * Upgrade docker buildx action (Matteo Pietro Dazzi)
        * Add -buildmode to cross-compile.go (Nick Craig-Wood)
        * Fix docker build by upgrading ilteoood/docker_buildx (Nick Craig-Wood)
        * Revert GitHub actions brew fix since this is now fixed (Nick Craig-Wood)
        * Fix brew install --cask syntax for macOS build (Nick Craig-Wood)
        * Update nfpm syntax to fix build of .deb/.rpm packages (Nick Craig-Wood)
        * Fix for Windows build errors (Ivan Andreev)
    * fs: Parseduration: fixed tests to use UTC time (Ankur Gupta)
    * fshttp: Prevent overlap of HTTP headers in logs (Nathan Collins)
    * rc
        * Fix core/command giving 500 internal error (Nick Craig-Wood)
        * Add Copy method to rc.Params (Nick Craig-Wood)
        * Fix 500 error when marshalling errors from core/command (Nick Craig-Wood)
        * plugins: Create plugins files only if webui is enabled. (negative0)
    * serve http: Fix serving files of unknown length (Nick Craig-Wood)
    * serve sftp: Fix authentication on one connection blocking others (Nick Craig-Wood)
* Mount
    * Add optional `brew` tag to throw an error when using mount in the binaries installed via Homebrew (Anagh Kumar Baranwal)
    * Add "." and ".." to directories to match cmount and expectations (Nick Craig-Wood)
* VFS
    * Make cache dir absolute before using it to fix path too long errors (Nick Craig-Wood)
* Chunker
    * Improve detection of incompatible metadata (Ivan Andreev)
* Google Cloud Storage
    * Fix server side copy of large objects (Nick Craig-Wood)
* Jottacloud
    * Fix token renewer to fix long uploads (Nick Craig-Wood)
    * Fix token refresh failed: is not a regular file error (Nick Craig-Wood)
* Pcloud
    * Only use SHA1 hashes in EU region (Nick Craig-Wood)
* Sharefile
    * Undo Fix backend due to API swapping integers for strings (Nick Craig-Wood)
* WebDAV
    * Fix Open Range requests to fix 4shared mount (Nick Craig-Wood)
    * Add "Depth: 0" to GET requests to fix bitrix (Nick Craig-Wood)

## v1.53.3 - 2020-11-19

[See commits](https://github.com/rclone/rclone/compare/v1.53.2...v1.53.3)

* Bug Fixes
    * random: Fix incorrect use of math/rand instead of crypto/rand CVE-2020-28924 (Nick Craig-Wood)
        * Passwords you have generated with `rclone config` may be insecure
        * See [issue #4783](https://github.com/rclone/rclone/issues/4783) for more details and a checking tool
    * random: Seed math/rand in one place with crypto strong seed (Nick Craig-Wood)
* VFS
    * Fix vfs/refresh calls with fs= parameter (Nick Craig-Wood)
* Sharefile
    * Fix backend due to API swapping integers for strings (Nick Craig-Wood)

## v1.53.2 - 2020-10-26

[See commits](https://github.com/rclone/rclone/compare/v1.53.1...v1.53.2)

* Bug Fixes
    * accounting
        * Fix incorrect speed and transferTime in core/stats (Nick Craig-Wood)
        * Stabilize display order of transfers on Windows (Nick Craig-Wood)
    * operations
        * Fix use of --suffix without --backup-dir (Nick Craig-Wood)
        * Fix spurious "--checksum is in use but the source and destination have no hashes in common" (Nick Craig-Wood)
    * build
        * Work around GitHub actions brew problem (Nick Craig-Wood)
        * Stop using set-env and set-path in the GitHub actions (Nick Craig-Wood)
* Mount
    * mount2: Fix the swapped UID / GID values (Russell Cattelan)
* VFS
    * Detect and recover from a file being removed externally from the cache (Nick Craig-Wood)
    * Fix a deadlock vulnerability in downloaders.Close (Leo Luan)
    * Fix a race condition in retryFailedResets (Leo Luan)
    * Fix missed concurrency control between some item operations and reset (Leo Luan)
    * Add exponential backoff during ENOSPC retries (Leo Luan)
    * Add a missed update of used cache space (Leo Luan)
    * Fix --no-modtime to not attempt to set modtimes (as documented) (Nick Craig-Wood)
* Local
    * Fix sizes and syncing with --links option on Windows (Nick Craig-Wood)
* Chunker
    * Disable ListR to fix missing files on GDrive (workaround) (Ivan Andreev)
    * Fix upload over crypt (Ivan Andreev)
* Fichier
    * Increase maximum file size from 100GB to 300GB (gyutw)
* Jottacloud
    * Remove clientSecret from config when upgrading to token based authentication (buengese)
    * Avoid double url escaping of device/mountpoint (albertony)
    * Remove DirMove workaround as it's not required anymore - also (buengese)
* Mailru
    * Fix uploads after recent changes on server (Ivan Andreev)
    * Fix range requests after june changes on server (Ivan Andreev)
    * Fix invalid timestamp on corrupted files (fixes) (Ivan Andreev)
* Onedrive
    * Fix disk usage for sharepoint (Nick Craig-Wood)
* S3
    * Add missing regions for AWS (Anagh Kumar Baranwal)
* Seafile
    * Fix accessing libraries > 2GB on 32 bit systems (Muffin King)
* SFTP
    * Always convert the checksum to lower case (buengese)
* Union
    * Create root directories if none exist (Nick Craig-Wood)

## v1.53.1 - 2020-09-13

[See commits](https://github.com/rclone/rclone/compare/v1.53.0...v1.53.1)

* Bug Fixes
    * accounting: Remove new line from end of --stats-one-line display (Nick Craig-Wood)
    * check
        * Add back missing --download flag (Nick Craig-Wood)
        * Fix docs (Nick Craig-Wood)
    * docs
        * Note --log-file does append (Nick Craig-Wood)
        * Add full stops for consistency in rclone --help (edwardxml)
        * Add Tencent COS to s3 provider list (wjielai)
        * Updated mount command to reflect that it requires Go 1.13 or newer (Evan Harris)
        * jottacloud: Mention that uploads from local disk will not need to cache files to disk for md5 calculation (albertony)
        * Fix formatting of rc docs page (Nick Craig-Wood)
    * build
        * Include vendor tar ball in release and fix startdev (Nick Craig-Wood)
        * Fix "Illegal instruction" error for ARMv6 builds (Nick Craig-Wood)
        * Fix architecture name in ARMv7 build (Nick Craig-Wood)
* VFS
    * Fix spurious error "vfs cache: failed to _ensure cache EOF" (Nick Craig-Wood)
    * Log an ERROR if we fail to set the file to be sparse (Nick Craig-Wood)
* Local
    * Log an ERROR if we fail to set the file to be sparse (Nick Craig-Wood)
* Drive
    * Re-adds special oauth help text (Tim Gallant)
* Opendrive
    * Do not retry 400 errors (Evan Harris)

## v1.53.0 - 2020-09-02

[See commits](https://github.com/rclone/rclone/compare/v1.52.0...v1.53.0)

* New Features
    * The [VFS layer](/commands/rclone_mount/#vfs-virtual-file-system) was heavily reworked for this release - see below for more details
    * Interactive mode [-i/--interactive](/docs/#interactive) for destructive operations (fishbullet)
    * Add [--bwlimit-file](/docs/#bwlimit-file-bandwidth-spec) flag to limit speeds of individual file transfers (Nick Craig-Wood)
    * Transfers are sorted by start time in the stats and progress output (Max Sum)
    * Make sure backends expand `~` and environment vars in file names they use (Nick Craig-Wood)
    * Add [--refresh-times](/docs/#refresh-times) flag to set modtimes on hashless backends (Nick Craig-Wood)
    * build
        * Remove vendor directory in favour of Go modules (Nick Craig-Wood)
        * Build with go1.15.x by default (Nick Craig-Wood)
        * Drop macOS 386 build as it is no longer supported by go1.15 (Nick Craig-Wood)
        * Add ARMv7 to the supported builds (Nick Craig-Wood)
        * Enable `rclone cmount` on macOS (Nick Craig-Wood)
        * Make rclone build with gccgo (Nick Craig-Wood)
        * Make rclone build with wasm (Nick Craig-Wood)
        * Change beta numbering to be semver compatible (Nick Craig-Wood)
        * Add file properties and icon to Windows executable (albertony)
        * Add experimental interface for integrating rclone into browsers (Nick Craig-Wood)
    * lib: Add file name compression (Klaus Post)
    * rc
        * Allow installation and use of plugins and test plugins with rclone-webui (Chaitanya Bankanhal)
        * Add reverse proxy pluginsHandler for serving plugins (Chaitanya Bankanhal)
        * Add `mount/listmounts` option for listing current mounts (Chaitanya Bankanhal)
        * Add `operations/uploadfile` to upload a file through rc using encoding multipart/form-data (Chaitanya Bankanhal)
        * Add `core/command` to execute rclone terminal commands. (Chaitanya Bankanhal)
    * `rclone check`
        * Add reporting of filenames for same/missing/changed (Nick Craig-Wood)
        * Make check command obey `--dry-run`/`-i`/`--interactive` (Nick Craig-Wood)
        * Make check do `--checkers` files concurrently (Nick Craig-Wood)
        * Retry downloads if they fail when using the `--download` flag (Nick Craig-Wood)
        * Make it show stats by default (Nick Craig-Wood)
    * `rclone obscure`: Allow obscure command to accept password on STDIN (David Ibarra)
    * `rclone config`
        * Set RCLONE_CONFIG_DIR for use in config files and subprocesses (Nick Craig-Wood)
        * Reject remote names starting with a dash. (jtagcat)
    * `rclone cryptcheck`: Add reporting of filenames for same/missing/changed (Nick Craig-Wood)
    * `rclone dedupe`: Make it obey the `--size-only` flag for duplicate detection (Nick Craig-Wood)
    * `rclone link`: Add `--expire` and `--unlink` flags (Roman Kredentser)
    * `rclone mkdir`: Warn when using mkdir on remotes which can't have empty directories (Nick Craig-Wood)
    * `rclone rc`: Allow JSON parameters to simplify command line usage (Nick Craig-Wood)
    * `rclone serve ftp`
        * Don't compile on < go1.13 after dependency update (Nick Craig-Wood)
        * Add error message if auth proxy fails (Nick Craig-Wood)
        * Use refactored goftp.io/server library for binary shrink (Nick Craig-Wood)
    * `rclone serve restic`: Expose interfaces so that rclone can be used as a library from within restic (Jack)
    * `rclone sync`: Add `--track-renames-strategy leaf` (Nick Craig-Wood)
    * `rclone touch`: Add ability to set nanosecond resolution times (Nick Craig-Wood)
    * `rclone tree`: Remove `-i` shorthand for `--noindent` as it conflicts with `-i`/`--interactive` (Nick Craig-Wood)
* Bug Fixes
    * accounting
        * Fix documentation for `speed`/`speedAvg` (Nick Craig-Wood)
        * Fix elapsed time not show actual time since beginning (Chaitanya Bankanhal)
        * Fix deadlock in stats printing (Nick Craig-Wood)
    * build
        * Fix file handle leak in GitHub release tool (Garrett Squire)
    * `rclone check`: Fix successful retries with `--download` counting errors (Nick Craig-Wood)
    * `rclone dedupe`: Fix logging to be easier to understand (Nick Craig-Wood)
* Mount
    * Warn macOS users that mount implementation is changing (Nick Craig-Wood)
        * to test the new implementation use `rclone cmount` instead of `rclone mount`
        * this is because the library rclone uses has dropped macOS support
    * rc interface
        * Add call for unmount all (Chaitanya Bankanhal)
        * Make `mount/mount` remote control take vfsOpt option (Nick Craig-Wood)
        * Add mountOpt to `mount/mount` (Nick Craig-Wood)
        * Add VFS and Mount options to `mount/listmounts` (Nick Craig-Wood)
    * Catch panics in cgofuse initialization and turn into error messages (Nick Craig-Wood)
    * Always supply stat information in Readdir (Nick Craig-Wood)
    * Add support for reading unknown length files using direct IO (Windows) (Nick Craig-Wood)
    * Fix On Windows don't add `-o uid/gid=-1` if user supplies `-o uid/gid`. (Nick Craig-Wood)
    * Fix macOS losing directory contents in cmount (Nick Craig-Wood)
    * Fix volume name broken in recent refactor (Nick Craig-Wood)
* VFS
    * Implement partial reads for `--vfs-cache-mode full` (Nick Craig-Wood)
    * Add `--vfs-writeback` option to delay writes back to cloud storage (Nick Craig-Wood)
    * Add `--vfs-read-ahead` parameter for use with `--vfs-cache-mode full` (Nick Craig-Wood)
    * Restart pending uploads on restart of the cache (Nick Craig-Wood)
    * Support synchronous cache space recovery upon ENOSPC (Leo Luan)
    * Allow ReadAt and WriteAt to run concurrently with themselves (Nick Craig-Wood)
    * Change modtime of file before upload to current (Rob Calistri)
    * Recommend `--vfs-cache-modes writes` on backends which can't stream (Nick Craig-Wood)
    * Add an optional `fs` parameter to vfs rc methods (Nick Craig-Wood)
    * Fix errors when using > 260 char files in the cache in Windows (Nick Craig-Wood)
    * Fix renaming of items while they are being uploaded (Nick Craig-Wood)
    * Fix very high load caused by slow directory listings (Nick Craig-Wood)
    * Fix renamed files not being uploaded with `--vfs-cache-mode minimal` (Nick Craig-Wood)
    * Fix directory locking caused by slow directory listings (Nick Craig-Wood)
    * Fix saving from chrome without `--vfs-cache-mode writes` (Nick Craig-Wood)
* Local
    * Add `--local-no-updated` to provide a consistent view of changing objects (Nick Craig-Wood)
    * Add `--local-no-set-modtime` option to prevent modtime changes (tyhuber1)
    * Fix race conditions updating and reading Object metadata (Nick Craig-Wood)
* Cache
    * Make any created backends be cached to fix rc problems (Nick Craig-Wood)
    * Fix dedupe on caches wrapping drives (Nick Craig-Wood)
* Crypt
    * Add `--crypt-server-side-across-configs` flag (Nick Craig-Wood)
    * Make any created backends be cached to fix rc problems (Nick Craig-Wood)
* Alias
    * Make any created backends be cached to fix rc problems (Nick Craig-Wood)
* Azure Blob
    * Don't compile on < go1.13 after dependency update (Nick Craig-Wood)
* B2
    * Implement server-side copy for files > 5GB (Nick Craig-Wood)
    * Cancel in progress multipart uploads and copies on rclone exit (Nick Craig-Wood)
    * Note that b2's encoding now allows \ but rclone's hasn't changed (Nick Craig-Wood)
    * Fix transfers when using download_url (Nick Craig-Wood)
* Box
    * Implement rclone cleanup (buengese)
    * Cancel in progress multipart uploads and copies on rclone exit (Nick Craig-Wood)
    * Allow authentication with access token (David)
* Chunker
    * Make any created backends be cached to fix rc problems (Nick Craig-Wood)
* Drive
    * Add `rclone backend drives` to list shared drives (teamdrives) (Nick Craig-Wood)
    * Implement `rclone backend untrash` (Nick Craig-Wood)
    * Work around drive bug which didn't set modtime of copied docs (Nick Craig-Wood)
    * Added `--drive-starred-only` to only show starred files (Jay McEntire)
    * Deprecate `--drive-alternate-export` as it is no longer needed (themylogin)
    * Fix duplication of Google docs on server-side copy (Nick Craig-Wood)
    * Fix "panic: send on closed channel" when recycling dir entries (Nick Craig-Wood)
* Dropbox
    * Add copyright detector info in limitations section in the docs (Alex Guerrero)
    * Fix `rclone link` by removing expires parameter (Nick Craig-Wood)
* Fichier
    * Detect Flood detected: IP Locked error and sleep for 30s (Nick Craig-Wood)
* FTP
    * Add explicit TLS support (Heiko Bornholdt)
    * Add support for `--dump bodies` and `--dump auth` for debugging (Nick Craig-Wood)
    * Fix interoperation with pure-ftpd (Nick Craig-Wood)
* Google Cloud Storage
    * Add support for anonymous access (Kai Lüke)
* Jottacloud
    * Bring back legacy authentication for use with whitelabel versions (buengese)
    * Switch to new api root - also implement a very ugly workaround for the DirMove failures (buengese)
* Onedrive
    * Rework cancel of multipart uploads on rclone exit (Nick Craig-Wood)
    * Implement rclone cleanup (Nick Craig-Wood)
    * Add `--onedrive-no-versions` flag to remove old versions (Nick Craig-Wood)
* Pcloud
    * Implement `rclone link` for public link creation (buengese)
* Qingstor
    * Cancel in progress multipart uploads on rclone exit (Nick Craig-Wood)
* S3
    * Preserve metadata when doing multipart copy (Nick Craig-Wood)
    * Cancel in progress multipart uploads and copies on rclone exit (Nick Craig-Wood)
    * Add `rclone link` for public link sharing (Roman Kredentser)
    * Add `rclone backend restore` command to restore objects from GLACIER (Nick Craig-Wood)
    * Add `rclone cleanup` and `rclone backend cleanup` to clean unfinished multipart uploads (Nick Craig-Wood)
    * Add `rclone backend list-multipart-uploads` to list unfinished multipart uploads (Nick Craig-Wood)
    * Add `--s3-max-upload-parts` support (Kamil Trzciński)
    * Add `--s3-no-check-bucket` for minimising rclone transactions and perms (Nick Craig-Wood)
    * Add `--s3-profile` and `--s3-shared-credentials-file` options (Nick Craig-Wood)
    * Use regional s3 us-east-1 endpoint (David)
    * Add Scaleway provider (Vincent Feltz)
    * Update IBM COS endpoints (Egor Margineanu)
    * Reduce the default `--s3-copy-cutoff` to < 5GB for Backblaze S3 compatibility (Nick Craig-Wood)
    * Fix detection of bucket existing (Nick Craig-Wood)
* SFTP
    * Use the absolute path instead of the relative path for listing for improved compatibility (Nick Craig-Wood)
    * Add `--sftp-subsystem` and `--sftp-server-command` options (aus)
* Swift
    * Fix dangling large objects breaking the listing (Nick Craig-Wood)
    * Fix purge not deleting directory markers (Nick Craig-Wood)
    * Fix update multipart object removing all of its own parts (Nick Craig-Wood)
    * Fix missing hash from object returned from upload (Nick Craig-Wood)
* Tardigrade
    * Upgrade to uplink v1.2.0 (Kaloyan Raev)
* Union
    * Fix writing with the all policy (Nick Craig-Wood)
* WebDAV
    * Fix directory creation with 4shared (Nick Craig-Wood)

## v1.52.3 - 2020-08-07

[See commits](https://github.com/rclone/rclone/compare/v1.52.2...v1.52.3)

* Bug Fixes
    * docs
        * Disable smart typography (e.g. en-dash) in MANUAL.* and man page (Nick Craig-Wood)
        * Update install.md to reflect minimum Go version (Evan Harris)
        * Update install from source instructions (Nick Craig-Wood)
        * make_manual: Support SOURCE_DATE_EPOCH (Morten Linderud)
    * log: Fix --use-json-log going to stderr not --log-file on Windows (Nick Craig-Wood)
    * serve dlna: Fix file list on Samsung Series 6+ TVs (Matteo Pietro Dazzi)
    * sync: Fix deadlock with --track-renames-strategy modtime (Nick Craig-Wood)
* Cache
    * Fix moveto/copyto remote:file remote:file2 (Nick Craig-Wood)
* Drive
    * Stop using root_folder_id as a cache (Nick Craig-Wood)
    * Make dangling shortcuts appear in listings (Nick Craig-Wood)
    * Drop "Disabling ListR" messages down to debug (Nick Craig-Wood)
    * Workaround and policy for Google Drive API (Dmitry Ustalov)
* FTP
    * Add note to docs about home vs root directory selection (Nick Craig-Wood)
* Onedrive
    * Fix reverting to Copy when Move would have worked (Nick Craig-Wood)
    * Avoid comma rendered in URL in onedrive.md (Kevin)
* Pcloud
    * Fix oauth on European region "eapi.pcloud.com" (Nick Craig-Wood)
* S3
    * Fix bucket Region auto detection when Region unset in config (Nick Craig-Wood)

## v1.52.2 - 2020-06-24

[See commits](https://github.com/rclone/rclone/compare/v1.52.1...v1.52.2)

* Bug Fixes
    * build
        * Fix docker release build action (Nick Craig-Wood)
        * Fix custom timezone in Docker image (NoLooseEnds)
    * check: Fix misleading message which printed errors instead of differences (Nick Craig-Wood)
    * errors: Add WSAECONNREFUSED and more to the list of retriable Windows errors (Nick Craig-Wood)
    * rcd: Fix incorrect prometheus metrics (Gary Kim)
    * serve restic: Fix flags so they use environment variables (Nick Craig-Wood)
    * serve webdav: Fix flags so they use environment variables (Nick Craig-Wood)
    * sync: Fix --track-renames-strategy modtime (Nick Craig-Wood)
* Drive
    * Fix not being able to delete a directory with a trashed shortcut (Nick Craig-Wood)
    * Fix creating a directory inside a shortcut (Nick Craig-Wood)
    * Fix --drive-impersonate with cached root_folder_id (Nick Craig-Wood)
* SFTP
    * Fix SSH key PEM loading (Zac Rubin)
* Swift
    * Speed up deletes by not retrying segment container deletes (Nick Craig-Wood)
* Tardigrade
    * Upgrade to uplink v1.1.1 (Caleb Case)
* WebDAV
    * Fix free/used display for rclone about/df for certain backends (Nick Craig-Wood)

## v1.52.1 - 2020-06-10

[See commits](https://github.com/rclone/rclone/compare/v1.52.0...v1.52.1)

* Bug Fixes
    * lib/file: Fix SetSparse on Windows 7 which fixes downloads of files > 250MB (Nick Craig-Wood)
    * build
        * Update go.mod to go1.14 to enable -mod=vendor build (Nick Craig-Wood)
        * Remove quicktest from Dockerfile (Nick Craig-Wood)
        * Build Docker images with GitHub actions (Matteo Pietro Dazzi)
        * Update Docker build workflows (Nick Craig-Wood)
        * Set user_allow_other in /etc/fuse.conf in the Docker image (Nick Craig-Wood)
        * Fix xgo build after go1.14 go.mod update (Nick Craig-Wood)
    * docs
        * Add link to source and modified time to footer of every page (Nick Craig-Wood)
        * Remove manually set dates and use git dates instead (Nick Craig-Wood)
        * Minor tense, punctuation, brevity and positivity changes for the home page (edwardxml)
        * Remove leading slash in page reference in footer when present (Nick Craig-Wood)
        * Note commands which need obscured input in the docs (Nick Craig-Wood)
        * obscure: Write more help as we are referencing it elsewhere (Nick Craig-Wood)
* VFS
    * Fix OS vs Unix path confusion - fixes ChangeNotify on Windows (Nick Craig-Wood)
* Drive
    * Fix missing items when listing using --fast-list / ListR (Nick Craig-Wood)
* Putio
    * Fix panic on Object.Open (Cenk Alti)
* S3
    * Fix upload of single files into buckets without create permission (Nick Craig-Wood)
    * Fix --header-upload (Nick Craig-Wood)
* Tardigrade
    * Fix listing bug by upgrading to v1.0.7
    * Set UserAgent to rclone (Caleb Case)

## v1.52.0 - 2020-05-27

Special thanks to Martin Michlmayr for proof reading and correcting
all the docs and Edward Barker for helping re-write the front page.

[See commits](https://github.com/rclone/rclone/compare/v1.51.0...v1.52.0)

* New backends
    * [Tardigrade](/tardigrade/) backend for use with storj.io (Caleb Case)
    * [Union](/union/) re-write to have multiple writable remotes (Max Sum)
    * [Seafile](/seafile) for Seafile server (Fred @creativeprojects)
* New commands
    * backend: command for backend-specific commands (see backends) (Nick Craig-Wood)
    * cachestats: Deprecate in favour of `rclone backend stats cache:` (Nick Craig-Wood)
    * dbhashsum: Deprecate in favour of `rclone hashsum DropboxHash` (Nick Craig-Wood)
* New Features
    * Add `--header-download` and `--header-upload` flags for setting HTTP headers when uploading/downloading (Tim Gallant)
    * Add `--header` flag to add HTTP headers to every HTTP transaction (Nick Craig-Wood)
    * Add `--check-first` to do all checking before starting transfers (Nick Craig-Wood)
    * Add `--track-renames-strategy` for configurable matching criteria for `--track-renames` (Bernd Schoolmann)
    * Add `--cutoff-mode` hard,soft,cautious (Shing Kit Chan & Franklyn Tackitt)
    * Filter flags (e.g. `--files-from -`) can read from stdin (fishbullet)
    * Add `--error-on-no-transfer` option (Jon Fautley)
    * Implement `--order-by xxx,mixed` for copying some small and some big files (Nick Craig-Wood)
    * Allow `--max-backlog` to be negative meaning as large as possible (Nick Craig-Wood)
    * Added `--no-unicode-normalization` flag to allow Unicode filenames to remain unique (Ben Zenker)
    * Allow `--min-age`/`--max-age` to take a date as well as a duration (Nick Craig-Wood)
    * Add rename statistics for file and directory renames (Nick Craig-Wood)
    * Add statistics output to JSON log (reddi)
    * Make stats be printed on non-zero exit code (Nick Craig-Wood)
    * When running `--password-command` allow use of stdin (Sébastien Gross)
    * Stop empty strings being a valid remote path (Nick Craig-Wood)
    * accounting: support WriterTo for less memory copying (Nick Craig-Wood)
    * build
        * Update to use go1.14 for the build (Nick Craig-Wood)
        * Add `-trimpath` to release build for reproduceable builds (Nick Craig-Wood)
        * Remove GOOS and GOARCH from Dockerfile (Brandon Philips)
    * config
        * Fsync the config file after writing to save more reliably (Nick Craig-Wood)
        * Add `--obscure` and `--no-obscure` flags to `config create`/`update` (Nick Craig-Wood)
        * Make `config show` take `remote:` as well as `remote` (Nick Craig-Wood)
    * copyurl: Add `--no-clobber` flag (Denis)
    * delete: Added `--rmdirs` flag to delete directories as well (Kush)
    * filter: Added `--files-from-raw` flag (Ankur Gupta)
    * genautocomplete: Add support for fish shell (Matan Rosenberg)
    * log: Add support for syslog LOCAL facilities (Patryk Jakuszew)
    * lsjson: Add `--hash-type` parameter and use it in lsf to speed up hashing (Nick Craig-Wood)
    * rc
        * Add `-o`/`--opt` and `-a`/`--arg` for more structured input (Nick Craig-Wood)
        * Implement `backend/command` for running backend-specific commands remotely (Nick Craig-Wood)
        * Add `mount/mount` command for starting `rclone mount` via the API (Chaitanya)
    * rcd: Add Prometheus metrics support (Gary Kim)
    * serve http
        * Added a `--template` flag for user defined markup (calistri)
        * Add Last-Modified headers to files and directories (Nick Craig-Wood)
    * serve sftp: Add support for multiple host keys by repeating `--key` flag (Maxime Suret)
    * touch: Add `--localtime` flag to make `--timestamp` localtime not UTC (Nick Craig-Wood)
* Bug Fixes
    * accounting
        * Restore "Max number of stats groups reached" log line (Michał Matczuk)
        * Correct exitcode on Transfer Limit Exceeded flag. (Anuar Serdaliyev)
        * Reset bytes read during copy retry (Ankur Gupta)
        * Fix race clearing stats (Nick Craig-Wood)
    * copy: Only create empty directories when they don't exist on the remote (Ishuah Kariuki)
    * dedupe: Stop dedupe deleting files with identical IDs (Nick Craig-Wood)
    * oauth
        * Use custom http client so that `--no-check-certificate` is honored by oauth token fetch (Mark Spieth)
        * Replace deprecated oauth2.NoContext (Lars Lehtonen)
    * operations
        * Fix setting the timestamp on Windows for multithread copy (Nick Craig-Wood)
        * Make rcat obey `--ignore-checksum` (Nick Craig-Wood)
        * Make `--max-transfer` more accurate (Nick Craig-Wood)
    * rc
        * Fix dropped error (Lars Lehtonen)
        * Fix misplaced http server config (Xiaoxing Ye)
        * Disable duplicate log (ElonH)
    * serve dlna
        * Cds: don't specify childCount at all when unknown (Dan Walters)
        * Cds: use modification time as date in dlna metadata (Dan Walters)
    * serve restic: Fix tests after restic project removed vendoring (Nick Craig-Wood)
    * sync
        * Fix incorrect "nothing to transfer" message using `--delete-before` (Nick Craig-Wood)
        * Only create empty directories when they don't exist on the remote (Ishuah Kariuki)
* Mount
    * Add `--async-read` flag to disable asynchronous reads (Nick Craig-Wood)
    * Ignore `--allow-root` flag with a warning as it has been removed upstream (Nick Craig-Wood)
    * Warn if `--allow-non-empty` used on Windows and clarify docs (Nick Craig-Wood)
    * Constrain to go1.13 or above otherwise bazil.org/fuse fails to compile (Nick Craig-Wood)
    * Fix fail because of too long volume name (evileye)
    * Report 1PB free for unknown disk sizes (Nick Craig-Wood)
    * Map more rclone errors into file systems errors (Nick Craig-Wood)
    * Fix disappearing cwd problem (Nick Craig-Wood)
    * Use ReaddirPlus on Windows to improve directory listing performance (Nick Craig-Wood)
    * Send a hint as to whether the filesystem is case insensitive or not (Nick Craig-Wood)
    * Add rc command `mount/types` (Nick Craig-Wood)
    * Change maximum leaf name length to 1024 bytes (Nick Craig-Wood)
* VFS
    * Add `--vfs-read-wait` and `--vfs-write-wait` flags to control time waiting for a sequential read/write (Nick Craig-Wood)
    * Change default `--vfs-read-wait` to 20ms (it was 5ms and not configurable) (Nick Craig-Wood)
    * Make `df` output more consistent on a rclone mount. (Yves G)
    * Report 1PB free for unknown disk sizes (Nick Craig-Wood)
    * Fix race condition caused by unlocked reading of Dir.path (Nick Craig-Wood)
    * Make File lock and Dir lock not overlap to avoid deadlock (Nick Craig-Wood)
    * Implement lock ordering between File and Dir to eliminate deadlocks (Nick Craig-Wood)
    * Factor the vfs cache into its own package (Nick Craig-Wood)
    * Pin the Fs in use in the Fs cache (Nick Craig-Wood)
    * Add SetSys() methods to Node to allow caching stuff on a node (Nick Craig-Wood)
    * Ignore file not found errors from Hash in Read.Release (Nick Craig-Wood)
    * Fix hang in read wait code (Nick Craig-Wood)
* Local
    * Speed up multi thread downloads by using sparse files on Windows (Nick Craig-Wood)
    * Implement `--local-no-sparse` flag for disabling sparse files (Nick Craig-Wood)
    * Implement `rclone backend noop` for testing purposes (Nick Craig-Wood)
    * Fix "file not found" errors on post transfer Hash calculation (Nick Craig-Wood)
* Cache
    * Implement `rclone backend stats` command (Nick Craig-Wood)
    * Fix Server Side Copy with Temp Upload (Brandon McNama)
    * Remove Unused Functions (Lars Lehtonen)
    * Disable race tests until bbolt is fixed (Nick Craig-Wood)
    * Move methods used for testing into test file (greatroar)
    * Add Pin and Unpin and canonicalised lookup (Nick Craig-Wood)
    * Use proper import path go.etcd.io/bbolt (Robert-André Mauchin)
* Crypt
    * Calculate hashes for uploads from local disk (Nick Craig-Wood)
        * This allows encrypted Jottacloud uploads without using local disk
        * This means encrypted s3/b2 uploads will now have hashes
    * Added `rclone backend decode`/`encode` commands to replicate functionality of `cryptdecode` (Anagh Kumar Baranwal)
    * Get rid of the unused Cipher interface as it obfuscated the code (Nick Craig-Wood)
* Azure Blob
    * Implement streaming of unknown sized files so `rcat` is now supported (Nick Craig-Wood)
    * Implement memory pooling to control memory use (Nick Craig-Wood)
    * Add `--azureblob-disable-checksum` flag (Nick Craig-Wood)
    * Retry `InvalidBlobOrBlock` error as it may indicate block concurrency problems (Nick Craig-Wood)
    * Remove unused `Object.parseTimeString()` (Lars Lehtonen)
    * Fix permission error on SAS URL limited to container (Nick Craig-Wood)
* B2
    * Add support for `--header-upload` and `--header-download` (Tim Gallant)
    * Ignore directory markers at the root also (Nick Craig-Wood)
    * Force the case of the SHA1 to lowercase (Nick Craig-Wood)
    * Remove unused `largeUpload.clearUploadURL()` (Lars Lehtonen)
* Box
    * Add support for `--header-upload` and `--header-download` (Tim Gallant)
    * Implement About to read size used (Nick Craig-Wood)
    * Add token renew function for jwt auth (David Bramwell)
    * Added support for interchangeable root folder for Box backend (Sunil Patra)
    * Remove unnecessary iat from jws claims (David)
* Drive
    * Follow shortcuts by default, skip with `--drive-skip-shortcuts` (Nick Craig-Wood)
    * Implement `rclone backend shortcut` command for creating shortcuts (Nick Craig-Wood)
    * Added `rclone backend` command to change `service_account_file` and `chunk_size` (Anagh Kumar Baranwal)
    * Fix missing files when using `--fast-list` and `--drive-shared-with-me` (Nick Craig-Wood)
    * Fix duplicate items when using `--drive-shared-with-me` (Nick Craig-Wood)
    * Extend `--drive-stop-on-upload-limit` to respond to `teamDriveFileLimitExceeded`. (harry)
    * Don't delete files with multiple parents to avoid data loss (Nick Craig-Wood)
    * Server side copy docs use default description if empty (Nick Craig-Wood)
* Dropbox
    * Make error insufficient space to be fatal (harry)
    * Add info about required redirect url (Elan Ruusamäe)
* Fichier
    * Add support for `--header-upload` and `--header-download` (Tim Gallant)
    * Implement custom pacer to deal with the new rate limiting (buengese)
* FTP
    * Fix lockup when using concurrency limit on failed connections (Nick Craig-Wood)
    * Fix lockup on failed upload when using concurrency limit (Nick Craig-Wood)
    * Fix lockup on Close failures when using concurrency limit (Nick Craig-Wood)
    * Work around pureftp sending spurious 150 messages (Nick Craig-Wood)
* Google Cloud Storage
    * Add support for `--header-upload` and `--header-download` (Nick Craig-Wood)
    * Add `ARCHIVE` storage class to help (Adam Stroud)
    * Ignore directory markers at the root (Nick Craig-Wood)
* Googlephotos
    * Make the start year configurable (Daven)
    * Add support for `--header-upload` and `--header-download` (Tim Gallant)
    * Create feature/favorites directory (Brandon Philips)
    * Fix "concurrent map write" error (Nick Craig-Wood)
    * Don't put an image in error message (Nick Craig-Wood)
* HTTP
    * Improved directory listing with new template from Caddy project (calisro)
* Jottacloud
    * Implement `--jottacloud-trashed-only` (buengese)
    * Add support for `--header-upload` and `--header-download` (Tim Gallant)
    * Use `RawURLEncoding` when decoding base64 encoded login token (buengese)
    * Implement cleanup (buengese)
    * Update docs regarding cleanup, removed remains from old auth, and added warning about special mountpoints. (albertony)
* Mailru
    * Describe 2FA requirements (valery1707)
* Onedrive
    * Implement `--onedrive-server-side-across-configs` (Nick Craig-Wood)
    * Add support for `--header-upload` and `--header-download` (Tim Gallant)
    * Fix occasional 416 errors on multipart uploads (Nick Craig-Wood)
    * Added maximum chunk size limit warning in the docs (Harry)
    * Fix missing drive on config (Nick Craig-Wood)
    * Make error `quotaLimitReached` to be fatal (harry)
* Opendrive
    * Add support for `--header-upload` and `--header-download` (Tim Gallant)
* Pcloud
    * Added support for interchangeable root folder for pCloud backend (Sunil Patra)
    * Add support for `--header-upload` and `--header-download` (Tim Gallant)
    * Fix initial config "Auth state doesn't match" message (Nick Craig-Wood)
* Premiumizeme
    * Add support for `--header-upload` and `--header-download` (Tim Gallant)
    * Prune unused functions (Lars Lehtonen)
* Putio
    * Add support for `--header-upload` and `--header-download` (Nick Craig-Wood)
    * Make downloading files use the rclone http Client (Nick Craig-Wood)
    * Fix parsing of remotes with leading and trailing / (Nick Craig-Wood)
* Qingstor
    * Make `rclone cleanup` remove pending multipart uploads older than 24h (Nick Craig-Wood)
    * Try harder to cancel failed multipart uploads (Nick Craig-Wood)
    * Prune `multiUploader.list()` (Lars Lehtonen)
    * Lint fix (Lars Lehtonen)
* S3
    * Add support for `--header-upload` and `--header-download` (Tim Gallant)
    * Use memory pool for buffer allocations (Maciej Zimnoch)
    * Add SSE-C support for AWS, Ceph, and MinIO (Jack Anderson)
    * Fail fast multipart upload (Michał Matczuk)
    * Report errors on bucket creation (mkdir) correctly (Nick Craig-Wood)
    * Specify that Minio supports URL encoding in listings (Nick Craig-Wood)
    * Added 500 as retryErrorCode (Michał Matczuk)
    * Use `--low-level-retries` as the number of SDK retries (Aleksandar Janković)
    * Fix multipart abort context (Aleksandar Jankovic)
    * Replace deprecated `session.New()` with `session.NewSession()` (Lars Lehtonen)
    * Use the provided size parameter when allocating a new memory pool (Joachim Brandon LeBlanc)
    * Use rclone's low level retries instead of AWS SDK to fix listing retries (Nick Craig-Wood)
    * Ignore directory markers at the root also (Nick Craig-Wood)
    * Use single memory pool (Michał Matczuk)
    * Do not resize buf on put to memBuf (Michał Matczuk)
    * Improve docs for `--s3-disable-checksum` (Nick Craig-Wood)
    * Don't leak memory or tokens in edge cases for multipart upload (Nick Craig-Wood)
* Seafile
    * Implement 2FA (Fred)
* SFTP
    * Added `--sftp-pem-key` to support inline key files (calisro)
    * Fix post transfer copies failing with 0 size when using `set_modtime=false` (Nick Craig-Wood)
* Sharefile
    * Add support for `--header-upload` and `--header-download` (Tim Gallant)
* Sugarsync
    * Add support for `--header-upload` and `--header-download` (Tim Gallant)
* Swift
    * Add support for `--header-upload` and `--header-download` (Nick Craig-Wood)
    * Fix cosmetic issue in error message (Martin Michlmayr)
* Union
    * Implement multiple writable remotes (Max Sum)
    * Fix server-side copy (Max Sum)
    * Implement ListR (Max Sum)
    * Enable ListR when upstreams contain local (Max Sum)
* WebDAV
    * Add support for `--header-upload` and `--header-download` (Tim Gallant)
    * Fix `X-OC-Mtime` header for Transip compatibility (Nick Craig-Wood)
    * Report full and consistent usage with `about` (Yves G)
* Yandex
    * Add support for `--header-upload` and `--header-download` (Tim Gallant)

## v1.51.0 - 2020-02-01

* New backends
    * [Memory](/memory/) (Nick Craig-Wood)
    * [Sugarsync](/sugarsync/) (Nick Craig-Wood)
* New Features
    * Adjust all backends to have `--backend-encoding` parameter (Nick Craig-Wood)
        * this enables the encoding for special characters to be adjusted or disabled
    * Add `--max-duration` flag to control the maximum duration of a transfer session (boosh)
    * Add `--expect-continue-timeout` flag, default 1s (Nick Craig-Wood)
    * Add `--no-check-dest` flag for copying without testing the destination (Nick Craig-Wood)
    * Implement `--order-by` flag to order transfers (Nick Craig-Wood)
    * accounting
        * Don't show entries in both transferring and checking (Nick Craig-Wood)
        * Add option to delete stats (Aleksandar Jankovic)
    * build
        * Compress the test builds with gzip (Nick Craig-Wood)
        * Implement a framework for starting test servers during tests (Nick Craig-Wood)
    * cmd: Always print elapsed time to tenth place seconds in progress (Gary Kim)
    * config
        * Add `--password-command` to allow dynamic config password (Damon Permezel)
        * Give config questions default values (Nick Craig-Wood)
        * Check a remote exists when creating a new one (Nick Craig-Wood)
    * copyurl: Add `--stdout` flag to write to stdout (Nick Craig-Wood)
    * dedupe: Implement keep smallest too (Nick Craig-Wood)
    * hashsum: Add flag `--base64` flag (landall)
    * lsf: Speed up on s3/swift/etc by not reading mimetype by default (Nick Craig-Wood)
    * lsjson: Add `--no-mimetype` flag (Nick Craig-Wood)
    * rc: Add methods to turn on blocking and mutex profiling (Nick Craig-Wood)
    * rcd
        * Adding group parameter to stats (Chaitanya)
        * Move webgui apart; option to disable browser (Xiaoxing Ye)
    * serve sftp: Add support for public key with auth proxy (Paul Tinsley)
    * stats: Show deletes in stats and hide zero stats (anuar45)
* Bug Fixes
    * accounting
        * Fix error counter counting multiple times (Ankur Gupta)
        * Fix error count shown as checks (Cnly)
        * Clear finished transfer in stats-reset (Maciej Zimnoch)
        * Added StatsInfo locking in statsGroups sum function (Michał Matczuk)
    * asyncreader: Fix EOF error (buengese)
    * check: Fix `--one-way` recursing more directories than it needs to (Nick Craig-Wood)
    * chunkedreader: Disable hash calculation for first segment (Nick Craig-Wood)
    * config
        * Do not open browser on headless on drive/gcs/google photos (Xiaoxing Ye)
        * SetValueAndSave ignore error if config section does not exist yet (buengese)
    * cmd: Fix completion with an encrypted config (Danil Semelenov)
    * dbhashsum: Stop it returning UNSUPPORTED on dropbox (Nick Craig-Wood)
    * dedupe: Add missing modes to help string (Nick Craig-Wood)
    * operations
        * Fix dedupe continuing on errors like insufficientFilePersimmon (SezalAgrawal)
        * Clear accounting before low level retry (Maciej Zimnoch)
        * Write debug message when hashes could not be checked (Ole Schütt)
        * Move interface assertion to tests to remove pflag dependency (Nick Craig-Wood)
        * Make NewOverrideObjectInfo public and factor uses (Nick Craig-Wood)
    * proxy: Replace use of bcrypt with sha256 (Nick Craig-Wood)
    * vendor
        * Update bazil.org/fuse to fix FreeBSD 12.1 (Nick Craig-Wood)
        * Update github.com/t3rm1n4l/go-mega to fix mega "illegal base64 data at input byte 22" (Nick Craig-Wood)
        * Update termbox-go to fix ncdu command on FreeBSD (Kuang-che Wu)
        * Update t3rm1n4l/go-mega - fixes mega: couldn't login: crypto/aes: invalid key size 0 (Nick Craig-Wood)
* Mount
    * Enable async reads for a 20% speedup (Nick Craig-Wood)
    * Replace use of WriteAt with Write for cache mode >= writes and O_APPEND (Brett Dutro)
    * Make sure we call unmount when exiting (Nick Craig-Wood)
    * Don't build on go1.10 as bazil/fuse no longer supports it (Nick Craig-Wood)
    * When setting dates discard out of range dates (Nick Craig-Wood)
* VFS
    * Add a newly created file straight into the directory (Nick Craig-Wood)
    * Only calculate one hash for reads for a speedup (Nick Craig-Wood)
    * Make ReadAt for non cached files work better with non-sequential reads (Nick Craig-Wood)
    * Fix edge cases when reading ModTime from file (Nick Craig-Wood)
    * Make sure existing files opened for write show correct size (Nick Craig-Wood)
    * Don't cache the path in RW file objects to fix renaming (Nick Craig-Wood)
    * Fix rename of open files when using the VFS cache (Nick Craig-Wood)
    * When renaming files in the cache, rename the cache item in memory too (Nick Craig-Wood)
    * Fix open file renaming on drive when using `--vfs-cache-mode writes` (Nick Craig-Wood)
    * Fix incorrect modtime for mv into mount with `--vfs-cache-modes writes` (Nick Craig-Wood)
    * On rename, rename in cache too if the file exists (Anagh Kumar Baranwal)
* Local
    * Make source file being updated errors be NoLowLevelRetry errors (Nick Craig-Wood)
    * Fix update of hidden files on Windows (Nick Craig-Wood)
* Cache
    * Follow move of upstream library github.com/coreos/bbolt github.com/etcd-io/bbolt (Nick Craig-Wood)
    * Fix `fatal error: concurrent map writes` (Nick Craig-Wood)
* Crypt
    * Reorder the filename encryption options (Thomas Eales)
    * Correctly handle trailing dot (buengese)
* Chunker
    * Reduce length of temporary suffix (Ivan Andreev)
* Drive
    * Add `--drive-stop-on-upload-limit` flag to stop syncs when upload limit reached (Nick Craig-Wood)
    * Add `--drive-use-shared-date` to use date file was shared instead of modified date (Garry McNulty)
    * Make sure invalid auth for teamdrives always reports an error (Nick Craig-Wood)
    * Fix `--fast-list` when using appDataFolder (Nick Craig-Wood)
    * Use multipart resumable uploads for streaming and uploads in mount (Nick Craig-Wood)
    * Log an ERROR if an incomplete search is returned (Nick Craig-Wood)
    * Hide dangerous config from the configurator (Nick Craig-Wood)
* Dropbox
    * Treat `insufficient_space` errors as non retriable errors (Nick Craig-Wood)
* Jottacloud
    * Use new auth method used by official client (buengese)
    * Add URL to generate Login Token to config wizard (Nick Craig-Wood)
    * Add support whitelabel versions (buengese)
* Koofr
    * Use rclone HTTP client. (jaKa)
* Onedrive
    * Add Sites.Read.All permission (Benjamin Richter)
    * Add support "Retry-After" header (Motonori IWAMURO)
* Opendrive
    * Implement `--opendrive-chunk-size` (Nick Craig-Wood)
* S3
    * Re-implement multipart upload to fix memory issues (Nick Craig-Wood)
    * Add `--s3-copy-cutoff` for size to switch to multipart copy (Nick Craig-Wood)
    * Add new region Asia Pacific (Hong Kong) (Outvi V)
    * Reduce memory usage streaming files by reducing max stream upload size (Nick Craig-Wood)
    * Add `--s3-list-chunk` option for bucket listing (Thomas Kriechbaumer)
    * Force path style bucket access to off for AWS deprecation (Nick Craig-Wood)
    * Use AWS web identity role provider if available (Tennix)
    * Add StackPath Object Storage Support (Dave Koston)
    * Fix ExpiryWindow value (Aleksandar Jankovic)
    * Fix DisableChecksum condition (Aleksandar Janković)
    * Fix URL decoding of NextMarker (Nick Craig-Wood)
* SFTP
    * Add `--sftp-skip-links` to skip symlinks and non regular files (Nick Craig-Wood)
    * Retry Creation of Connection (Sebastian Brandt)
    * Fix "failed to parse private key file: ssh: not an encrypted key" error (Nick Craig-Wood)
    * Open files for update write only to fix AWS SFTP interop (Nick Craig-Wood)
* Swift
    * Reserve segments of dynamic large object when delete objects in container what was enabled versioning. (Nguyễn Hữu Luân)
    * Fix parsing of X-Object-Manifest (Nick Craig-Wood)
    * Update OVH API endpoint (unbelauscht)
* WebDAV
    * Make nextcloud only upload SHA1 checksums (Nick Craig-Wood)
    * Fix case of "Bearer" in Authorization: header to agree with RFC (Nick Craig-Wood)
    * Add Referer header to fix problems with WAFs (Nick Craig-Wood)

## v1.50.2 - 2019-11-19

* Bug Fixes
    * accounting: Fix memory leak on retries operations (Nick Craig-Wood)
* Drive
    * Fix listing of the root directory with drive.files scope (Nick Craig-Wood)
    * Fix --drive-root-folder-id with team/shared drives (Nick Craig-Wood)

## v1.50.1 - 2019-11-02

* Bug Fixes
    * hash: Fix accidentally changed hash names for `DropboxHash` and `CRC-32` (Nick Craig-Wood)
    * fshttp: Fix error reporting on tpslimit token bucket errors (Nick Craig-Wood)
    * fshttp: Don't print token bucket errors on context cancelled (Nick Craig-Wood)
* Local
    * Fix listings of . on Windows (Nick Craig-Wood)
* Onedrive
    * Fix DirMove/Move after Onedrive change (Xiaoxing Ye)

## v1.50.0 - 2019-10-26

* New backends
    * [Citrix Sharefile](/sharefile/) (Nick Craig-Wood)
    * [Chunker](/chunker/) - an overlay backend to split files into smaller parts (Ivan Andreev)
    * [Mail.ru Cloud](/mailru/) (Ivan Andreev)
* New Features
    * encodings (Fabian Möller & Nick Craig-Wood)
        * All backends now use file name encoding to ensure any file name can be written to any backend.
        * See the [restricted file name docs](/overview/#restricted-filenames) for more info and the [local backend docs](/local/#filenames).
        * Some file names may look different in rclone if you are using any control characters in names or [unicode FULLWIDTH symbols](https://en.wikipedia.org/wiki/Halfwidth_and_Fullwidth_Forms_(Unicode_block)).
    * build
        * Update to use go1.13 for the build (Nick Craig-Wood)
        * Drop support for go1.9 (Nick Craig-Wood)
        * Build rclone with GitHub actions (Nick Craig-Wood)
        * Convert python scripts to python3 (Nick Craig-Wood)
        * Swap Azure/go-ansiterm for mattn/go-colorable (Nick Craig-Wood)
        * Dockerfile fixes (Matei David)
        * Add [plugin support](https://github.com/rclone/rclone/blob/master/CONTRIBUTING.md#writing-a-plugin) for backends and commands (Richard Patel)
    * config
        * Use alternating Red/Green in config to make more obvious (Nick Craig-Wood)
    * contrib
        * Add sample DLNA server Docker Compose manifest. (pataquets)
        * Add sample WebDAV server Docker Compose manifest. (pataquets)
    * copyurl
        * Add `--auto-filename` flag for using file name from URL in destination path (Denis)
    * serve dlna:
        * Many compatibility improvements (Dan Walters)
        * Support for external srt subtitles (Dan Walters)
    * rc
        * Added command core/quit (Saksham Khanna)
* Bug Fixes
    * sync
        * Make `--update`/`-u` not transfer files that haven't changed (Nick Craig-Wood)
        * Free objects after they come out of the transfer pipe to save memory (Nick Craig-Wood)
        * Fix `--files-from without --no-traverse` doing a recursive scan (Nick Craig-Wood)
    * operations
        * Fix accounting for server-side copies (Nick Craig-Wood)
        * Display 'All duplicates removed' only if dedupe successful (Sezal Agrawal)
        * Display 'Deleted X extra copies' only if dedupe successful (Sezal Agrawal)
    * accounting
        * Only allow up to 100 completed transfers in the accounting list to save memory (Nick Craig-Wood)
        * Cull the old time ranges when possible to save memory (Nick Craig-Wood)
        * Fix panic due to server-side copy fallback (Ivan Andreev)
        * Fix memory leak noticeable for transfers of large numbers of objects (Nick Craig-Wood)
        * Fix total duration calculation (Nick Craig-Wood)
    * cmd
        * Fix environment variables not setting command line flags (Nick Craig-Wood)
        * Make autocomplete compatible with bash's posix mode for macOS (Danil Semelenov)
        * Make `--progress` work in git bash on Windows (Nick Craig-Wood)
        * Fix 'compopt: command not found' on autocomplete on macOS (Danil Semelenov)
    * config
        * Fix setting of non top level flags from environment variables (Nick Craig-Wood)
        * Check config names more carefully and report errors (Nick Craig-Wood)
        * Remove error: can't use `--size-only` and `--ignore-size` together. (Nick Craig-Wood)
    * filter: Prevent mixing options when `--files-from` is in use (Michele Caci)
    * serve sftp: Fix crash on unsupported operations (e.g. Readlink) (Nick Craig-Wood)
* Mount
    * Allow files of unknown size to be read properly (Nick Craig-Wood)
    * Skip tests on <= 2 CPUs to avoid lockup (Nick Craig-Wood)
    * Fix panic on File.Open (Nick Craig-Wood)
    * Fix "mount_fusefs: -o timeout=: option not supported" on FreeBSD (Nick Craig-Wood)
    * Don't pass huge filenames (>4k) to FUSE as it can't cope (Nick Craig-Wood)
* VFS
    * Add flag `--vfs-case-insensitive` for windows/macOS mounts (Ivan Andreev)
    * Make objects of unknown size readable through the VFS (Nick Craig-Wood)
    * Move writeback of dirty data out of close() method into its own method (FlushWrites) and remove close() call from Flush() (Brett Dutro)
    * Stop empty dirs disappearing when renamed on bucket-based remotes (Nick Craig-Wood)
    * Stop change notify polling clearing so much of the directory cache (Nick Craig-Wood)
* Azure Blob
    * Disable logging to the Windows event log (Nick Craig-Wood)
* B2
    * Remove `unverified:` prefix on sha1 to improve interop (e.g. with CyberDuck) (Nick Craig-Wood)
* Box
    * Add options to get access token via JWT auth (David)
* Drive
    * Disable HTTP/2 by default to work around INTERNAL_ERROR problems (Nick Craig-Wood)
    * Make sure that drive root ID is always canonical (Nick Craig-Wood)
    * Fix `--drive-shared-with-me` from the root with lsand `--fast-list` (Nick Craig-Wood)
    * Fix ChangeNotify polling for shared drives (Nick Craig-Wood)
    * Fix change notify polling when using appDataFolder (Nick Craig-Wood)
* Dropbox
    * Make disallowed filenames errors not retry (Nick Craig-Wood)
    * Fix nil pointer exception on restricted files (Nick Craig-Wood)
* Fichier
    * Fix accessing files > 2GB on 32 bit systems (Nick Craig-Wood)
* FTP
    * Allow disabling EPSV mode (Jon Fautley)
* HTTP
    * HEAD directory entries in parallel to speedup (Nick Craig-Wood)
    * Add `--http-no-head` to stop rclone doing HEAD in listings (Nick Craig-Wood)
* Putio
    * Add ability to resume uploads (Cenk Alti)
* S3
    * Fix signature v2_auth headers (Anthony Rusdi)
    * Fix encoding for control characters (Nick Craig-Wood)
    * Only ask for URL encoded directory listings if we need them on Ceph (Nick Craig-Wood)
    * Add option for multipart failure behaviour (Aleksandar Jankovic)
    * Support for multipart copy (庄天翼)
    * Fix nil pointer reference if no metadata returned for object (Nick Craig-Wood)
* SFTP
    * Fix `--sftp-ask-password` trying to contact the ssh agent (Nick Craig-Wood)
    * Fix hashes of files with backslashes (Nick Craig-Wood)
    * Include more ciphers with `--sftp-use-insecure-cipher` (Carlos Ferreyra)
* WebDAV
    * Parse and return Sharepoint error response (Henning Surmeier)

## v1.49.5 - 2019-10-05

* Bug Fixes
    * Revert back to go1.12.x for the v1.49.x builds as go1.13.x was causing issues (Nick Craig-Wood)
    * Fix rpm packages by using master builds of nfpm (Nick Craig-Wood)
    * Fix macOS build after brew changes (Nick Craig-Wood)

## v1.49.4 - 2019-09-29

* Bug Fixes
    * cmd/rcd: Address ZipSlip vulnerability (Richard Patel)
    * accounting: Fix file handle leak on errors (Nick Craig-Wood)
    * oauthutil: Fix security problem when running with two users on the same machine (Nick Craig-Wood)
* FTP
    * Fix listing of an empty root returning: error dir not found (Nick Craig-Wood)
* S3
    * Fix SetModTime on GLACIER/ARCHIVE objects and implement set/get tier (Nick Craig-Wood)

## v1.49.3 - 2019-09-15

* Bug Fixes
    * accounting
        * Fix total duration calculation (Aleksandar Jankovic)
        * Fix "file already closed" on transfer retries (Nick Craig-Wood)

## v1.49.2 - 2019-09-08

* New Features
    * build: Add Docker workflow support (Alfonso Montero)
* Bug Fixes
    * accounting: Fix locking in Transfer to avoid deadlock with `--progress` (Nick Craig-Wood)
    * docs: Fix template argument for mktemp in install.sh (Cnly)
    * operations: Fix `-u`/`--update` with google photos / files of unknown size (Nick Craig-Wood)
    * rc: Fix docs for config/create /update /password (Nick Craig-Wood)
* Google Cloud Storage
    * Fix need for elevated permissions on SetModTime (Nick Craig-Wood)

## v1.49.1 - 2019-08-28

* Bug Fixes
    * config: Fix generated passwords being stored as empty password (Nick Craig-Wood)
    * rcd: Added missing parameter for web-gui info logs. (Chaitanya)
* Googlephotos
    * Fix crash on error response (Nick Craig-Wood)
* Onedrive
    * Fix crash on error response (Nick Craig-Wood)

## v1.49.0 - 2019-08-26

* New backends
    * [1fichier](/fichier/) (Laura Hausmann)
    * [Google Photos](/googlephotos/) (Nick Craig-Wood)
    * [Putio](/putio/) (Cenk Alti)
    * [premiumize.me](/premiumizeme/) (Nick Craig-Wood)
* New Features
    * Experimental [web GUI](/gui/) (Chaitanya Bankanhal)
    * Implement `--compare-dest` & `--copy-dest` (yparitcher)
    * Implement `--suffix` without `--backup-dir` for backup to current dir (yparitcher)
    * `config reconnect` to re-login (re-run the oauth login) for the backend. (Nick Craig-Wood)
    * `config userinfo` to discover which user you are logged in as. (Nick Craig-Wood)
    * `config disconnect` to disconnect you (log out) from the backend. (Nick Craig-Wood)
    * Add `--use-json-log` for JSON logging (justinalin)
    * Add context propagation to rclone (Aleksandar Jankovic)
    * Reworking internal statistics interfaces so they work with rc jobs (Aleksandar Jankovic)
    * Add Higher units for ETA (AbelThar)
    * Update rclone logos to new design (Andreas Chlupka)
    * hash: Add CRC-32 support (Cenk Alti)
    * help showbackend: Fixed advanced option category when there are no standard options (buengese)
    * ncdu: Display/Copy to Clipboard Current Path (Gary Kim)
    * operations:
        * Run hashing operations in parallel (Nick Craig-Wood)
        * Don't calculate checksums when using `--ignore-checksum` (Nick Craig-Wood)
        * Check transfer hashes when using `--size-only` mode (Nick Craig-Wood)
        * Disable multi thread copy for local to local copies (Nick Craig-Wood)
        * Debug successful hashes as well as failures (Nick Craig-Wood)
    * rc
        * Add ability to stop async jobs (Aleksandar Jankovic)
        * Return current settings if core/bwlimit called without parameters (Nick Craig-Wood)
        * Rclone-WebUI integration with rclone (Chaitanya Bankanhal)
        * Added command line parameter to control the cross origin resource sharing (CORS) in the rcd. (Security Improvement) (Chaitanya Bankanhal)
        * Add anchor tags to the docs so links are consistent (Nick Craig-Wood)
        * Remove _async key from input parameters after parsing so later operations won't get confused (buengese)
        * Add call to clear stats (Aleksandar Jankovic)
    * rcd
        * Auto-login for web-gui (Chaitanya Bankanhal)
        * Implement `--baseurl` for rcd and web-gui (Chaitanya Bankanhal)
    * serve dlna
        * Only select interfaces which can multicast for SSDP (Nick Craig-Wood)
        * Add more builtin mime types to cover standard audio/video (Nick Craig-Wood)
        * Fix missing mime types on Android causing missing videos (Nick Craig-Wood)
    * serve ftp
        * Refactor to bring into line with other serve commands (Nick Craig-Wood)
        * Implement `--auth-proxy` (Nick Craig-Wood)
    * serve http: Implement `--baseurl` (Nick Craig-Wood)
    * serve restic: Implement `--baseurl` (Nick Craig-Wood)
    * serve sftp
        * Implement auth proxy (Nick Craig-Wood)
        * Fix detection of whether server is authorized (Nick Craig-Wood)
    * serve webdav
        * Implement `--baseurl` (Nick Craig-Wood)
        * Support `--auth-proxy` (Nick Craig-Wood)
* Bug Fixes
    * Make "bad record MAC" a retriable error (Nick Craig-Wood)
    * copyurl: Fix copying files that return HTTP errors (Nick Craig-Wood)
    * march: Fix checking sub-directories when using `--no-traverse` (buengese)
    * rc
        * Fix unmarshalable http.AuthFn in options and put in test for marshalability (Nick Craig-Wood)
        * Move job expire flags to rc to fix initialization problem (Nick Craig-Wood)
        * Fix `--loopback` with rc/list and others (Nick Craig-Wood)
    * rcat: Fix slowdown on systems with multiple hashes (Nick Craig-Wood)
    * rcd: Fix permissions problems on cache directory with web gui download (Nick Craig-Wood)
* Mount
    * Default `--daemon-timeout` to 15 minutes on macOS and FreeBSD (Nick Craig-Wood)
    * Update docs to show mounting from root OK for bucket-based (Nick Craig-Wood)
    * Remove nonseekable flag from write files (Nick Craig-Wood)
* VFS
    * Make write without cache more efficient (Nick Craig-Wood)
    * Fix `--vfs-cache-mode minimal` and `writes` ignoring cached files (Nick Craig-Wood)
* Local
    * Add `--local-case-sensitive` and `--local-case-insensitive` (Nick Craig-Wood)
    * Avoid polluting page cache when uploading local files to remote backends (Michał Matczuk)
    * Don't calculate any hashes by default (Nick Craig-Wood)
    * Fadvise run syscall on a dedicated go routine (Michał Matczuk)
* Azure Blob
    * Azure Storage Emulator support (Sandeep)
    * Updated config help details to remove connection string references (Sandeep)
    * Make all operations work from the root (Nick Craig-Wood)
* B2
    * Implement link sharing (yparitcher)
    * Enable server-side copy to copy between buckets (Nick Craig-Wood)
    * Make all operations work from the root (Nick Craig-Wood)
* Drive
    * Fix server-side copy of big files (Nick Craig-Wood)
    * Update API for teamdrive use (Nick Craig-Wood)
    * Add error for purge with `--drive-trashed-only` (ginvine)
* Fichier
    * Make FolderID int and adjust related code (buengese)
* Google Cloud Storage
    * Reduce oauth scope requested as suggested by Google (Nick Craig-Wood)
    * Make all operations work from the root (Nick Craig-Wood)
* HTTP
    * Add `--http-headers` flag for setting arbitrary headers (Nick Craig-Wood)
* Jottacloud
    * Use new api for retrieving internal username (buengese)
    * Refactor configuration and minor cleanup (buengese)
* Koofr
    * Support setting modification times on Koofr backend. (jaKa)
* Opendrive
    * Refactor to use existing lib/rest facilities for uploads (Nick Craig-Wood)
* Qingstor
    * Upgrade to v3 SDK and fix listing loop (Nick Craig-Wood)
    * Make all operations work from the root (Nick Craig-Wood)
* S3
    * Add INTELLIGENT_TIERING storage class (Matti Niemenmaa)
    * Make all operations work from the root (Nick Craig-Wood)
* SFTP
    * Add missing interface check and fix About (Nick Craig-Wood)
    * Completely ignore all modtime checks if SetModTime=false (Jon Fautley)
    * Support md5/sha1 with rsync.net (Nick Craig-Wood)
    * Save the md5/sha1 command in use to the config file for efficiency (Nick Craig-Wood)
    * Opt-in support for diffie-hellman-group-exchange-sha256 diffie-hellman-group-exchange-sha1 (Yi FU)
* Swift
    * Use FixRangeOption to fix 0 length files via the VFS (Nick Craig-Wood)
    * Fix upload when using no_chunk to return the correct size (Nick Craig-Wood)
    * Make all operations work from the root (Nick Craig-Wood)
    * Fix segments leak during failed large file uploads. (nguyenhuuluan434)
* WebDAV
    * Add `--webdav-bearer-token-command` (Nick Craig-Wood)
    * Refresh token when it expires with `--webdav-bearer-token-command` (Nick Craig-Wood)
    * Add docs for using bearer_token_command with oidc-agent (Paul Millar)

## v1.48.0 - 2019-06-15

* New commands
    * serve sftp: Serve an rclone remote over SFTP (Nick Craig-Wood)
* New Features
    * Multi threaded downloads to local storage (Nick Craig-Wood)
        * controlled with `--multi-thread-cutoff` and `--multi-thread-streams`
    * Use rclone.conf from rclone executable directory to enable portable use (albertony)
    * Allow sync of a file and a directory with the same name (forgems)
        * this is common on bucket-based remotes, e.g. s3, gcs
    * Add `--ignore-case-sync` for forced case insensitivity (garry415)
    * Implement `--stats-one-line-date` and `--stats-one-line-date-format` (Peter Berbec)
    * Log an ERROR for all commands which exit with non-zero status (Nick Craig-Wood)
    * Use go-homedir to read the home directory more reliably (Nick Craig-Wood)
    * Enable creating encrypted config through external script invocation (Wojciech Smigielski)
    * build: Drop support for go1.8 (Nick Craig-Wood)
    * config: Make config create/update encrypt passwords where necessary (Nick Craig-Wood)
    * copyurl: Honor `--no-check-certificate` (Stefan Breunig)
    * install: Linux skip man pages if no mandb (didil)
    * lsf: Support showing the Tier of the object (Nick Craig-Wood)
    * lsjson
        * Added EncryptedPath to output (calisro)
        * Support showing the Tier of the object (Nick Craig-Wood)
        * Add IsBucket field for bucket-based remote listing of the root (Nick Craig-Wood)
    * rc
        * Add `--loopback` flag to run commands directly without a server (Nick Craig-Wood)
        * Add operations/fsinfo: Return information about the remote (Nick Craig-Wood)
        * Skip auth for OPTIONS request (Nick Craig-Wood)
        * cmd/providers: Add DefaultStr, ValueStr and Type fields (Nick Craig-Wood)
        * jobs: Make job expiry timeouts configurable (Aleksandar Jankovic)
    * serve dlna reworked and improved (Dan Walters)
    * serve ftp: add `--ftp-public-ip` flag to specify public IP (calistri)
    * serve restic: Add support for `--private-repos` in `serve restic` (Florian Apolloner)
    * serve webdav: Combine serve webdav and serve http (Gary Kim)
    * size: Ignore negative sizes when calculating total (Garry McNulty)
* Bug Fixes
    * Make move and copy individual files obey `--backup-dir` (Nick Craig-Wood)
    * If `--ignore-checksum` is in effect, don't calculate checksum (Nick Craig-Wood)
    * moveto: Fix case-insensitive same remote move (Gary Kim)
    * rc: Fix serving bucket-based objects with `--rc-serve` (Nick Craig-Wood)
    * serve webdav: Fix serveDir not being updated with changes from webdav (Gary Kim)
* Mount
    * Fix poll interval documentation (Animosity022)
* VFS
    * Make WriteAt for non cached files work with non-sequential writes (Nick Craig-Wood)
* Local
    * Only calculate the required hashes for big speedup (Nick Craig-Wood)
    * Log errors when listing instead of returning an error (Nick Craig-Wood)
    * Fix preallocate warning on Linux with ZFS (Nick Craig-Wood)
* Crypt
    * Make rclone dedupe work through crypt (Nick Craig-Wood)
    * Fix wrapping of ChangeNotify to decrypt directories properly (Nick Craig-Wood)
    * Support PublicLink (rclone link) of underlying backend (Nick Craig-Wood)
    * Implement Optional methods SetTier, GetTier (Nick Craig-Wood)
* B2
    * Implement server-side copy (Nick Craig-Wood)
    * Implement SetModTime (Nick Craig-Wood)
* Drive
    * Fix move and copy from TeamDrive to GDrive (Fionera)
    * Add notes that cleanup works in the background on drive (Nick Craig-Wood)
    * Add `--drive-server-side-across-configs` to default back to old server-side copy semantics by default (Nick Craig-Wood)
    * Add `--drive-size-as-quota` to show storage quota usage for file size (Garry McNulty)
* FTP
    * Add FTP List timeout (Jeff Quinn)
    * Add FTP over TLS support (Gary Kim)
    * Add `--ftp-no-check-certificate` option for FTPS (Gary Kim)
* Google Cloud Storage
    * Fix upload errors when uploading pre 1970 files (Nick Craig-Wood)
* Jottacloud
    * Add support for selecting device and mountpoint. (buengese)
* Mega
    * Add cleanup support (Gary Kim)
* Onedrive
    * More accurately check if root is found (Cnly)
* S3
    * Support S3 Accelerated endpoints with `--s3-use-accelerate-endpoint` (Nick Craig-Wood)
    * Add config info for Wasabi's EU Central endpoint (Robert Marko)
    * Make SetModTime work for GLACIER while syncing (Philip Harvey)
* SFTP
    * Add About support (Gary Kim)
    * Fix about parsing of `df` results so it can cope with -ve results (Nick Craig-Wood)
    * Send custom client version and debug server version (Nick Craig-Wood)
* WebDAV
    * Retry on 423 Locked errors (Nick Craig-Wood)

## v1.47.0 - 2019-04-13

* New backends
    * Backend for Koofr cloud storage service. (jaKa)
* New Features
    * Resume downloads if the reader fails in copy (Nick Craig-Wood)
        * this means rclone will restart transfers if the source has an error
        * this is most useful for downloads or cloud to cloud copies
    * Use `--fast-list` for listing operations where it won't use more memory (Nick Craig-Wood)
        * this should speed up the following operations on remotes which support `ListR`
        * `dedupe`, `serve restic` `lsf`, `ls`, `lsl`, `lsjson`, `lsd`, `md5sum`, `sha1sum`, `hashsum`, `size`, `delete`, `cat`, `settier`
        * use `--disable ListR` to get old behaviour if required
    * Make `--files-from` traverse the destination unless `--no-traverse` is set (Nick Craig-Wood)
        * this fixes `--files-from` with Google drive and excessive API use in general.
    * Make server-side copy account bytes and obey `--max-transfer` (Nick Craig-Wood)
    * Add `--create-empty-src-dirs` flag and default to not creating empty dirs (ishuah)
    * Add client side TLS/SSL flags `--ca-cert`/`--client-cert`/`--client-key` (Nick Craig-Wood)
    * Implement `--suffix-keep-extension` for use with `--suffix` (Nick Craig-Wood)
    * build:
        * Switch to semver compliant version tags to be go modules compliant (Nick Craig-Wood)
        * Update to use go1.12.x for the build (Nick Craig-Wood)
    * serve dlna: Add connection manager service description to improve compatibility (Dan Walters)
    * lsf: Add 'e' format to show encrypted names and 'o' for original IDs (Nick Craig-Wood)
    * lsjson: Added `--files-only` and `--dirs-only` flags (calistri)
    * rc: Implement operations/publiclink the equivalent of `rclone link` (Nick Craig-Wood)
* Bug Fixes
    * accounting: Fix total ETA when `--stats-unit bits` is in effect (Nick Craig-Wood)
    * Bash TAB completion
        * Use private custom func to fix clash between rclone and kubectl (Nick Craig-Wood)
        * Fix for remotes with underscores in their names (Six)
        * Fix completion of remotes (Florian Gamböck)
        * Fix autocompletion of remote paths with spaces (Danil Semelenov)
    * serve dlna: Fix root XML service descriptor (Dan Walters)
    * ncdu: Fix display corruption with Chinese characters (Nick Craig-Wood)
    * Add SIGTERM to signals which run the exit handlers on unix (Nick Craig-Wood)
    * rc: Reload filter when the options are set via the rc (Nick Craig-Wood)
* VFS / Mount
    * Fix FreeBSD: Ignore Truncate if called with no readers and already the correct size (Nick Craig-Wood)
    * Read directory and check for a file before mkdir (Nick Craig-Wood)
    * Shorten the locking window for vfs/refresh (Nick Craig-Wood)
* Azure Blob
    * Enable MD5 checksums when uploading files bigger than the "Cutoff" (Dr.Rx)
    * Fix SAS URL support (Nick Craig-Wood)
* B2
    * Allow manual configuration of backblaze downloadUrl (Vince)
    * Ignore already_hidden error on remove (Nick Craig-Wood)
    * Ignore malformed `src_last_modified_millis` (Nick Craig-Wood)
* Drive
    * Add `--skip-checksum-gphotos` to ignore incorrect checksums on Google Photos (Nick Craig-Wood)
    * Allow server-side move/copy between different remotes. (Fionera)
    * Add docs on team drives and `--fast-list` eventual consistency (Nestar47)
    * Fix imports of text files (Nick Craig-Wood)
    * Fix range requests on 0 length files (Nick Craig-Wood)
    * Fix creation of duplicates with server-side copy (Nick Craig-Wood)
* Dropbox
    * Retry blank errors to fix long listings (Nick Craig-Wood)
* FTP
    * Add `--ftp-concurrency` to limit maximum number of connections (Nick Craig-Wood)
* Google Cloud Storage
    * Fall back to default application credentials (marcintustin)
    * Allow bucket policy only buckets (Nick Craig-Wood)
* HTTP
    * Add `--http-no-slash` for websites with directories with no slashes (Nick Craig-Wood)
    * Remove duplicates from listings (Nick Craig-Wood)
    * Fix socket leak on 404 errors (Nick Craig-Wood)
* Jottacloud
    * Fix token refresh (Sebastian Bünger)
    * Add device registration (Oliver Heyme)
* Onedrive
    * Implement graceful cancel of multipart uploads if rclone is interrupted (Cnly)
    * Always add trailing colon to path when addressing items, (Cnly)
    * Return errors instead of panic for invalid uploads (Fabian Möller)
* S3
    * Add support for "Glacier Deep Archive" storage class (Manu)
    * Update Dreamhost endpoint (Nick Craig-Wood)
    * Note incompatibility with CEPH Jewel (Nick Craig-Wood)
* SFTP
    * Allow custom ssh client config (Alexandru Bumbacea)
* Swift
    * Obey Retry-After to enable OVH restore from cold storage (Nick Craig-Wood)
    * Work around token expiry on CEPH (Nick Craig-Wood)
* WebDAV
    * Allow IsCollection property to be integer or boolean (Nick Craig-Wood)
    * Fix race when creating directories (Nick Craig-Wood)
    * Fix About/df when reading the available/total returns 0 (Nick Craig-Wood)

## v1.46 - 2019-02-09

* New backends
    * Support Alibaba Cloud (Aliyun) OSS via the s3 backend (Nick Craig-Wood)
* New commands
    * serve dlna: serves a remove via DLNA for the local network (nicolov)
* New Features
    * copy, move: Restore deprecated `--no-traverse` flag (Nick Craig-Wood)
        * This is useful for when transferring a small number of files into a large destination
    * genautocomplete: Add remote path completion for bash completion (Christopher Peterson & Danil Semelenov)
    * Buffer memory handling reworked to return memory to the OS better (Nick Craig-Wood)
        * Buffer recycling library to replace sync.Pool
        * Optionally use memory mapped memory for better memory shrinking
        * Enable with `--use-mmap` if having memory problems - not default yet
    * Parallelise reading of files specified by `--files-from` (Nick Craig-Wood)
    * check: Add stats showing total files matched. (Dario Guzik)
    * Allow rename/delete open files under Windows (Nick Craig-Wood)
    * lsjson: Use exactly the correct number of decimal places in the seconds (Nick Craig-Wood)
    * Add cookie support with cmdline switch `--use-cookies` for all HTTP based remotes (qip)
    * Warn if `--checksum` is set but there are no hashes available (Nick Craig-Wood)
    * Rework rate limiting (pacer) to be more accurate and allow bursting (Nick Craig-Wood)
    * Improve error reporting for too many/few arguments in commands (Nick Craig-Wood)
    * listremotes: Remove `-l` short flag as it conflicts with the new global flag (weetmuts)
    * Make http serving with auth generate INFO messages on auth fail (Nick Craig-Wood)
* Bug Fixes
    * Fix layout of stats (Nick Craig-Wood)
    * Fix `--progress` crash under Windows Jenkins (Nick Craig-Wood)
    * Fix transfer of google/onedrive docs by calling Rcat in Copy when size is -1 (Cnly)
    * copyurl: Fix checking of `--dry-run` (Denis Skovpen)
* Mount
    * Check that mountpoint and local directory to mount don't overlap (Nick Craig-Wood)
    * Fix mount size under 32 bit Windows (Nick Craig-Wood)
* VFS
    * Implement renaming of directories for backends without DirMove (Nick Craig-Wood)
        * now all backends except b2 support renaming directories
    * Implement `--vfs-cache-max-size` to limit the total size of the cache (Nick Craig-Wood)
    * Add `--dir-perms` and `--file-perms` flags to set default permissions (Nick Craig-Wood)
    * Fix deadlock on concurrent operations on a directory (Nick Craig-Wood)
    * Fix deadlock between RWFileHandle.close and File.Remove (Nick Craig-Wood)
    * Fix renaming/deleting open files with cache mode "writes" under Windows (Nick Craig-Wood)
    * Fix panic on rename with `--dry-run` set (Nick Craig-Wood)
    * Fix vfs/refresh with recurse=true needing the `--fast-list` flag
* Local
    * Add support for `-l`/`--links` (symbolic link translation) (yair@unicorn)
        * this works by showing links as `link.rclonelink` - see local backend docs for more info
        * this errors if used with `-L`/`--copy-links`
    * Fix renaming/deleting open files on Windows (Nick Craig-Wood)
* Crypt
    * Check for maximum length before decrypting filename to fix panic (Garry McNulty)
* Azure Blob
    * Allow building azureblob backend on *BSD (themylogin)
    * Use the rclone HTTP client to support `--dump headers`, `--tpslimit`, etc. (Nick Craig-Wood)
    * Use the s3 pacer for 0 delay in non error conditions (Nick Craig-Wood)
    * Ignore directory markers (Nick Craig-Wood)
    * Stop Mkdir attempting to create existing containers (Nick Craig-Wood)
* B2
    * cleanup: will remove unfinished large files >24hrs old (Garry McNulty)
    * For a bucket limited application key check the bucket name (Nick Craig-Wood)
        * before this, rclone would use the authorised bucket regardless of what you put on the command line
    * Added `--b2-disable-checksum` flag (Wojciech Smigielski)
        * this enables large files to be uploaded without a SHA-1 hash for speed reasons
* Drive
    * Set default pacer to 100ms for 10 tps (Nick Craig-Wood)
        * This fits the Google defaults much better and reduces the 403 errors massively
        * Add `--drive-pacer-min-sleep` and `--drive-pacer-burst` to control the pacer
    * Improve ChangeNotify support for items with multiple parents (Fabian Möller)
    * Fix ListR for items with multiple parents - this fixes oddities with `vfs/refresh` (Fabian Möller)
    * Fix using `--drive-impersonate` and appfolders (Nick Craig-Wood)
    * Fix google docs in rclone mount for some (not all) applications (Nick Craig-Wood)
* Dropbox
    * Retry-After support for Dropbox backend (Mathieu Carbou)
* FTP
    * Wait for 60 seconds for a connection to Close then declare it dead (Nick Craig-Wood)
        * helps with indefinite hangs on some FTP servers
* Google Cloud Storage
    * Update google cloud storage endpoints (weetmuts)
* HTTP
    * Add an example with username and password which is supported but wasn't documented (Nick Craig-Wood)
    * Fix backend with `--files-from` and nonexistent files (Nick Craig-Wood)
* Hubic
    * Make error message more informative if authentication fails (Nick Craig-Wood)
* Jottacloud
    * Resume and deduplication support (Oliver Heyme)
    * Use token auth for all API requests Don't store password anymore (Sebastian Bünger)
    * Add support for 2-factor authentication (Sebastian Bünger)
* Mega
    * Implement v2 account login which fixes logins for newer Mega accounts (Nick Craig-Wood)
    * Return error if an unknown length file is attempted to be uploaded (Nick Craig-Wood)
    * Add new error codes for better error reporting (Nick Craig-Wood)
* Onedrive
    * Fix broken support for "shared with me" folders (Alex Chen)
    * Fix root ID not normalised (Cnly)
    * Return err instead of panic on unknown-sized uploads (Cnly)
* Qingstor
    * Fix go routine leak on multipart upload errors (Nick Craig-Wood)
    * Add upload chunk size/concurrency/cutoff control (Nick Craig-Wood)
    * Default `--qingstor-upload-concurrency` to 1 to work around bug (Nick Craig-Wood)
* S3
    * Implement `--s3-upload-cutoff` for single part uploads below this (Nick Craig-Wood)
    * Change `--s3-upload-concurrency` default to 4 to increase performance (Nick Craig-Wood)
    * Add `--s3-bucket-acl` to control bucket ACL (Nick Craig-Wood)
    * Auto detect region for buckets on operation failure (Nick Craig-Wood)
    * Add GLACIER storage class (William Cocker)
    * Add Scaleway to s3 documentation (Rémy Léone)
    * Add AWS endpoint eu-north-1 (weetmuts)
* SFTP
    * Add support for PEM encrypted private keys (Fabian Möller)
    * Add option to force the usage of an ssh-agent (Fabian Möller)
    * Perform environment variable expansion on key-file (Fabian Möller)
    * Fix rmdir on Windows based servers (e.g. CrushFTP) (Nick Craig-Wood)
    * Fix rmdir deleting directory contents on some SFTP servers (Nick Craig-Wood)
    * Fix error on dangling symlinks (Nick Craig-Wood)
* Swift
    * Add `--swift-no-chunk` to disable segmented uploads in rcat/mount (Nick Craig-Wood)
    * Introduce application credential auth support (kayrus)
    * Fix memory usage by slimming Object (Nick Craig-Wood)
    * Fix extra requests on upload (Nick Craig-Wood)
    * Fix reauth on big files (Nick Craig-Wood)
* Union
    * Fix poll-interval not working (Nick Craig-Wood)
* WebDAV
    * Support About which means rclone mount will show the correct disk size (Nick Craig-Wood)
    * Support MD5 and SHA1 hashes with Owncloud and Nextcloud (Nick Craig-Wood)
    * Fail soft on time parsing errors (Nick Craig-Wood)
    * Fix infinite loop on failed directory creation (Nick Craig-Wood)
    * Fix identification of directories for Bitrix Site Manager (Nick Craig-Wood)
    * Fix upload of 0 length files on some servers (Nick Craig-Wood)
    * Fix if MKCOL fails with 423 Locked assume the directory exists (Nick Craig-Wood)

## v1.45 - 2018-11-24

* New backends
    * The Yandex backend was re-written - see below for details (Sebastian Bünger)
* New commands
    * rcd: New command just to serve the remote control API (Nick Craig-Wood)
* New Features
    * The remote control API (rc) was greatly expanded to allow full control over rclone (Nick Craig-Wood)
        * sensitive operations require authorization or the `--rc-no-auth` flag
        * config/* operations to configure rclone
        * options/* for reading/setting command line flags
        * operations/* for all low level operations, e.g. copy file, list directory
        * sync/* for sync, copy and move
        * `--rc-files` flag to serve files on the rc http server
          * this is for building web native GUIs for rclone
        * Optionally serving objects on the rc http server
        * Ensure rclone fails to start up if the `--rc` port is in use already
        * See [the rc docs](/rc/) for more info
    * sync/copy/move
        * Make `--files-from` only read the objects specified and don't scan directories (Nick Craig-Wood)
            * This is a huge speed improvement for destinations with lots of files
    * filter: Add `--ignore-case` flag (Nick Craig-Wood)
    * ncdu: Add remove function ('d' key) (Henning Surmeier)
    * rc command
        * Add `--json` flag for structured JSON input (Nick Craig-Wood)
        * Add `--user` and `--pass` flags and interpret `--rc-user`, `--rc-pass`, `--rc-addr` (Nick Craig-Wood)
    * build
        * Require go1.8 or later for compilation (Nick Craig-Wood)
        * Enable softfloat on MIPS arch (Scott Edlund)
        * Integration test framework revamped with a better report and better retries (Nick Craig-Wood)
* Bug Fixes
    * cmd: Make `--progress` update the stats correctly at the end (Nick Craig-Wood)
    * config: Create config directory on save if it is missing (Nick Craig-Wood)
    * dedupe: Check for existing filename before renaming a dupe file (ssaqua)
    * move: Don't create directories with `--dry-run` (Nick Craig-Wood)
    * operations: Fix Purge and Rmdirs when dir is not the root (Nick Craig-Wood)
    * serve http/webdav/restic: Ensure rclone exits if the port is in use (Nick Craig-Wood)
* Mount
    * Make `--volname` work for Windows and macOS (Nick Craig-Wood)
* Azure Blob
    * Avoid context deadline exceeded error by setting a large TryTimeout value (brused27)
    * Fix erroneous Rmdir error "directory not empty" (Nick Craig-Wood)
    * Wait for up to 60s to create a just deleted container (Nick Craig-Wood)
* Dropbox
    * Add dropbox impersonate support (Jake Coggiano)
* Jottacloud
    * Fix bug in `--fast-list` handing of empty folders (albertony)
* Opendrive
    * Fix transfer of files with `+` and `&` in (Nick Craig-Wood)
    * Fix retries of upload chunks (Nick Craig-Wood)
* S3
    * Set ACL for server-side copies to that provided by the user (Nick Craig-Wood)
    * Fix role_arn, credential_source, ... (Erik Swanson)
    * Add config info for Wasabi's US-West endpoint (Henry Ptasinski)
* SFTP
    * Ensure file hash checking is really disabled (Jon Fautley)
* Swift
    * Add pacer for retries to make swift more reliable (Nick Craig-Wood)
* WebDAV
    * Add Content-Type to PUT requests (Nick Craig-Wood)
    * Fix config parsing so `--webdav-user` and `--webdav-pass` flags work (Nick Craig-Wood)
    * Add RFC3339 date format (Ralf Hemberger)
* Yandex
    * The yandex backend was re-written (Sebastian Bünger)
        * This implements low level retries (Sebastian Bünger)
        * Copy, Move, DirMove, PublicLink and About optional interfaces (Sebastian Bünger)
        * Improved general error handling (Sebastian Bünger)
        * Removed ListR for now due to inconsistent behaviour (Sebastian Bünger)

## v1.44 - 2018-10-15

* New commands
    * serve ftp: Add ftp server (Antoine GIRARD)
    * settier: perform storage tier changes on supported remotes (sandeepkru)
* New Features
    * Reworked command line help
        * Make default help less verbose (Nick Craig-Wood)
        * Split flags up into global and backend flags (Nick Craig-Wood)
        * Implement specialised help for flags and backends (Nick Craig-Wood)
        * Show URL of backend help page when starting config (Nick Craig-Wood)
    * stats: Long names now split in center (Joanna Marek)
    * Add `--log-format` flag for more control over log output (dcpu)
    * rc: Add support for OPTIONS and basic CORS (frenos)
    * stats: show FatalErrors and NoRetryErrors in stats (Cédric Connes)
* Bug Fixes
    * Fix -P not ending with a new line (Nick Craig-Wood)
    * config: don't create default config dir when user supplies `--config` (albertony)
    * Don't print non-ASCII characters with `--progress` on windows (Nick Craig-Wood)
    * Correct logs for excluded items (ssaqua)
* Mount
    * Remove EXPERIMENTAL tags (Nick Craig-Wood)
* VFS
    * Fix race condition detected by serve ftp tests (Nick Craig-Wood)
    * Add vfs/poll-interval rc command (Fabian Möller)
    * Enable rename for nearly all remotes using server-side Move or Copy (Nick Craig-Wood)
    * Reduce directory cache cleared by poll-interval (Fabian Möller)
    * Remove EXPERIMENTAL tags (Nick Craig-Wood)
* Local
    * Skip bad symlinks in dir listing with -L enabled (Cédric Connes)
    * Preallocate files on Windows to reduce fragmentation (Nick Craig-Wood)
    * Preallocate files on linux with fallocate(2) (Nick Craig-Wood)
* Cache
    * Add cache/fetch rc function (Fabian Möller)
    * Fix worker scale down (Fabian Möller)
    * Improve performance by not sending info requests for cached chunks (dcpu)
    * Fix error return value of cache/fetch rc method (Fabian Möller)
    * Documentation fix for cache-chunk-total-size (Anagh Kumar Baranwal)
    * Preserve leading / in wrapped remote path (Fabian Möller)
    * Add plex_insecure option to skip certificate validation (Fabian Möller)
    * Remove entries that no longer exist in the source (dcpu)
* Crypt
    * Preserve leading / in wrapped remote path (Fabian Möller)
* Alias
    * Fix handling of Windows network paths (Nick Craig-Wood)
* Azure Blob
    * Add `--azureblob-list-chunk` parameter (Santiago Rodríguez)
    * Implemented settier command support on azureblob remote. (sandeepkru)
    * Work around SDK bug which causes errors for chunk-sized files (Nick Craig-Wood)
* Box
    * Implement link sharing. (Sebastian Bünger)
* Drive
    * Add `--drive-import-formats` - google docs can now be imported (Fabian Möller)
        * Rewrite mime type and extension handling (Fabian Möller)
        * Add document links (Fabian Möller)
        * Add support for multipart document extensions (Fabian Möller)
        * Add support for apps-script to json export (Fabian Möller)
        * Fix escaped chars in documents during list (Fabian Möller)
    * Add `--drive-v2-download-min-size` a workaround for slow downloads (Fabian Möller)
    * Improve directory notifications in ChangeNotify (Fabian Möller)
    * When listing team drives in config, continue on failure (Nick Craig-Wood)
* FTP
    * Add a small pause after failed upload before deleting file (Nick Craig-Wood)
* Google Cloud Storage
    * Fix service_account_file being ignored (Fabian Möller)
* Jottacloud
    * Minor improvement in quota info (omit if unlimited) (albertony)
    * Add `--fast-list` support (albertony)
    * Add permanent delete support: `--jottacloud-hard-delete` (albertony)
    * Add link sharing support (albertony)
    * Fix handling of reserved characters. (Sebastian Bünger)
    * Fix socket leak on Object.Remove (Nick Craig-Wood)
* Onedrive
    * Rework to support Microsoft Graph (Cnly)
        * **NB** this will require re-authenticating the remote
    * Removed upload cutoff and always do session uploads (Oliver Heyme)
    * Use single-part upload for empty files (Cnly)
    * Fix new fields not saved when editing old config (Alex Chen)
    * Fix sometimes special chars in filenames not replaced (Alex Chen)
    * Ignore OneNote files by default (Alex Chen)
    * Add link sharing support (jackyzy823)
* S3
    * Use custom pacer, to retry operations when reasonable (Craig Miskell)
    * Use configured server-side-encryption and storage class options when calling CopyObject() (Paul Kohout)
    * Make `--s3-v2-auth` flag (Nick Craig-Wood)
    * Fix v2 auth on files with spaces (Nick Craig-Wood)
* Union
    * Implement union backend which reads from multiple backends (Felix Brucker)
    * Implement optional interfaces (Move, DirMove, Copy, etc.) (Nick Craig-Wood)
    * Fix ChangeNotify to support multiple remotes (Fabian Möller)
    * Fix `--backup-dir` on union backend (Nick Craig-Wood)
* WebDAV
    * Add another time format (Nick Craig-Wood)
    * Add a small pause after failed upload before deleting file (Nick Craig-Wood)
    * Add workaround for missing mtime (buergi)
    * Sharepoint: Renew cookies after 12hrs (Henning Surmeier)
* Yandex
    * Remove redundant nil checks (teresy)

## v1.43.1 - 2018-09-07

Point release to fix hubic and azureblob backends.

* Bug Fixes
    * ncdu: Return error instead of log.Fatal in Show (Fabian Möller)
    * cmd: Fix crash with `--progress` and `--stats 0` (Nick Craig-Wood)
    * docs: Tidy website display (Anagh Kumar Baranwal)
* Azure Blob:
    * Fix multi-part uploads. (sandeepkru)
* Hubic
    * Fix uploads (Nick Craig-Wood)
    * Retry auth fetching if it fails to make hubic more reliable (Nick Craig-Wood)

## v1.43 - 2018-09-01

* New backends
    * Jottacloud (Sebastian Bünger)
* New commands
    * copyurl: copies a URL to a remote (Denis)
* New Features
    * Reworked config for backends (Nick Craig-Wood)
        * All backend config can now be supplied by command line, env var or config file
        * Advanced section in the config wizard for the optional items
        * A large step towards rclone backends being usable in other go software
        * Allow on the fly remotes with :backend: syntax
    * Stats revamp
        * Add `--progress`/`-P` flag to show interactive progress (Nick Craig-Wood)
        * Show the total progress of the sync in the stats (Nick Craig-Wood)
        * Add `--stats-one-line` flag for single line stats (Nick Craig-Wood)
    * Added weekday schedule into `--bwlimit` (Mateusz)
    * lsjson: Add option to show the original object IDs (Fabian Möller)
    * serve webdav: Make Content-Type without reading the file and add `--etag-hash` (Nick Craig-Wood)
    * build
        * Build macOS with native compiler (Nick Craig-Wood)
        * Update to use go1.11 for the build (Nick Craig-Wood)
    * rc
        * Added core/stats to return the stats (reddi1)
    * `version --check`: Prints the current release and beta versions (Nick Craig-Wood)
* Bug Fixes
    * accounting
        * Fix time to completion estimates (Nick Craig-Wood)
        * Fix moving average speed for file stats (Nick Craig-Wood)
    * config: Fix error reading password from piped input (Nick Craig-Wood)
    * move: Fix `--delete-empty-src-dirs` flag to delete all empty dirs on move (ishuah)
* Mount
    * Implement `--daemon-timeout` flag for OSXFUSE (Nick Craig-Wood)
    * Fix mount `--daemon` not working with encrypted config (Alex Chen)
    * Clip the number of blocks to 2^32-1 on macOS - fixes borg backup (Nick Craig-Wood)
* VFS
    * Enable vfs-read-chunk-size by default (Fabian Möller)
    * Add the vfs/refresh rc command (Fabian Möller)
    * Add non recursive mode to vfs/refresh rc command (Fabian Möller)
    * Try to seek buffer on read only files (Fabian Möller)
* Local
    * Fix crash when deprecated `--local-no-unicode-normalization` is supplied (Nick Craig-Wood)
    * Fix mkdir error when trying to copy files to the root of a drive on windows (Nick Craig-Wood)
* Cache
    * Fix nil pointer deref when using lsjson on cached directory (Nick Craig-Wood)
    * Fix nil pointer deref for occasional crash on playback (Nick Craig-Wood)
* Crypt
    * Fix accounting when checking hashes on upload (Nick Craig-Wood)
* Amazon Cloud Drive
    * Make very clear in the docs that rclone has no ACD keys (Nick Craig-Wood)
* Azure Blob
    * Add connection string and SAS URL auth (Nick Craig-Wood)
    * List the container to see if it exists (Nick Craig-Wood)
    * Port new Azure Blob Storage SDK (sandeepkru)
    * Added blob tier, tier between Hot, Cool and Archive. (sandeepkru)
    * Remove leading / from paths (Nick Craig-Wood)
* B2
    * Support Application Keys (Nick Craig-Wood)
    * Remove leading / from paths (Nick Craig-Wood)
* Box
    * Fix upload of > 2GB files on 32 bit platforms (Nick Craig-Wood)
    * Make `--box-commit-retries` flag defaulting to 100 to fix large uploads (Nick Craig-Wood)
* Drive
    * Add `--drive-keep-revision-forever` flag (lewapm)
    * Handle gdocs when filtering file names in list (Fabian Möller)
    * Support using `--fast-list` for large speedups (Fabian Möller)
* FTP
    * Fix Put mkParentDir failed: 521 for BunnyCDN (Nick Craig-Wood)
* Google Cloud Storage
    * Fix index out of range error with `--fast-list` (Nick Craig-Wood)
* Jottacloud
    * Fix MD5 error check (Oliver Heyme)
    * Handle empty time values (Martin Polden)
    * Calculate missing MD5s (Oliver Heyme)
    * Docs, fixes and tests for MD5 calculation (Nick Craig-Wood)
    * Add optional MimeTyper interface. (Sebastian Bünger)
    * Implement optional About interface (for `df` support). (Sebastian Bünger)
* Mega
    * Wait for events instead of arbitrary sleeping (Nick Craig-Wood)
    * Add `--mega-hard-delete` flag (Nick Craig-Wood)
    * Fix failed logins with upper case chars in email (Nick Craig-Wood)
* Onedrive
    * Shared folder support (Yoni Jah)
    * Implement DirMove (Cnly)
    * Fix rmdir sometimes deleting directories with contents (Nick Craig-Wood)
* Pcloud
    * Delete half uploaded files on upload error (Nick Craig-Wood)
* Qingstor
    * Remove leading / from paths (Nick Craig-Wood)
* S3
    * Fix index out of range error with `--fast-list` (Nick Craig-Wood)
    * Add `--s3-force-path-style` (Nick Craig-Wood)
    * Add support for KMS Key ID (bsteiss)
    * Remove leading / from paths (Nick Craig-Wood)
* Swift
    * Add `storage_policy` (Ruben Vandamme)
    * Make it so just `storage_url` or `auth_token` can be overridden (Nick Craig-Wood)
    * Fix server-side copy bug for unusual file names (Nick Craig-Wood)
    * Remove leading / from paths (Nick Craig-Wood)
* WebDAV
    * Ensure we call MKCOL with a URL with a trailing / for QNAP interop (Nick Craig-Wood)
    * If root ends with / then don't check if it is a file (Nick Craig-Wood)
    * Don't accept redirects when reading metadata (Nick Craig-Wood)
    * Add bearer token (Macaroon) support for dCache (Nick Craig-Wood)
    * Document dCache and Macaroons (Onno Zweers)
    * Sharepoint recursion with different depth (Henning)
    * Attempt to remove failed uploads (Nick Craig-Wood)
* Yandex
    * Fix listing/deleting files in the root (Nick Craig-Wood)

## v1.42 - 2018-06-16

* New backends
    * OpenDrive (Oliver Heyme, Jakub Karlicek, ncw)
* New commands
    * deletefile command (Filip Bartodziej)
* New Features
    * copy, move: Copy single files directly, don't use `--files-from` work-around
        * this makes them much more efficient
    * Implement `--max-transfer` flag to quit transferring at a limit
        * make exit code 8 for `--max-transfer` exceeded
    * copy: copy empty source directories to destination (Ishuah Kariuki)
    * check: Add `--one-way` flag (Kasper Byrdal Nielsen)
    * Add siginfo handler for macOS for ctrl-T stats (kubatasiemski)
    * rc
        * add core/gc to run a garbage collection on demand
        * enable go profiling by default on the `--rc` port
        * return error from remote on failure
    * lsf
        * Add `--absolute` flag to add a leading / onto path names
        * Add `--csv` flag for compliant CSV output
        * Add 'm' format specifier to show the MimeType
        * Implement 'i' format for showing object ID
    * lsjson
        * Add MimeType to the output
        * Add ID field to output to show Object ID
    * Add `--retries-sleep` flag (Benjamin Joseph Dag)
    * Oauth tidy up web page and error handling (Henning Surmeier)
* Bug Fixes
    * Password prompt output with `--log-file` fixed for unix (Filip Bartodziej)
    * Calculate ModifyWindow each time on the fly to fix various problems (Stefan Breunig)
* Mount
    * Only print "File.rename error" if there actually is an error (Stefan Breunig)
    * Delay rename if file has open writers instead of failing outright (Stefan Breunig)
    * Ensure atexit gets run on interrupt
    * macOS enhancements
        * Make `--noappledouble` `--noapplexattr`
        * Add `--volname` flag and remove special chars from it
        * Make Get/List/Set/Remove xattr return ENOSYS for efficiency
        * Make `--daemon` work for macOS without CGO
* VFS
    * Add `--vfs-read-chunk-size` and `--vfs-read-chunk-size-limit` (Fabian Möller)
    * Fix ChangeNotify for new or changed folders (Fabian Möller)
* Local
    * Fix symlink/junction point directory handling under Windows
        * **NB** you will need to add `-L` to your command line to copy files with reparse points
* Cache
    * Add non cached dirs on notifications (Remus Bunduc)
    * Allow root to be expired from rc (Remus Bunduc)
    * Clean remaining empty folders from temp upload path (Remus Bunduc)
    * Cache lists using batch writes (Remus Bunduc)
    * Use secure websockets for HTTPS Plex addresses (John Clayton)
    * Reconnect plex websocket on failures (Remus Bunduc)
    * Fix panic when running without plex configs (Remus Bunduc)
    * Fix root folder caching (Remus Bunduc)
* Crypt
    * Check the encrypted hash of files when uploading for extra data security
* Dropbox
    * Make Dropbox for business folders accessible using an initial `/` in the path
* Google Cloud Storage
    * Low level retry all operations if necessary
* Google Drive
    * Add `--drive-acknowledge-abuse` to download flagged files
    * Add `--drive-alternate-export` to fix large doc export
    * Don't attempt to choose Team Drives when using rclone config create
    * Fix change list polling with team drives
    * Fix ChangeNotify for folders (Fabian Möller)
    * Fix about (and df on a mount) for team drives
* Onedrive
    * Errorhandler for onedrive for business requests (Henning Surmeier)
* S3
    * Adjust upload concurrency with `--s3-upload-concurrency` (themylogin)
    * Fix `--s3-chunk-size` which was always using the minimum
* SFTP
    * Add `--ssh-path-override` flag (Piotr Oleszczyk)
    * Fix slow downloads for long latency connections
* Webdav
    * Add workarounds for biz.mail.ru
    * Ignore Reason-Phrase in status line to fix 4shared (Rodrigo)
    * Better error message generation

## v1.41 - 2018-04-28

* New backends
    * Mega support added
    * Webdav now supports SharePoint cookie authentication (hensur)
* New commands
    * link: create public link to files and folders (Stefan Breunig)
    * about: gets quota info from a remote (a-roussos, ncw)
    * hashsum: a generic tool for any hash to produce md5sum like output
* New Features
    * lsd: Add -R flag and fix and update docs for all ls commands
    * ncdu: added a "refresh" key - CTRL-L (Keith Goldfarb)
    * serve restic: Add append-only mode (Steve Kriss)
    * serve restic: Disallow overwriting files in append-only mode (Alexander Neumann)
    * serve restic: Print actual listener address (Matt Holt)
    * size: Add --json flag (Matthew Holt)
    * sync: implement --ignore-errors (Mateusz Pabian)
    * dedupe: Add dedupe largest functionality (Richard Yang)
    * fs: Extend SizeSuffix to include TB and PB for rclone about
    * fs: add --dump goroutines and --dump openfiles for debugging
    * rc: implement core/memstats to print internal memory usage info
    * rc: new call rc/pid (Michael P. Dubner)
* Compile
    * Drop support for go1.6
* Release
    * Fix `make tarball` (Chih-Hsuan Yen)
* Bug Fixes
    * filter: fix --min-age and --max-age together check
    * fs: limit MaxIdleConns and MaxIdleConnsPerHost in transport
    * lsd,lsf: make sure all times we output are in local time
    * rc: fix setting bwlimit to unlimited
    * rc: take note of the --rc-addr flag too as per the docs
* Mount
    * Use About to return the correct disk total/used/free (e.g. in `df`)
    * Set `--attr-timeout default` to `1s` - fixes:
        * rclone using too much memory
        * rclone not serving files to samba
        * excessive time listing directories
    * Fix `df -i` (upstream fix)
* VFS
    * Filter files `.` and `..` from directory listing
    * Only make the VFS cache if --vfs-cache-mode > Off
* Local
    * Add --local-no-check-updated to disable updated file checks
    * Retry remove on Windows sharing violation error
* Cache
    * Flush the memory cache after close
    * Purge file data on notification
    * Always forget parent dir for notifications
    * Integrate with Plex websocket
    * Add rc cache/stats (seuffert)
    * Add info log on notification
* Box
    * Fix failure reading large directories - parse file/directory size as float
* Dropbox
    * Fix crypt+obfuscate on dropbox
    * Fix repeatedly uploading the same files
* FTP
    * Work around strange response from box FTP server
    * More workarounds for FTP servers to fix mkParentDir error
    * Fix no error on listing nonexistent directory
* Google Cloud Storage
    * Add service_account_credentials (Matt Holt)
    * Detect bucket presence by listing it - minimises permissions needed
    * Ignore zero length directory markers
* Google Drive
    * Add service_account_credentials (Matt Holt)
    * Fix directory move leaving a hardlinked directory behind
    * Return proper google errors when Opening files
    * When initialized with a filepath, optional features used incorrect root path (Stefan Breunig)
* HTTP
    * Fix sync for servers which don't return Content-Length in HEAD
* Onedrive
    * Add QuickXorHash support for OneDrive for business
    * Fix socket leak in multipart session upload
* S3
    * Look in S3 named profile files for credentials
    * Add `--s3-disable-checksum` to disable checksum uploading (Chris Redekop)
    * Hierarchical configuration support (Giri Badanahatti)
    * Add in config for all the supported S3 providers
    * Add One Zone Infrequent Access storage class (Craig Rachel)
    * Add --use-server-modtime support (Peter Baumgartner)
    * Add --s3-chunk-size option to control multipart uploads
    * Ignore zero length directory markers
* SFTP
    * Update docs to match code, fix typos and clarify disable_hashcheck prompt (Michael G. Noll)
    * Update docs with Synology quirks
    * Fail soft with a debug on hash failure
* Swift
    * Add --use-server-modtime support (Peter Baumgartner)
* Webdav
    * Support SharePoint cookie authentication (hensur)
    * Strip leading and trailing / off root

## v1.40 - 2018-03-19

* New backends
    * Alias backend to create aliases for existing remote names (Fabian Möller)
* New commands
    * `lsf`: list for parsing purposes (Jakub Tasiemski)
        * by default this is a simple non recursive list of files and directories
        * it can be configured to add more info in an easy to parse way
    * `serve restic`: for serving a remote as a Restic REST endpoint
        * This enables restic to use any backends that rclone can access
        * Thanks Alexander Neumann for help, patches and review
    * `rc`: enable the remote control of a running rclone
        * The running rclone must be started with --rc and related flags.
        * Currently there is support for bwlimit, and flushing for mount and cache.
* New Features
    * `--max-delete` flag to add a delete threshold (Bjørn Erik Pedersen)
    * All backends now support RangeOption for ranged Open
        * `cat`: Use RangeOption for limited fetches to make more efficient
        * `cryptcheck`: make reading of nonce more efficient with RangeOption
    * serve http/webdav/restic
        * support SSL/TLS
        * add `--user` `--pass` and `--htpasswd` for authentication
    * `copy`/`move`: detect file size change during copy/move and abort transfer (ishuah)
    * `cryptdecode`: added option to return encrypted file names. (ishuah)
    * `lsjson`: add `--encrypted` to show encrypted name (Jakub Tasiemski)
    * Add `--stats-file-name-length` to specify the printed file name length for stats (Will Gunn)
* Compile
    * Code base was shuffled and factored
        * backends moved into a backend directory
        * large packages split up
        * See the CONTRIBUTING.md doc for info as to what lives where now
    * Update to using go1.10 as the default go version
    * Implement daily [full integration tests](https://pub.rclone.org/integration-tests/)
* Release
    * Include a source tarball and sign it and the binaries
    * Sign the git tags as part of the release process
    * Add .deb and .rpm packages as part of the build
    * Make a beta release for all branches on the main repo (but not pull requests)
* Bug Fixes
    * config: fixes errors on nonexistent config by loading config file only on first access
    * config: retry saving the config after failure (Mateusz)
    * sync: when using `--backup-dir` don't delete files if we can't set their modtime
        * this fixes odd behaviour with Dropbox and `--backup-dir`
    * fshttp: fix idle timeouts for HTTP connections
    * `serve http`: fix serving files with : in - fixes
    * Fix `--exclude-if-present` to ignore directories which it doesn't have permission for (Iakov Davydov)
    * Make accounting work properly with crypt and b2
    * remove `--no-traverse` flag because it is obsolete
* Mount
    * Add `--attr-timeout` flag to control attribute caching in kernel
        * this now defaults to 0 which is correct but less efficient
        * see [the mount docs](/commands/rclone_mount/#attribute-caching) for more info
    * Add `--daemon` flag to allow mount to run in the background (ishuah)
    * Fix: Return ENOSYS rather than EIO on attempted link
        * This fixes FileZilla accessing an rclone mount served over sftp.
    * Fix setting modtime twice
    * Mount tests now run on CI for Linux (mount & cmount)/Mac/Windows
    * Many bugs fixed in the VFS layer - see below
* VFS
    * Many fixes for `--vfs-cache-mode` writes and above
        * Update cached copy if we know it has changed (fixes stale data)
        * Clean path names before using them in the cache
        * Disable cache cleaner if `--vfs-cache-poll-interval=0`
        * Fill and clean the cache immediately on startup
    * Fix Windows opening every file when it stats the file
    * Fix applying modtime for an open Write Handle
    * Fix creation of files when truncating
    * Write 0 bytes when flushing unwritten handles to avoid race conditions in FUSE
    * Downgrade "poll-interval is not supported" message to Info
    * Make OpenFile and friends return EINVAL if O_RDONLY and O_TRUNC
* Local
    * Downgrade "invalid cross-device link: trying copy" to debug
    * Make DirMove return fs.ErrorCantDirMove to allow fallback to Copy for cross device
    * Fix race conditions updating the hashes
* Cache
    * Add support for polling - cache will update when remote changes on supported backends
    * Reduce log level for Plex api
    * Fix dir cache issue
    * Implement `--cache-db-wait-time` flag
    * Improve efficiency with RangeOption and RangeSeek
    * Fix dirmove with temp fs enabled
    * Notify vfs when using temp fs
    * Offline uploading
    * Remote control support for path flushing
* Amazon cloud drive
    * Rclone no longer has any working keys - disable integration tests
    * Implement DirChangeNotify to notify cache/vfs/mount of changes
* Azureblob
    * Don't check for bucket/container presence if listing was OK
        * this makes rclone do one less request per invocation
    * Improve accounting for chunked uploads
* Backblaze B2
    * Don't check for bucket/container presence if listing was OK
        * this makes rclone do one less request per invocation
* Box
    * Improve accounting for chunked uploads
* Dropbox
    * Fix custom oauth client parameters
* Google Cloud Storage
    * Don't check for bucket/container presence if listing was OK
        * this makes rclone do one less request per invocation
* Google Drive
    * Migrate to api v3 (Fabian Möller)
    * Add scope configuration and root folder selection
    * Add `--drive-impersonate` for service accounts
        * thanks to everyone who tested, explored and contributed docs
    * Add `--drive-use-created-date` to use created date as modified date (nbuchanan)
    * Request the export formats only when required
        * This makes rclone quicker when there are no google docs
    * Fix finding paths with latin1 chars (a workaround for a drive bug)
    * Fix copying of a single Google doc file
    * Fix `--drive-auth-owner-only` to look in all directories
* HTTP
    * Fix handling of directories with & in
* Onedrive
    * Removed upload cutoff and always do session uploads
        * this stops the creation of multiple versions on business onedrive
    * Overwrite object size value with real size when reading file. (Victor)
        * this fixes oddities when onedrive misreports the size of images
* Pcloud
    * Remove unused chunked upload flag and code
* Qingstor
    * Don't check for bucket/container presence if listing was OK
        * this makes rclone do one less request per invocation
* S3
    * Support hashes for multipart files (Chris Redekop)
    * Initial support for IBM COS (S3) (Giri Badanahatti)
    * Update docs to discourage use of v2 auth with CEPH and others
    * Don't check for bucket/container presence if listing was OK
        * this makes rclone do one less request per invocation
    * Fix server-side copy and set modtime on files with + in
* SFTP
    * Add option to disable remote hash check command execution (Jon Fautley)
    * Add `--sftp-ask-password` flag to prompt for password when needed (Leo R. Lundgren)
    * Add `set_modtime` configuration option
    * Fix following of symlinks
    * Fix reading config file outside of Fs setup
    * Fix reading $USER in username fallback not $HOME
    * Fix running under crontab - Use correct OS way of reading username
* Swift
    * Fix refresh of authentication token
        * in v1.39 a bug was introduced which ignored new tokens - this fixes it
    * Fix extra HEAD transaction when uploading a new file
    * Don't check for bucket/container presence if listing was OK
        * this makes rclone do one less request per invocation
* Webdav
    * Add new time formats to support mydrive.ch and others

## v1.39 - 2017-12-23

* New backends
    * WebDAV
        * tested with nextcloud, owncloud, put.io and others!
    * Pcloud
    * cache - wraps a cache around other backends (Remus Bunduc)
        * useful in combination with mount
        * NB this feature is in beta so use with care
* New commands
    * serve command with subcommands:
        * serve webdav: this implements a webdav server for any rclone remote.
        * serve http: command to serve a remote over HTTP
    * config: add sub commands for full config file management
        * create/delete/dump/edit/file/password/providers/show/update
    * touch: to create or update the timestamp of a file (Jakub Tasiemski)
* New Features
    * curl install for rclone (Filip Bartodziej)
    * --stats now shows percentage, size, rate and ETA in condensed form (Ishuah Kariuki)
    * --exclude-if-present to exclude a directory if a file is present (Iakov Davydov)
    * rmdirs: add --leave-root flag (lewapm)
    * move: add --delete-empty-src-dirs flag to remove dirs after move (Ishuah Kariuki)
    * Add --dump flag, introduce --dump requests, responses and remove --dump-auth, --dump-filters
        * Obscure X-Auth-Token: from headers when dumping too
    * Document and implement exit codes for different failure modes (Ishuah Kariuki)
* Compile
* Bug Fixes
    * Retry lots more different types of errors to make multipart transfers more reliable
    * Save the config before asking for a token, fixes disappearing oauth config
    * Warn the user if --include and --exclude are used together (Ernest Borowski)
    * Fix duplicate files (e.g. on Google drive) causing spurious copies
    * Allow trailing and leading whitespace for passwords (Jason Rose)
    * ncdu: fix crashes on empty directories
    * rcat: fix goroutine leak
    * moveto/copyto: Fix to allow copying to the same name
* Mount
    * --vfs-cache mode to make writes into mounts more reliable.
        * this requires caching files on the disk (see --cache-dir)
        * As this is a new feature, use with care
    * Use sdnotify to signal systemd the mount is ready (Fabian Möller)
    * Check if directory is not empty before mounting (Ernest Borowski)
* Local
    * Add error message for cross file system moves
    * Fix equality check for times
* Dropbox
    * Rework multipart upload
        * buffer the chunks when uploading large files so they can be retried
        * change default chunk size to 48MB now we are buffering them in memory
        * retry every error after the first chunk is done successfully
    * Fix error when renaming directories
* Swift
    * Fix crash on bad authentication
* Google Drive
    * Add service account support (Tim Cooijmans)
* S3
    * Make it work properly with Digital Ocean Spaces (Andrew Starr-Bochicchio)
    * Fix crash if a bad listing is received
    * Add support for ECS task IAM roles (David Minor)
* Backblaze B2
    * Fix multipart upload retries
    * Fix --hard-delete to make it work 100% of the time
* Swift
    * Allow authentication with storage URL and auth key (Giovanni Pizzi)
    * Add new fields for swift configuration to support IBM Bluemix Swift (Pierre Carlson)
    * Add OS_TENANT_ID and OS_USER_ID to config
    * Allow configs with user id instead of user name
    * Check if swift segments container exists before creating (John Leach)
    * Fix memory leak in swift transfers (upstream fix)
* SFTP
    * Add option to enable the use of aes128-cbc cipher (Jon Fautley)
* Amazon cloud drive
    * Fix download of large files failing with "Only one auth mechanism allowed"
* crypt
    * Option to encrypt directory names or leave them intact
    * Implement DirChangeNotify (Fabian Möller)
* onedrive
    * Add option to choose resourceURL during setup of OneDrive Business account if more than one is available for user

## v1.38 - 2017-09-30

* New backends
    * Azure Blob Storage (thanks Andrei Dragomir)
    * Box
    * Onedrive for Business (thanks Oliver Heyme)
    * QingStor from QingCloud (thanks wuyu)
* New commands
    * `rcat` - read from standard input and stream upload
    * `tree` - shows a nicely formatted recursive listing
    * `cryptdecode` - decode encrypted file names (thanks ishuah)
    * `config show` - print the config file
    * `config file` - print the config file location
* New Features
    * Empty directories are deleted on `sync`
    * `dedupe` - implement merging of duplicate directories
    * `check` and `cryptcheck` made more consistent and use less memory
    * `cleanup` for remaining remotes (thanks ishuah)
    * `--immutable` for ensuring that files don't change (thanks Jacob McNamee)
    * `--user-agent` option (thanks Alex McGrath Kraak)
    * `--disable` flag to disable optional features
    * `--bind` flag for choosing the local addr on outgoing connections
    * Support for zsh auto-completion (thanks bpicode)
    * Stop normalizing file names but do a normalized compare in `sync`
* Compile
    * Update to using go1.9 as the default go version
    * Remove snapd build due to maintenance problems
* Bug Fixes
    * Improve retriable error detection which makes multipart uploads better
    * Make `check` obey `--ignore-size`
    * Fix bwlimit toggle in conjunction with schedules (thanks cbruegg)
    * `config` ensures newly written config is on the same mount
* Local
    * Revert to copy when moving file across file system boundaries
    * `--skip-links` to suppress symlink warnings (thanks Zhiming Wang)
* Mount
    * Reuse `rcat` internals to support uploads from all remotes
* Dropbox
    * Fix "entry doesn't belong in directory" error
    * Stop using deprecated API methods
* Swift
    * Fix server-side copy to empty container with `--fast-list`
* Google Drive
    * Change the default for `--drive-use-trash` to `true`
* S3
    * Set session token when using STS (thanks Girish Ramakrishnan)
    * Glacier docs and error messages (thanks Jan Varho)
    * Read 1000 (not 1024) items in dir listings to fix Wasabi
* Backblaze B2
    * Fix SHA1 mismatch when downloading files with no SHA1
    * Calculate missing hashes on the fly instead of spooling
    * `--b2-hard-delete` to permanently delete (not hide) files (thanks John Papandriopoulos)
* Hubic
    * Fix creating containers - no longer have to use the `default` container
* Swift
    * Optionally configure from a standard set of OpenStack environment vars
    * Add `endpoint_type` config
* Google Cloud Storage
    * Fix bucket creation to work with limited permission users
* SFTP
    * Implement connection pooling for multiple ssh connections
    * Limit new connections per second
    * Add support for MD5 and SHA1 hashes where available (thanks Christian Brüggemann)
* HTTP
    * Fix URL encoding issues
    * Fix directories with `:` in
    * Fix panic with URL encoded content

## v1.37 - 2017-07-22

* New backends
    * FTP - thanks to Antonio Messina
    * HTTP - thanks to Vasiliy Tolstov
* New commands
    * rclone ncdu - for exploring a remote with a text based user interface.
    * rclone lsjson - for listing with a machine-readable output
    * rclone dbhashsum - to show Dropbox style hashes of files (local or Dropbox)
* New Features
    * Implement --fast-list flag
        * This allows remotes to list recursively if they can
        * This uses less transactions (important if you pay for them)
        * This may or may not be quicker
        * This will use more memory as it has to hold the listing in memory
        * --old-sync-method deprecated - the remaining uses are covered by --fast-list
        * This involved a major re-write of all the listing code
    * Add --tpslimit and --tpslimit-burst to limit transactions per second
        * this is useful in conjunction with `rclone mount` to limit external apps
    * Add --stats-log-level so can see --stats without -v
    * Print password prompts to stderr - Hraban Luyat
    * Warn about duplicate files when syncing
    * Oauth improvements
        * allow auth_url and token_url to be set in the config file
        * Print redirection URI if using own credentials.
    * Don't Mkdir at the start of sync to save transactions
* Compile
    * Update build to go1.8.3
    * Require go1.6 for building rclone
    * Compile 386 builds with "GO386=387" for maximum compatibility
* Bug Fixes
    * Fix menu selection when no remotes
    * Config saving reworked to not kill the file if disk gets full
    * Don't delete remote if name does not change while renaming
    * moveto, copyto: report transfers and checks as per move and copy
* Local
    * Add --local-no-unicode-normalization flag - Bob Potter
* Mount
    * Now supported on Windows using cgofuse and WinFsp - thanks to Bill Zissimopoulos for much help
    * Compare checksums on upload/download via FUSE
    * Unmount when program ends with SIGINT (Ctrl+C) or SIGTERM - Jérôme Vizcaino
    * On read only open of file, make open pending until first read
    * Make --read-only reject modify operations
    * Implement ModTime via FUSE for remotes that support it
    * Allow modTime to be changed even before all writers are closed
    * Fix panic on renames
    * Fix hang on errored upload
* Crypt
    * Report the name:root as specified by the user
    * Add an "obfuscate" option for filename encryption - Stephen Harris
* Amazon Drive
    * Fix initialization order for token renewer
    * Remove revoked credentials, allow oauth proxy config and update docs
* B2
    * Reduce minimum chunk size to 5MB
* Drive
    * Add team drive support
    * Reduce bandwidth by adding fields for partial responses - Martin Kristensen
    * Implement --drive-shared-with-me flag to view shared with me files - Danny Tsai
    * Add --drive-trashed-only to read only the files in the trash
    * Remove obsolete --drive-full-list
    * Add missing seek to start on retries of chunked uploads
    * Fix stats accounting for upload
    * Convert / in names to a unicode equivalent (／)
    * Poll for Google Drive changes when mounted
* OneDrive
    * Fix the uploading of files with spaces
    * Fix initialization order for token renewer
    * Display speeds accurately when uploading - Yoni Jah
    * Swap to using http://localhost:53682/ as redirect URL - Michael Ledin
    * Retry on token expired error, reset upload body on retry - Yoni Jah
* Google Cloud Storage
    * Add ability to specify location and storage class via config and command line - thanks gdm85
    * Create container if necessary on server-side copy
    * Increase directory listing chunk to 1000 to increase performance
    * Obtain a refresh token for GCS - Steven Lu
* Yandex
    * Fix the name reported in log messages (was empty)
    * Correct error return for listing empty directory
* Dropbox
    * Rewritten to use the v2 API
        * Now supports ModTime
            * Can only set by uploading the file again
            * If you uploaded with an old rclone, rclone may upload everything again
            * Use `--size-only` or `--checksum` to avoid this
        * Now supports the Dropbox content hashing scheme
        * Now supports low level retries
* S3
    * Work around eventual consistency in bucket creation
    * Create container if necessary on server-side copy
    * Add us-east-2 (Ohio) and eu-west-2 (London) S3 regions - Zahiar Ahmed
* Swift, Hubic
    * Fix zero length directory markers showing in the subdirectory listing
        * this caused lots of duplicate transfers
    * Fix paged directory listings
        * this caused duplicate directory errors
    * Create container if necessary on server-side copy
    * Increase directory listing chunk to 1000 to increase performance
    * Make sensible error if the user forgets the container
* SFTP
    * Add support for using ssh key files
    * Fix under Windows
    * Fix ssh agent on Windows
    * Adapt to latest version of library - Igor Kharin

## v1.36 - 2017-03-18

* New Features
    * SFTP remote (Jack Schmidt)
    * Re-implement sync routine to work a directory at a time reducing memory usage
    * Logging revamped to be more inline with rsync - now much quieter
            * -v only shows transfers
            * -vv is for full debug
            * --syslog to log to syslog on capable platforms
    * Implement --backup-dir and --suffix
    * Implement --track-renames (initial implementation by Bjørn Erik Pedersen)
    * Add time-based bandwidth limits (Lukas Loesche)
    * rclone cryptcheck: checks integrity of crypt remotes
    * Allow all config file variables and options to be set from environment variables
    * Add --buffer-size parameter to control buffer size for copy
    * Make --delete-after the default
    * Add --ignore-checksum flag (fixed by Hisham Zarka)
    * rclone check: Add --download flag to check all the data, not just hashes
    * rclone cat: add --head, --tail, --offset, --count and --discard
    * rclone config: when choosing from a list, allow the value to be entered too
    * rclone config: allow rename and copy of remotes
    * rclone obscure: for generating encrypted passwords for rclone's config (T.C. Ferguson)
    * Comply with XDG Base Directory specification (Dario Giovannetti)
        * this moves the default location of the config file in a backwards compatible way
    * Release changes
        * Ubuntu snap support (Dedsec1)
        * Compile with go 1.8
        * MIPS/Linux big and little endian support
* Bug Fixes
    * Fix copyto copying things to the wrong place if the destination dir didn't exist
    * Fix parsing of remotes in moveto and copyto
    * Fix --delete-before deleting files on copy
    * Fix --files-from with an empty file copying everything
    * Fix sync: don't update mod times if --dry-run set
    * Fix MimeType propagation
    * Fix filters to add ** rules to directory rules
* Local
    * Implement -L, --copy-links flag to allow rclone to follow symlinks
    * Open files in write only mode so rclone can write to an rclone mount
    * Fix unnormalised unicode causing problems reading directories
    * Fix interaction between -x flag and --max-depth
* Mount
    * Implement proper directory handling (mkdir, rmdir, renaming)
    * Make include and exclude filters apply to mount
    * Implement read and write async buffers - control with --buffer-size
    * Fix fsync on for directories
    * Fix retry on network failure when reading off crypt
* Crypt
    * Add --crypt-show-mapping to show encrypted file mapping
    * Fix crypt writer getting stuck in a loop
        * **IMPORTANT** this bug had the potential to cause data corruption when
            * reading data from a network based remote and
            * writing to a crypt on Google Drive
        * Use the cryptcheck command to validate your data if you are concerned
        * If syncing two crypt remotes, sync the unencrypted remote
* Amazon Drive
    * Fix panics on Move (rename)
    * Fix panic on token expiry
* B2
    * Fix inconsistent listings and rclone check
    * Fix uploading empty files with go1.8
    * Constrain memory usage when doing multipart uploads
    * Fix upload url not being refreshed properly
* Drive
    * Fix Rmdir on directories with trashed files
    * Fix "Ignoring unknown object" when downloading
    * Add --drive-list-chunk
    * Add --drive-skip-gdocs (Károly Oláh)
* OneDrive
    * Implement Move
    * Fix Copy
        * Fix overwrite detection in Copy
        * Fix waitForJob to parse errors correctly
    * Use token renewer to stop auth errors on long uploads
    * Fix uploading empty files with go1.8
* Google Cloud Storage
    * Fix depth 1 directory listings
* Yandex
    * Fix single level directory listing
* Dropbox
    * Normalise the case for single level directory listings
    * Fix depth 1 listing
* S3
    * Added ca-central-1 region (Jon Yergatian)

## v1.35 - 2017-01-02

* New Features
    * moveto and copyto commands for choosing a destination name on copy/move
    * rmdirs command to recursively delete empty directories
    * Allow repeated --include/--exclude/--filter options
    * Only show transfer stats on commands which transfer stuff
        * show stats on any command using the `--stats` flag
    * Allow overlapping directories in move when server-side dir move is supported
    * Add --stats-unit option - thanks Scott McGillivray
* Bug Fixes
    * Fix the config file being overwritten when two rclone instances are running
    * Make rclone lsd obey the filters properly
    * Fix compilation on mips
    * Fix not transferring files that don't differ in size
    * Fix panic on nil retry/fatal error
* Mount
    * Retry reads on error - should help with reliability a lot
    * Report the modification times for directories from the remote
    * Add bandwidth accounting and limiting (fixes --bwlimit)
    * If --stats provided will show stats and which files are transferring
    * Support R/W files if truncate is set.
    * Implement statfs interface so df works
    * Note that write is now supported on Amazon Drive
    * Report number of blocks in a file - thanks Stefan Breunig
* Crypt
    * Prevent the user pointing crypt at itself
    * Fix failed to authenticate decrypted block errors
        * these will now return the underlying unexpected EOF instead
* Amazon Drive
    * Add support for server-side move and directory move - thanks Stefan Breunig
    * Fix nil pointer deref on size attribute
* B2
    * Use new prefix and delimiter parameters in directory listings
        * This makes --max-depth 1 dir listings as used in mount much faster
    * Reauth the account while doing uploads too - should help with token expiry
* Drive
    * Make DirMove more efficient and complain about moving the root
    * Create destination directory on Move()

## v1.34 - 2016-11-06

* New Features
    * Stop single file and `--files-from` operations iterating through the source bucket.
    * Stop removing failed upload to cloud storage remotes
    * Make ContentType be preserved for cloud to cloud copies
    * Add support to toggle bandwidth limits via SIGUSR2 - thanks Marco Paganini
    * `rclone check` shows count of hashes that couldn't be checked
    * `rclone listremotes` command
    * Support linux/arm64 build - thanks Fredrik Fornwall
    * Remove `Authorization:` lines from `--dump-headers` output
* Bug Fixes
    * Ignore files with control characters in the names
    * Fix `rclone move` command
        * Delete src files which already existed in dst
        * Fix deletion of src file when dst file older
    * Fix `rclone check` on encrypted file systems
    * Make failed uploads not count as "Transferred"
    * Make sure high level retries show with `-q`
    * Use a vendor directory with godep for repeatable builds
* `rclone mount` - FUSE
    * Implement FUSE mount options
        * `--no-modtime`, `--debug-fuse`, `--read-only`, `--allow-non-empty`, `--allow-root`, `--allow-other`
        * `--default-permissions`, `--write-back-cache`, `--max-read-ahead`, `--umask`, `--uid`, `--gid`
    * Add `--dir-cache-time` to control caching of directory entries
    * Implement seek for files opened for read (useful for video players)
        * with `-no-seek` flag to disable
    * Fix crash on 32 bit ARM (alignment of 64 bit counter)
    * ...and many more internal fixes and improvements!
* Crypt
    * Don't show encrypted password in configurator to stop confusion
* Amazon Drive
    * New wait for upload option `--acd-upload-wait-per-gb`
        * upload timeouts scale by file size and can be disabled
    * Add 502 Bad Gateway to list of errors we retry
    * Fix overwriting a file with a zero length file
    * Fix ACD file size warning limit - thanks Felix Bünemann
* Local
    * Unix: implement `-x`/`--one-file-system` to stay on a single file system
        * thanks Durval Menezes and Luiz Carlos Rumbelsperger Viana
    * Windows: ignore the symlink bit on files
    * Windows: Ignore directory-based junction points
* B2
    * Make sure each upload has at least one upload slot - fixes strange upload stats
    * Fix uploads when using crypt
    * Fix download of large files (sha1 mismatch)
    * Return error when we try to create a bucket which someone else owns
    * Update B2 docs with Data usage, and Crypt section - thanks Tomasz Mazur
* S3
    * Command line and config file support for
        * Setting/overriding ACL  - thanks Radek Šenfeld
        * Setting storage class - thanks Asko Tamm
* Drive
    * Make exponential backoff work exactly as per Google specification
    * add `.epub`, `.odp` and `.tsv` as export formats.
* Swift
    * Don't read metadata for directory marker objects

## v1.33 - 2016-08-24

* New Features
    * Implement encryption
        * data encrypted in NACL secretbox format
        * with optional file name encryption
    * New commands
        * rclone mount - implements FUSE mounting of remotes (EXPERIMENTAL)
            * works on Linux, FreeBSD and OS X (need testers for the last 2!)
        * rclone cat - outputs remote file or files to the terminal
        * rclone genautocomplete - command to make a bash completion script for rclone
    * Editing a remote using `rclone config` now goes through the wizard
    * Compile with go 1.7 - this fixes rclone on macOS Sierra and on 386 processors
    * Use cobra for sub commands and docs generation
* drive
    * Document how to make your own client_id
* s3
    * User-configurable Amazon S3 ACL (thanks Radek Šenfeld)
* b2
    * Fix stats accounting for upload - no more jumping to 100% done
    * On cleanup delete hide marker if it is the current file
    * New B2 API endpoint (thanks Per Cederberg)
    * Set maximum backoff to 5 Minutes
* onedrive
    * Fix URL escaping in file names - e.g. uploading files with `+` in them.
* amazon cloud drive
    * Fix token expiry during large uploads
    * Work around 408 REQUEST_TIMEOUT and 504 GATEWAY_TIMEOUT errors
* local
    * Fix filenames with invalid UTF-8 not being uploaded
    * Fix problem with some UTF-8 characters on OS X

## v1.32 - 2016-07-13

* Backblaze B2
    * Fix upload of files large files not in root

## v1.31 - 2016-07-13

* New Features
    * Reduce memory on sync by about 50%
    * Implement --no-traverse flag to stop copy traversing the destination remote.
        * This can be used to reduce memory usage down to the smallest possible.
        * Useful to copy a small number of files into a large destination folder.
    * Implement cleanup command for emptying trash / removing old versions of files
        * Currently B2 only
    * Single file handling improved
        * Now copied with --files-from
        * Automatically sets --no-traverse when copying a single file
    * Info on using installing with ansible - thanks Stefan Weichinger
    * Implement --no-update-modtime flag to stop rclone fixing the remote modified times.
* Bug Fixes
    * Fix move command - stop it running for overlapping Fses - this was causing data loss.
* Local
    * Fix incomplete hashes - this was causing problems for B2.
* Amazon Drive
    * Rename Amazon Cloud Drive to Amazon Drive - no changes to config file needed.
* Swift
    * Add support for non-default project domain - thanks Antonio Messina.
* S3
    * Add instructions on how to use rclone with minio.
    * Add ap-northeast-2 (Seoul) and ap-south-1 (Mumbai) regions.
    * Skip setting the modified time for objects > 5GB as it isn't possible.
* Backblaze B2
    * Add --b2-versions flag so old versions can be listed and retrieved.
    * Treat 403 errors (e.g. cap exceeded) as fatal.
    * Implement cleanup command for deleting old file versions.
    * Make error handling compliant with B2 integrations notes.
    * Fix handling of token expiry.
    * Implement --b2-test-mode to set `X-Bz-Test-Mode` header.
    * Set cutoff for chunked upload to 200MB as per B2 guidelines.
    * Make upload multi-threaded.
* Dropbox
    * Don't retry 461 errors.

## v1.30 - 2016-06-18

* New Features
    * Directory listing code reworked for more features and better error reporting (thanks to Klaus Post for help).  This enables
        * Directory include filtering for efficiency
        * --max-depth parameter
        * Better error reporting
        * More to come
    * Retry more errors
    * Add --ignore-size flag - for uploading images to onedrive
    * Log -v output to stdout by default
    * Display the transfer stats in more human-readable form
    * Make 0 size files specifiable with `--max-size 0b`
    * Add `b` suffix so we can specify bytes in --bwlimit, --min-size, etc.
    * Use "password:" instead of "password>" prompt - thanks Klaus Post and Leigh Klotz
* Bug Fixes
    * Fix retry doing one too many retries
* Local
    * Fix problems with OS X and UTF-8 characters
* Amazon Drive
    * Check a file exists before uploading to help with 408 Conflict errors
    * Reauth on 401 errors - this has been causing a lot of problems
    * Work around spurious 403 errors
    * Restart directory listings on error
* Google Drive
    * Check a file exists before uploading to help with duplicates
    * Fix retry of multipart uploads
* Backblaze B2
    * Implement large file uploading
* S3
    * Add AES256 server-side encryption for - thanks Justin R. Wilson
* Google Cloud Storage
    * Make sure we don't use conflicting content types on upload
    * Add service account support - thanks Michal Witkowski
* Swift
    * Add auth version parameter
    * Add domain option for openstack (v3 auth) - thanks Fabian Ruff

## v1.29 - 2016-04-18

* New Features
    * Implement `-I, --ignore-times` for unconditional upload
    * Improve `dedupe`command
        * Now removes identical copies without asking
        * Now obeys `--dry-run`
        * Implement `--dedupe-mode` for non interactive running
            * `--dedupe-mode interactive` - interactive the default.
            * `--dedupe-mode skip` - removes identical files then skips anything left.
            * `--dedupe-mode first` - removes identical files then keeps the first one.
            * `--dedupe-mode newest` - removes identical files then keeps the newest one.
            * `--dedupe-mode oldest` - removes identical files then keeps the oldest one.
            * `--dedupe-mode rename` - removes identical files then renames the rest to be different.
* Bug fixes
    * Make rclone check obey the `--size-only` flag.
    * Use "application/octet-stream" if discovered mime type is invalid.
    * Fix missing "quit" option when there are no remotes.
* Google Drive
    * Increase default chunk size to 8 MB - increases upload speed of big files
    * Speed up directory listings and make more reliable
    * Add missing retries for Move and DirMove - increases reliability
    * Preserve mime type on file update
* Backblaze B2
    * Enable mod time syncing
        * This means that B2 will now check modification times
        * It will upload new files to update the modification times
        * (there isn't an API to just set the mod time.)
        * If you want the old behaviour use `--size-only`.
    * Update API to new version
    * Fix parsing of mod time when not in metadata
* Swift/Hubic
    * Don't return an MD5SUM for static large objects
* S3
    * Fix uploading files bigger than 50GB

## v1.28 - 2016-03-01

* New Features
    * Configuration file encryption - thanks Klaus Post
    * Improve `rclone config` adding more help and making it easier to understand
    * Implement `-u`/`--update` so creation times can be used on all remotes
    * Implement `--low-level-retries` flag
    * Optionally disable gzip compression on downloads with `--no-gzip-encoding`
* Bug fixes
    * Don't make directories if `--dry-run` set
    * Fix and document the `move` command
    * Fix redirecting stderr on unix-like OSes when using `--log-file`
    * Fix `delete` command to wait until all finished - fixes missing deletes.
* Backblaze B2
    * Use one upload URL per go routine fixes `more than one upload using auth token`
    * Add pacing, retries and reauthentication - fixes token expiry problems
    * Upload without using a temporary file from local (and remotes which support SHA1)
    * Fix reading metadata for all files when it shouldn't have been
* Drive
    * Fix listing drive documents at root
    * Disable copy and move for Google docs
* Swift
    * Fix uploading of chunked files with non ASCII characters
    * Allow setting of `storage_url` in the config - thanks Xavier Lucas
* S3
    * Allow IAM role and credentials from environment variables - thanks Brian Stengaard
    * Allow low privilege users to use S3 (check if directory exists during Mkdir) - thanks Jakub Gedeon
* Amazon Drive
    * Retry on more things to make directory listings more reliable

## v1.27 - 2016-01-31

* New Features
    * Easier headless configuration with `rclone authorize`
    * Add support for multiple hash types - we now check SHA1 as well as MD5 hashes.
    * `delete` command which does obey the filters (unlike `purge`)
    * `dedupe` command to deduplicate a remote.  Useful with Google Drive.
    * Add `--ignore-existing` flag to skip all files that exist on destination.
    * Add `--delete-before`, `--delete-during`, `--delete-after` flags.
    * Add `--memprofile` flag to debug memory use.
    * Warn the user about files with same name but different case
    * Make `--include` rules add their implicit exclude * at the end of the filter list
    * Deprecate compiling with go1.3
* Amazon Drive
    * Fix download of files > 10 GB
    * Fix directory traversal ("Next token is expired") for large directory listings
    * Remove 409 conflict from error codes we will retry - stops very long pauses
* Backblaze B2
    * SHA1 hashes now checked by rclone core
* Drive
    * Add `--drive-auth-owner-only` to only consider files owned by the user - thanks Björn Harrtell
    * Export Google documents
* Dropbox
    * Make file exclusion error controllable with -q
* Swift
    * Fix upload from unprivileged user.
* S3
    * Fix updating of mod times of files with `+` in.
* Local
    * Add local file system option to disable UNC on Windows.

## v1.26 - 2016-01-02

* New Features
    * Yandex storage backend - thank you Dmitry Burdeev ("dibu")
    * Implement Backblaze B2 storage backend
    * Add --min-age and --max-age flags - thank you Adriano Aurélio Meirelles
    * Make ls/lsl/md5sum/size/check obey includes and excludes
* Fixes
    * Fix crash in http logging
    * Upload releases to github too
* Swift
    * Fix sync for chunked files
* OneDrive
    * Re-enable server-side copy
    * Don't mask HTTP error codes with JSON decode error
* S3
    * Fix corrupting Content-Type on mod time update (thanks Joseph Spurrier)

## v1.25 - 2015-11-14

* New features
    * Implement Hubic storage system
* Fixes
    * Fix deletion of some excluded files without --delete-excluded
        * This could have deleted files unexpectedly on sync
        * Always check first with `--dry-run`!
* Swift
    * Stop SetModTime losing metadata (e.g. X-Object-Manifest)
        * This could have caused data loss for files > 5GB in size
    * Use ContentType from Object to avoid lookups in listings
* OneDrive
    * disable server-side copy as it seems to be broken at Microsoft

## v1.24 - 2015-11-07

* New features
    * Add support for Microsoft OneDrive
    * Add `--no-check-certificate` option to disable server certificate verification
    * Add async readahead buffer for faster transfer of big files
* Fixes
    * Allow spaces in remotes and check remote names for validity at creation time
    * Allow '&' and disallow ':' in Windows filenames.
* Swift
    * Ignore directory marker objects where appropriate - allows working with Hubic
    * Don't delete the container if fs wasn't at root
* S3
    * Don't delete the bucket if fs wasn't at root
* Google Cloud Storage
    * Don't delete the bucket if fs wasn't at root

## v1.23 - 2015-10-03

* New features
    * Implement `rclone size` for measuring remotes
* Fixes
    * Fix headless config for drive and gcs
    * Tell the user they should try again if the webserver method failed
    * Improve output of `--dump-headers`
* S3
    * Allow anonymous access to public buckets
* Swift
    * Stop chunked operations logging "Failed to read info: Object Not Found"
    * Use Content-Length on uploads for extra reliability

## v1.22 - 2015-09-28

* Implement rsync like include and exclude flags
* swift
    * Support files > 5GB - thanks Sergey Tolmachev

## v1.21 - 2015-09-22

* New features
    * Display individual transfer progress
    * Make lsl output times in localtime
* Fixes
    * Fix allowing user to override credentials again in Drive, GCS and ACD
* Amazon Drive
    * Implement compliant pacing scheme
* Google Drive
    * Make directory reads concurrent for increased speed.

## v1.20 - 2015-09-15

* New features
    * Amazon Drive support
    * Oauth support redone - fix many bugs and improve usability
        * Use "golang.org/x/oauth2" as oauth library of choice
        * Improve oauth usability for smoother initial signup
        * drive, googlecloudstorage: optionally use auto config for the oauth token
    * Implement --dump-headers and --dump-bodies debug flags
    * Show multiple matched commands if abbreviation too short
    * Implement server-side move where possible
* local
    * Always use UNC paths internally on Windows - fixes a lot of bugs
* dropbox
    * force use of our custom transport which makes timeouts work
* Thanks to Klaus Post for lots of help with this release

## v1.19 - 2015-08-28

* New features
    * Server side copies for s3/swift/drive/dropbox/gcs
    * Move command - uses server-side copies if it can
    * Implement --retries flag - tries 3 times by default
    * Build for plan9/amd64 and solaris/amd64 too
* Fixes
    * Make a current version download with a fixed URL for scripting
    * Ignore rmdir in limited fs rather than throwing error
* dropbox
    * Increase chunk size to improve upload speeds massively
    * Issue an error message when trying to upload bad file name

## v1.18 - 2015-08-17

* drive
    * Add `--drive-use-trash` flag so rclone trashes instead of deletes
    * Add "Forbidden to download" message for files with no downloadURL
* dropbox
    * Remove datastore
        * This was deprecated and it caused a lot of problems
        * Modification times and MD5SUMs no longer stored
    * Fix uploading files > 2GB
* s3
    * use official AWS SDK from github.com/aws/aws-sdk-go
    * **NB** will most likely require you to delete and recreate remote
    * enable multipart upload which enables files > 5GB
    * tested with Ceph / RadosGW / S3 emulation
    * many thanks to Sam Liston and Brian Haymore at the [Utah Center for High Performance Computing](https://www.chpc.utah.edu/) for a Ceph test account
* misc
    * Show errors when reading the config file
    * Do not print stats in quiet mode - thanks Leonid Shalupov
    * Add FAQ
    * Fix created directories not obeying umask
    * Linux installation instructions - thanks Shimon Doodkin

## v1.17 - 2015-06-14

* dropbox: fix case insensitivity issues - thanks Leonid Shalupov

## v1.16 - 2015-06-09

* Fix uploading big files which was causing timeouts or panics
* Don't check md5sum after download with --size-only

## v1.15 - 2015-06-06

* Add --checksum flag to only discard transfers by MD5SUM - thanks Alex Couper
* Implement --size-only flag to sync on size not checksum & modtime
* Expand docs and remove duplicated information
* Document rclone's limitations with directories
* dropbox: update docs about case insensitivity

## v1.14 - 2015-05-21

* local: fix encoding of non utf-8 file names - fixes a duplicate file problem
* drive: docs about rate limiting
* google cloud storage: Fix compile after API change in "google.golang.org/api/storage/v1"

## v1.13 - 2015-05-10

* Revise documentation (especially sync)
* Implement --timeout and --conntimeout
* s3: ignore etags from multipart uploads which aren't md5sums

## v1.12 - 2015-03-15

* drive: Use chunked upload for files above a certain size
* drive: add --drive-chunk-size and --drive-upload-cutoff parameters
* drive: switch to insert from update when a failed copy deletes the upload
* core: Log duplicate files if they are detected

## v1.11 - 2015-03-04

* swift: add region parameter
* drive: fix crash on failed to update remote mtime
* In remote paths, change native directory separators to /
* Add synchronization to ls/lsl/lsd output to stop corruptions
* Ensure all stats/log messages to go stderr
* Add --log-file flag to log everything (including panics) to file
* Make it possible to disable stats printing with --stats=0
* Implement --bwlimit to limit data transfer bandwidth

## v1.10 - 2015-02-12

* s3: list an unlimited number of items
* Fix getting stuck in the configurator

## v1.09 - 2015-02-07

* windows: Stop drive letters (e.g. C:) getting mixed up with remotes (e.g. drive:)
* local: Fix directory separators on Windows
* drive: fix rate limit exceeded errors

## v1.08 - 2015-02-04

* drive: fix subdirectory listing to not list entire drive
* drive: Fix SetModTime
* dropbox: adapt code to recent library changes

## v1.07 - 2014-12-23

* google cloud storage: fix memory leak

## v1.06 - 2014-12-12

* Fix "Couldn't find home directory" on OSX
* swift: Add tenant parameter
* Use new location of Google API packages

## v1.05 - 2014-08-09

* Improved tests and consequently lots of minor fixes
* core: Fix race detected by go race detector
* core: Fixes after running errcheck
* drive: reset root directory on Rmdir and Purge
* fs: Document that Purger returns error on empty directory, test and fix
* google cloud storage: fix ListDir on subdirectory
* google cloud storage: re-read metadata in SetModTime
* s3: make reading metadata more reliable to work around eventual consistency problems
* s3: strip trailing / from ListDir()
* swift: return directories without / in ListDir

## v1.04 - 2014-07-21

* google cloud storage: Fix crash on Update

## v1.03 - 2014-07-20

* swift, s3, dropbox: fix updated files being marked as corrupted
* Make compile with go 1.1 again

## v1.02 - 2014-07-19

* Implement Dropbox remote
* Implement Google Cloud Storage remote
* Verify Md5sums and Sizes after copies
* Remove times from "ls" command - lists sizes only
* Add add "lsl" - lists times and sizes
* Add "md5sum" command

## v1.01 - 2014-07-04

* drive: fix transfer of big files using up lots of memory

## v1.00 - 2014-07-03

* drive: fix whole second dates

## v0.99 - 2014-06-26

* Fix --dry-run not working
* Make compatible with go 1.1

## v0.98 - 2014-05-30

* s3: Treat missing Content-Length as 0 for some ceph installations
* rclonetest: add file with a space in

## v0.97 - 2014-05-05

* Implement copying of single files
* s3 & swift: support paths inside containers/buckets

## v0.96 - 2014-04-24

* drive: Fix multiple files of same name being created
* drive: Use o.Update and fs.Put to optimise transfers
* Add version number, -V and --version

## v0.95 - 2014-03-28

* rclone.org: website, docs and graphics
* drive: fix path parsing

## v0.94 - 2014-03-27

* Change remote format one last time
* GNU style flags

## v0.93 - 2014-03-16

* drive: store token in config file
* cross compile other versions
* set strict permissions on config file

## v0.92 - 2014-03-15

* Config fixes and --config option

## v0.91 - 2014-03-15

* Make config file

## v0.90 - 2013-06-27

* Project named rclone

## v0.00 - 2012-11-18

* Project started
<|MERGE_RESOLUTION|>--- conflicted
+++ resolved
@@ -5,8 +5,6 @@
 
 # Changelog
 
-<<<<<<< HEAD
-=======
 ## v1.69.0 - 2025-01-12
 
 [See commits](https://github.com/rclone/rclone/compare/v1.68.0...v1.69.0)
@@ -140,7 +138,6 @@
     * Add support for private spaces (buengese)
     * Make upload cutoff configurable (buengese)
 
->>>>>>> cd3b08d8
 ## v1.68.2 - 2024-11-15
 
 [See commits](https://github.com/rclone/rclone/compare/v1.68.1...v1.68.2)
