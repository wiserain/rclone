--- conflicted
+++ resolved
@@ -274,11 +274,7 @@
 Create the following file structure using "standard" file name
 encryption.
 
-<<<<<<< HEAD
-```sh
-=======
 ```text
->>>>>>> 38ab3dd5
 plaintext/
 ├── file0.txt
 ├── file1.txt
@@ -291,11 +287,7 @@
 
 Copy these to the remote, and list them
 
-<<<<<<< HEAD
-```sh
-=======
-```console
->>>>>>> 38ab3dd5
+```console
 $ rclone -q copy plaintext secret:
 $ rclone -q ls secret:
         7 file1.txt
@@ -307,11 +299,7 @@
 
 The crypt remote looks like
 
-<<<<<<< HEAD
-```sh
-=======
-```console
->>>>>>> 38ab3dd5
+```console
 $ rclone -q ls remote:path
        55 hagjclgavj2mbiqm6u6cnjjqcg
        54 v05749mltvv1tf4onltun46gls
@@ -322,11 +310,7 @@
 
 The directory structure is preserved
 
-<<<<<<< HEAD
-```sh
-=======
-```console
->>>>>>> 38ab3dd5
+```console
 $ rclone -q ls secret:subdir
         8 file2.txt
         9 file3.txt
@@ -337,11 +321,7 @@
 names. This prevents the cloud provider attempting to interpret file
 content.
 
-<<<<<<< HEAD
-```sh
-=======
-```console
->>>>>>> 38ab3dd5
+```console
 $ rclone -q ls remote:path
        54 file0.txt.bin
        57 subdir/file3.txt.bin
