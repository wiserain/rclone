--- conflicted
+++ resolved
@@ -8,11 +8,7 @@
 
 Local paths are specified as normal filesystem paths, e.g. `/path/to/wherever`, so
 
-<<<<<<< HEAD
-```sh
-=======
-```console
->>>>>>> 38ab3dd5
+```console
 rclone sync --interactive /home/source /tmp/destination
 ```
 
@@ -188,11 +184,7 @@
 
 For example, supposing you have a directory structure like this
 
-<<<<<<< HEAD
-```sh
-=======
-```console
->>>>>>> 38ab3dd5
+```console
 $ tree /tmp/a
 /tmp/a
 ├── b -> ../b
@@ -204,11 +196,7 @@
 
 Then you can see the difference with and without the flag like this
 
-<<<<<<< HEAD
-```sh
-=======
-```console
->>>>>>> 38ab3dd5
+```console
 $ rclone ls /tmp/a
         6 one
         6 two/three
@@ -216,11 +204,7 @@
 
 and
 
-<<<<<<< HEAD
-```sh
-=======
-```console
->>>>>>> 38ab3dd5
+```console
 $ rclone -L ls /tmp/a
      4174 expected
         6 one
@@ -243,11 +227,7 @@
 
 For example, supposing you have a directory structure like this
 
-<<<<<<< HEAD
-```sh
-=======
-```console
->>>>>>> 38ab3dd5
+```console
 $ tree /tmp/a
 /tmp/a
 ├── file1 -> ./file4
@@ -256,21 +236,13 @@
 
 Copying the entire directory with '-l'
 
-<<<<<<< HEAD
-```sh
-=======
-```console
->>>>>>> 38ab3dd5
+```console
 rclone copy -l /tmp/a/ remote:/tmp/a/
 ```
 
 The remote files are created with a `.rclonelink` suffix
 
-<<<<<<< HEAD
-```sh
-=======
-```console
->>>>>>> 38ab3dd5
+```console
 $ rclone ls remote:/tmp/a
        5 file1.rclonelink
       14 file2.rclonelink
@@ -278,11 +250,7 @@
 
 The remote files will contain the target of the symbolic links
 
-<<<<<<< HEAD
-```sh
-=======
-```console
->>>>>>> 38ab3dd5
+```console
 $ rclone cat remote:/tmp/a/file1.rclonelink
 ./file4
 
@@ -292,11 +260,7 @@
 
 Copying them back with '-l'
 
-<<<<<<< HEAD
-```sh
-=======
-```console
->>>>>>> 38ab3dd5
+```console
 $ rclone copy -l remote:/tmp/a/ /tmp/b/
 
 $ tree /tmp/b
@@ -307,11 +271,7 @@
 
 However, if copied back without '-l'
 
-<<<<<<< HEAD
-```sh
-=======
-```console
->>>>>>> 38ab3dd5
+```console
 $ rclone copyto remote:/tmp/a/ /tmp/b/
 
 $ tree /tmp/b
@@ -322,11 +282,7 @@
 
 If you want to copy a single file with `-l` then you must use the `.rclonelink` suffix.
 
-<<<<<<< HEAD
-```sh
-=======
-```console
->>>>>>> 38ab3dd5
+```console
 $ rclone copy -l remote:/tmp/a/file1.rclonelink /tmp/c
 
 $ tree /tmp/c
@@ -350,11 +306,7 @@
 
 For example if you have a directory hierarchy like this
 
-<<<<<<< HEAD
-```sh
-=======
-```console
->>>>>>> 38ab3dd5
+```console
 root
 ├── disk1     - disk1 mounted on the root
 │   └── file3 - stored on disk1
@@ -367,21 +319,13 @@
 Using `rclone --one-file-system copy root remote:` will only copy `file1`
 and `file2`. E.g.
 
-<<<<<<< HEAD
-```sh
-=======
-```console
->>>>>>> 38ab3dd5
+```console
 $ rclone -q --one-file-system ls root
         0 file1
         0 file2
 ```
 
-<<<<<<< HEAD
-```sh
-=======
-```console
->>>>>>> 38ab3dd5
+```console
 $ rclone -q ls root
         0 disk1/file3
         0 disk2/file4
