---
title: "Microsoft Azure Files Storage"
description: "Rclone docs for Microsoft Azure Files Storage"
versionIntroduced: "v1.65"
---

# {{< icon "fab fa-windows" >}} Microsoft Azure Files Storage

Paths are specified as `remote:` You may put subdirectories in too,
e.g. `remote:path/to/dir`.

## Configuration

Here is an example of making a Microsoft Azure Files Storage
configuration.  For a remote called `remote`.  First run:

<<<<<<< HEAD
```sh
=======
```console
>>>>>>> 38ab3dd5
rclone config
```

This will guide you through an interactive setup process:

```text
No remotes found, make a new one?
n) New remote
s) Set configuration password
q) Quit config
n/s/q> n
name> remote
Type of storage to configure.
Choose a number from below, or type in your own value
[snip]
XX / Microsoft Azure Files Storage
   \ "azurefiles"
[snip]

Option account.
Azure Storage Account Name.
Set this to the Azure Storage Account Name in use.
Leave blank to use SAS URL or connection string, otherwise it needs to be set.
If this is blank and if env_auth is set it will be read from the
environment variable `AZURE_STORAGE_ACCOUNT_NAME` if possible.
Enter a value. Press Enter to leave empty.
account> account_name

Option share_name.
Azure Files Share Name.
This is required and is the name of the share to access.
Enter a value. Press Enter to leave empty.
share_name> share_name

Option env_auth.
Read credentials from runtime (environment variables, CLI or MSI).
See the [authentication docs](/azurefiles#authentication) for full info.
Enter a boolean value (true or false). Press Enter for the default (false).
env_auth> 

Option key.
Storage Account Shared Key.
Leave blank to use SAS URL or connection string.
Enter a value. Press Enter to leave empty.
key> base64encodedkey==

Option sas_url.
SAS URL.
Leave blank if using account/key or connection string.
Enter a value. Press Enter to leave empty.
sas_url> 

Option connection_string.
Azure Files Connection String.
Enter a value. Press Enter to leave empty.
connection_string> 
[snip]

Configuration complete.
Options:
- type: azurefiles
- account: account_name
- share_name: share_name
- key: base64encodedkey==
Keep this "remote" remote?
y) Yes this is OK (default)
e) Edit this remote
d) Delete this remote
y/e/d> 
```

Once configured you can use rclone.

See all files in the top level:

<<<<<<< HEAD
```sh
=======
```console
>>>>>>> 38ab3dd5
rclone lsf remote:
```

Make a new directory in the root:

<<<<<<< HEAD
```sh
=======
```console
>>>>>>> 38ab3dd5
rclone mkdir remote:dir
```

Recursively List the contents:

<<<<<<< HEAD
```sh
=======
```console
>>>>>>> 38ab3dd5
rclone ls remote:
```

Sync `/home/local/directory` to the remote directory, deleting any
excess files in the directory.

<<<<<<< HEAD
```sh
=======
```console
>>>>>>> 38ab3dd5
rclone sync --interactive /home/local/directory remote:dir
```

### Modified time

The modified time is stored as Azure standard `LastModified` time on
files

### Performance

When uploading large files, increasing the value of
`--azurefiles-upload-concurrency` will increase performance at the cost
of using more memory. The default of 16 is set quite conservatively to
use less memory. It maybe be necessary raise it to 64 or higher to
fully utilize a 1 GBit/s link with a single file transfer.

### Restricted filename characters

In addition to the [default restricted characters set](/overview/#restricted-characters)
the following characters are also replaced:

| Character | Value | Replacement |
| --------- |:-----:|:-----------:|
| "         | 0x22  | ＂          |
| *         | 0x2A  | ＊          |
| :         | 0x3A  | ：          |
| <         | 0x3C  | ＜          |
| >         | 0x3E  | ＞          |
| ?         | 0x3F  | ？          |
| \         | 0x5C  | ＼          |
| \|        | 0x7C  | ｜          |

File names can also not end with the following characters.
These only get replaced if they are the last character in the name:

| Character | Value | Replacement |
| --------- |:-----:|:-----------:|
| .         | 0x2E  | ．          |

Invalid UTF-8 bytes will also be [replaced](/overview/#invalid-utf8),
as they can't be used in JSON strings.

### Hashes

MD5 hashes are stored with files. Not all files will have MD5 hashes
as these have to be uploaded with the file.

### Authentication {#authentication}

There are a number of ways of supplying credentials for Azure Files
Storage. Rclone tries them in the order of the sections below.

#### Env Auth

If the `env_auth` config parameter is `true` then rclone will pull
credentials from the environment or runtime.

It tries these authentication methods in this order:

1. Environment Variables
2. Managed Service Identity Credentials
3. Azure CLI credentials (as used by the az tool)

These are described in the following sections

##### Env Auth: 1. Environment Variables

If `env_auth` is set and environment variables are present rclone
authenticates a service principal with a secret or certificate, or a
user with a password, depending on which environment variable are set.
It reads configuration from these variables, in the following order:

1. Service principal with client secret
    - `AZURE_TENANT_ID`: ID of the service principal's tenant. Also called its
      "directory" ID.
    - `AZURE_CLIENT_ID`: the service principal's client ID
    - `AZURE_CLIENT_SECRET`: one of the service principal's client secrets
2. Service principal with certificate
    - `AZURE_TENANT_ID`: ID of the service principal's tenant. Also called its
      "directory" ID.
    - `AZURE_CLIENT_ID`: the service principal's client ID
    - `AZURE_CLIENT_CERTIFICATE_PATH`: path to a PEM or PKCS12 certificate file
      including the private key.
    - `AZURE_CLIENT_CERTIFICATE_PASSWORD`: (optional) password for the
      certificate file.
    - `AZURE_CLIENT_SEND_CERTIFICATE_CHAIN`: (optional) Specifies whether an
      authentication request will include an x5c header to support subject
      name / issuer based authentication. When set to "true" or "1",
      authentication requests include the x5c header.
3. User with username and password
    - `AZURE_TENANT_ID`: (optional) tenant to authenticate in. Defaults to "organizations".
    - `AZURE_CLIENT_ID`: client ID of the application the user will authenticate
      to
    - `AZURE_USERNAME`: a username (usually an email address)
    - `AZURE_PASSWORD`: the user's password
4. Workload Identity
    - `AZURE_TENANT_ID`: Tenant to authenticate in
    - `AZURE_CLIENT_ID`: Client ID of the application the user will authenticate
      to
    - `AZURE_FEDERATED_TOKEN_FILE`: Path to projected service account token file
    - `AZURE_AUTHORITY_HOST`: Authority of an Azure Active Directory endpoint
      (default: login.microsoftonline.com).

##### Env Auth: 2. Managed Service Identity Credentials

When using Managed Service Identity if the VM(SS) on which this
program is running has a system-assigned identity, it will be used by
default. If the resource has no system-assigned but exactly one
user-assigned identity, the user-assigned identity will be used by
default.

If the resource has multiple user-assigned identities you will need to
unset `env_auth` and set `use_msi` instead. See the [`use_msi`
section](#use_msi).

If you are operating in disconnected clouds, or private clouds such as
Azure Stack you may want to set `disable_instance_discovery = true`.
This determines whether rclone requests Microsoft Entra instance
metadata from `https://login.microsoft.com/` before authenticating.
Setting this to `true` will skip this request, making you responsible
for ensuring the configured authority is valid and trustworthy.

##### Env Auth: 3. Azure CLI credentials (as used by the az tool)

Credentials created with the `az` tool can be picked up using `env_auth`.

For example if you were to login with a service principal like this:

<<<<<<< HEAD
```sh
=======
```console
>>>>>>> 38ab3dd5
az login --service-principal -u XXX -p XXX --tenant XXX
```

Then you could access rclone resources like this:

<<<<<<< HEAD
```sh
=======
```console
>>>>>>> 38ab3dd5
rclone lsf :azurefiles,env_auth,account=ACCOUNT:
```

Or

<<<<<<< HEAD
```sh
=======
```console
>>>>>>> 38ab3dd5
rclone lsf --azurefiles-env-auth --azurefiles-account=ACCOUNT :azurefiles:
```

#### Account and Shared Key

This is the most straight forward and least flexible way.  Just fill
in the `account` and `key` lines and leave the rest blank.

#### SAS URL

To use it leave `account`, `key` and `connection_string` blank and fill in `sas_url`.

#### Connection String

To use it leave `account`, `key` and "sas_url" blank and fill in `connection_string`.

#### Service principal with client secret

If these variables are set, rclone will authenticate with a service principal
with a client secret.

- `tenant`: ID of the service principal's tenant. Also called its "directory" ID.
- `client_id`: the service principal's client ID
- `client_secret`: one of the service principal's client secrets

The credentials can also be placed in a file using the
`service_principal_file` configuration option.

#### Service principal with certificate

If these variables are set, rclone will authenticate with a service principal
with certificate.

- `tenant`: ID of the service principal's tenant. Also called its "directory" ID.
- `client_id`: the service principal's client ID
- `client_certificate_path`: path to a PEM or PKCS12 certificate file including
  the private key.
- `client_certificate_password`: (optional) password for the certificate file.
- `client_send_certificate_chain`: (optional) Specifies whether an authentication
  request will include an x5c header to support subject name / issuer based
  authentication. When set to "true" or "1", authentication requests include
  the x5c header.

**NB** `client_certificate_password` must be obscured - see [rclone obscure](/commands/rclone_obscure/).

#### User with username and password

If these variables are set, rclone will authenticate with username and password.

- `tenant`: (optional) tenant to authenticate in. Defaults to "organizations".
- `client_id`: client ID of the application the user will authenticate to
- `username`: a username (usually an email address)
- `password`: the user's password

Microsoft doesn't recommend this kind of authentication, because it's
less secure than other authentication flows. This method is not
interactive, so it isn't compatible with any form of multi-factor
authentication, and the application must already have user or admin
consent. This credential can only authenticate work and school
accounts; it can't authenticate Microsoft accounts.

**NB** `password` must be obscured - see [rclone obscure](/commands/rclone_obscure/).

#### Managed Service Identity Credentials {#use_msi}

If `use_msi` is set then managed service identity credentials are
used. This authentication only works when running in an Azure service.
`env_auth` needs to be unset to use this.

However if you have multiple user identities to choose from these must
be explicitly specified using exactly one of the `msi_object_id`,
`msi_client_id`, or `msi_mi_res_id` parameters.

If none of `msi_object_id`, `msi_client_id`, or `msi_mi_res_id` is
set, this is is equivalent to using `env_auth`.

#### Fedrated Identity Credentials

If these variables are set, rclone will authenticate with fedrated identity.

- `tenant_id`: tenant_id to authenticate in storage
- `client_id`: client ID of the application the user will authenticate to storage
- `msi_client_id`: managed identity client ID of the application the user will
  authenticate to

By default "api://AzureADTokenExchange" is used as scope for token retrieval
over MSI. This token is then exchanged for actual storage token using 'tenant_id'
and 'client_id'.

#### Azure CLI tool `az` {#use_az}

Set to use the [Azure CLI tool `az`](https://learn.microsoft.com/en-us/cli/azure/)
as the sole means of authentication.
Setting this can be useful if you wish to use the `az` CLI on a host with
a System Managed Identity that you do not want to use.
Don't set `env_auth` at the same time.

<!-- autogenerated options start - DO NOT EDIT - instead edit fs.RegInfo in backend/azurefiles/azurefiles.go and run make backenddocs to verify --> <!-- markdownlint-disable-line line-length -->
### Standard options

Here are the Standard options specific to azurefiles (Microsoft Azure Files).

#### --azurefiles-account

Azure Storage Account Name.

Set this to the Azure Storage Account Name in use.

Leave blank to use SAS URL or connection string, otherwise it needs to be set.

If this is blank and if env_auth is set it will be read from the
environment variable `AZURE_STORAGE_ACCOUNT_NAME` if possible.


Properties:

- Config:      account
- Env Var:     RCLONE_AZUREFILES_ACCOUNT
- Type:        string
- Required:    false

#### --azurefiles-share-name

Azure Files Share Name.

This is required and is the name of the share to access.


Properties:

- Config:      share_name
- Env Var:     RCLONE_AZUREFILES_SHARE_NAME
- Type:        string
- Required:    false

#### --azurefiles-env-auth

Read credentials from runtime (environment variables, CLI or MSI).

See the [authentication docs](/azurefiles#authentication) for full info.

Properties:

- Config:      env_auth
- Env Var:     RCLONE_AZUREFILES_ENV_AUTH
- Type:        bool
- Default:     false

#### --azurefiles-key

Storage Account Shared Key.

Leave blank to use SAS URL or connection string.

Properties:

- Config:      key
- Env Var:     RCLONE_AZUREFILES_KEY
- Type:        string
- Required:    false

#### --azurefiles-sas-url

SAS URL.

Leave blank if using account/key or connection string.

Properties:

- Config:      sas_url
- Env Var:     RCLONE_AZUREFILES_SAS_URL
- Type:        string
- Required:    false

#### --azurefiles-connection-string

Azure Files Connection String.

Properties:

- Config:      connection_string
- Env Var:     RCLONE_AZUREFILES_CONNECTION_STRING
- Type:        string
- Required:    false

#### --azurefiles-tenant

ID of the service principal's tenant. Also called its directory ID.

Set this if using
- Service principal with client secret
- Service principal with certificate
- User with username and password


Properties:

- Config:      tenant
- Env Var:     RCLONE_AZUREFILES_TENANT
- Type:        string
- Required:    false

#### --azurefiles-client-id

The ID of the client in use.

Set this if using
- Service principal with client secret
- Service principal with certificate
- User with username and password


Properties:

- Config:      client_id
- Env Var:     RCLONE_AZUREFILES_CLIENT_ID
- Type:        string
- Required:    false

#### --azurefiles-client-secret

One of the service principal's client secrets

Set this if using
- Service principal with client secret


Properties:

- Config:      client_secret
- Env Var:     RCLONE_AZUREFILES_CLIENT_SECRET
- Type:        string
- Required:    false

#### --azurefiles-client-certificate-path

Path to a PEM or PKCS12 certificate file including the private key.

Set this if using
- Service principal with certificate


Properties:

- Config:      client_certificate_path
- Env Var:     RCLONE_AZUREFILES_CLIENT_CERTIFICATE_PATH
- Type:        string
- Required:    false

#### --azurefiles-client-certificate-password

Password for the certificate file (optional).

Optionally set this if using
- Service principal with certificate

And the certificate has a password.


**NB** Input to this must be obscured - see [rclone obscure](/commands/rclone_obscure/).

Properties:

- Config:      client_certificate_password
- Env Var:     RCLONE_AZUREFILES_CLIENT_CERTIFICATE_PASSWORD
- Type:        string
- Required:    false

### Advanced options

Here are the Advanced options specific to azurefiles (Microsoft Azure Files).

#### --azurefiles-client-send-certificate-chain

Send the certificate chain when using certificate auth.

Specifies whether an authentication request will include an x5c header
to support subject name / issuer based authentication. When set to
true, authentication requests include the x5c header.

Optionally set this if using
- Service principal with certificate


Properties:

- Config:      client_send_certificate_chain
- Env Var:     RCLONE_AZUREFILES_CLIENT_SEND_CERTIFICATE_CHAIN
- Type:        bool
- Default:     false

#### --azurefiles-username

User name (usually an email address)

Set this if using
- User with username and password


Properties:

- Config:      username
- Env Var:     RCLONE_AZUREFILES_USERNAME
- Type:        string
- Required:    false

#### --azurefiles-password

The user's password

Set this if using
- User with username and password


**NB** Input to this must be obscured - see [rclone obscure](/commands/rclone_obscure/).

Properties:

- Config:      password
- Env Var:     RCLONE_AZUREFILES_PASSWORD
- Type:        string
- Required:    false

#### --azurefiles-service-principal-file

Path to file containing credentials for use with a service principal.

Leave blank normally. Needed only if you want to use a service principal instead of interactive login.

    $ az ad sp create-for-rbac --name "<name>" \
      --role "Storage Files Data Owner" \
      --scopes "/subscriptions/<subscription>/resourceGroups/<resource-group>/providers/Microsoft.Storage/storageAccounts/<storage-account>/blobServices/default/containers/<container>" \
      > azure-principal.json

See ["Create an Azure service principal"](https://docs.microsoft.com/en-us/cli/azure/create-an-azure-service-principal-azure-cli) and ["Assign an Azure role for access to files data"](https://docs.microsoft.com/en-us/azure/storage/common/storage-auth-aad-rbac-cli) pages for more details.

**NB** this section needs updating for Azure Files - pull requests appreciated!

It may be more convenient to put the credentials directly into the
rclone config file under the `client_id`, `tenant` and `client_secret`
keys instead of setting `service_principal_file`.


Properties:

- Config:      service_principal_file
- Env Var:     RCLONE_AZUREFILES_SERVICE_PRINCIPAL_FILE
- Type:        string
- Required:    false

#### --azurefiles-use-msi

Use a managed service identity to authenticate (only works in Azure).

When true, use a [managed service identity](https://docs.microsoft.com/en-us/azure/active-directory/managed-identities-azure-resources/)
to authenticate to Azure Storage instead of a SAS token or account key.

If the VM(SS) on which this program is running has a system-assigned identity, it will
be used by default. If the resource has no system-assigned but exactly one user-assigned identity,
the user-assigned identity will be used by default. If the resource has multiple user-assigned
identities, the identity to use must be explicitly specified using exactly one of the msi_object_id,
msi_client_id, or msi_mi_res_id parameters.

Properties:

- Config:      use_msi
- Env Var:     RCLONE_AZUREFILES_USE_MSI
- Type:        bool
- Default:     false

#### --azurefiles-msi-object-id

Object ID of the user-assigned MSI to use, if any.

Leave blank if msi_client_id or msi_mi_res_id specified.

Properties:

- Config:      msi_object_id
- Env Var:     RCLONE_AZUREFILES_MSI_OBJECT_ID
- Type:        string
- Required:    false

#### --azurefiles-msi-client-id

Object ID of the user-assigned MSI to use, if any.

Leave blank if msi_object_id or msi_mi_res_id specified.

Properties:

- Config:      msi_client_id
- Env Var:     RCLONE_AZUREFILES_MSI_CLIENT_ID
- Type:        string
- Required:    false

#### --azurefiles-msi-mi-res-id

Azure resource ID of the user-assigned MSI to use, if any.

Leave blank if msi_client_id or msi_object_id specified.

Properties:

- Config:      msi_mi_res_id
- Env Var:     RCLONE_AZUREFILES_MSI_MI_RES_ID
- Type:        string
- Required:    false

#### --azurefiles-disable-instance-discovery

Skip requesting Microsoft Entra instance metadata
This should be set true only by applications authenticating in
disconnected clouds, or private clouds such as Azure Stack.
It determines whether rclone requests Microsoft Entra instance
metadata from `https://login.microsoft.com/` before
authenticating.
Setting this to true will skip this request, making you responsible
for ensuring the configured authority is valid and trustworthy.


Properties:

- Config:      disable_instance_discovery
- Env Var:     RCLONE_AZUREFILES_DISABLE_INSTANCE_DISCOVERY
- Type:        bool
- Default:     false

#### --azurefiles-use-az

Use Azure CLI tool az for authentication
Set to use the [Azure CLI tool az](https://learn.microsoft.com/en-us/cli/azure/)
as the sole means of authentication.
Setting this can be useful if you wish to use the az CLI on a host with
a System Managed Identity that you do not want to use.
Don't set env_auth at the same time.


Properties:

- Config:      use_az
- Env Var:     RCLONE_AZUREFILES_USE_AZ
- Type:        bool
- Default:     false

#### --azurefiles-endpoint

Endpoint for the service.

Leave blank normally.

Properties:

- Config:      endpoint
- Env Var:     RCLONE_AZUREFILES_ENDPOINT
- Type:        string
- Required:    false

#### --azurefiles-chunk-size

Upload chunk size.

Note that this is stored in memory and there may be up to
"--transfers" * "--azurefile-upload-concurrency" chunks stored at once
in memory.

Properties:

- Config:      chunk_size
- Env Var:     RCLONE_AZUREFILES_CHUNK_SIZE
- Type:        SizeSuffix
- Default:     4Mi

#### --azurefiles-upload-concurrency

Concurrency for multipart uploads.

This is the number of chunks of the same file that are uploaded
concurrently.

If you are uploading small numbers of large files over high-speed
links and these uploads do not fully utilize your bandwidth, then
increasing this may help to speed up the transfers.

Note that chunks are stored in memory and there may be up to
"--transfers" * "--azurefile-upload-concurrency" chunks stored at once
in memory.

Properties:

- Config:      upload_concurrency
- Env Var:     RCLONE_AZUREFILES_UPLOAD_CONCURRENCY
- Type:        int
- Default:     16

#### --azurefiles-max-stream-size

Max size for streamed files.

Azure files needs to know in advance how big the file will be. When
rclone doesn't know it uses this value instead.

This will be used when rclone is streaming data, the most common uses are:

- Uploading files with `--vfs-cache-mode off` with `rclone mount`
- Using `rclone rcat`
- Copying files with unknown length

You will need this much free space in the share as the file will be this size temporarily.


Properties:

- Config:      max_stream_size
- Env Var:     RCLONE_AZUREFILES_MAX_STREAM_SIZE
- Type:        SizeSuffix
- Default:     10Gi

#### --azurefiles-encoding

The encoding for the backend.

See the [encoding section in the overview](/overview/#encoding) for more info.

Properties:

- Config:      encoding
- Env Var:     RCLONE_AZUREFILES_ENCODING
- Type:        Encoding
- Default:     Slash,LtGt,DoubleQuote,Colon,Question,Asterisk,Pipe,BackSlash,Del,Ctl,RightPeriod,InvalidUtf8,Dot

#### --azurefiles-description

Description of the remote.

Properties:

- Config:      description
- Env Var:     RCLONE_AZUREFILES_DESCRIPTION
- Type:        string
- Required:    false

<!-- autogenerated options stop -->

### Custom upload headers

You can set custom upload headers with the `--header-upload` flag. 

- Cache-Control
- Content-Disposition
- Content-Encoding
- Content-Language
- Content-Type

Eg `--header-upload "Content-Type: text/potato"`

## Limitations

MD5 sums are only uploaded with chunked files if the source has an MD5
sum.  This will always be the case for a local to azure copy.<|MERGE_RESOLUTION|>--- conflicted
+++ resolved
@@ -14,11 +14,7 @@
 Here is an example of making a Microsoft Azure Files Storage
 configuration.  For a remote called `remote`.  First run:
 
-<<<<<<< HEAD
-```sh
-=======
 ```console
->>>>>>> 38ab3dd5
 rclone config
 ```
 
@@ -94,42 +90,26 @@
 
 See all files in the top level:
 
-<<<<<<< HEAD
-```sh
-=======
 ```console
->>>>>>> 38ab3dd5
 rclone lsf remote:
 ```
 
 Make a new directory in the root:
 
-<<<<<<< HEAD
-```sh
-=======
 ```console
->>>>>>> 38ab3dd5
 rclone mkdir remote:dir
 ```
 
 Recursively List the contents:
 
-<<<<<<< HEAD
-```sh
-=======
 ```console
->>>>>>> 38ab3dd5
 rclone ls remote:
 ```
 
 Sync `/home/local/directory` to the remote directory, deleting any
 excess files in the directory.
 
-<<<<<<< HEAD
-```sh
-=======
 ```console
->>>>>>> 38ab3dd5
 rclone sync --interactive /home/local/directory remote:dir
 ```
 
@@ -258,31 +238,19 @@
 
 For example if you were to login with a service principal like this:
 
-<<<<<<< HEAD
-```sh
-=======
 ```console
->>>>>>> 38ab3dd5
 az login --service-principal -u XXX -p XXX --tenant XXX
 ```
 
 Then you could access rclone resources like this:
 
-<<<<<<< HEAD
-```sh
-=======
 ```console
->>>>>>> 38ab3dd5
 rclone lsf :azurefiles,env_auth,account=ACCOUNT:
 ```
 
 Or
 
-<<<<<<< HEAD
-```sh
-=======
 ```console
->>>>>>> 38ab3dd5
 rclone lsf --azurefiles-env-auth --azurefiles-account=ACCOUNT :azurefiles:
 ```
 
