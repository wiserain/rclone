--- conflicted
+++ resolved
@@ -31,11 +31,7 @@
 
 For example, your first command might look like this:
 
-<<<<<<< HEAD
-```sh
-=======
 ```console
->>>>>>> 38ab3dd5
 rclone bisync remote1:path1 remote2:path2 --create-empty-src-dirs --compare size,modtime,checksum --slow-hash-sync-only --resilient -MvP --drive-skip-gdocs --fix-case --resync --dry-run
 ```
 
@@ -44,11 +40,7 @@
 
 Here is a typical run log (with timestamps removed for clarity):
 
-<<<<<<< HEAD
-```sh
-=======
 ```console
->>>>>>> 38ab3dd5
 rclone bisync /testdir/path1/ /testdir/path2/ --verbose
 INFO  : Synching Path1 "/testdir/path1/" with Path2 "/testdir/path2/"
 INFO  : Path1 checking for diffs
@@ -94,11 +86,7 @@
 
 ## Command line syntax
 
-<<<<<<< HEAD
-```sh
-=======
 ```console
->>>>>>> 38ab3dd5
 $ rclone bisync --help
 Usage:
   rclone bisync remote1:path1 remote2:path2 [flags]
@@ -181,11 +169,7 @@
 The `--resync` sequence is roughly equivalent to the following
 (but see [`--resync-mode`](#resync-mode) for other options):
 
-<<<<<<< HEAD
-```sh
-=======
 ```console
->>>>>>> 38ab3dd5
 rclone copy Path2 Path1 --ignore-existing [--create-empty-src-dirs]
 rclone copy Path1 Path2 [--create-empty-src-dirs]
 ```
@@ -241,11 +225,7 @@
 almost any interruption it might encounter. Consider adding something like the
 following:
 
-<<<<<<< HEAD
-```sh
-=======
 ```text
->>>>>>> 38ab3dd5
 --resilient --recover --max-lock 2m --conflict-resolve newer
 ```
 
@@ -373,21 +353,13 @@
 being `size`, `modtime`, and `checksum`. For example, if you want to compare
 size and checksum, but not modtime, you would do:
 
-<<<<<<< HEAD
-```sh
-=======
 ```text
->>>>>>> 38ab3dd5
 --compare size,checksum
 ```
 
 Or if you want to compare all three:
 
-<<<<<<< HEAD
-```sh
-=======
 ```text
->>>>>>> 38ab3dd5
 --compare size,modtime,checksum
 ```
 
@@ -655,11 +627,7 @@
 `--conflict-loser pathname`, all of the following would produce exactly the
 same result:
 
-<<<<<<< HEAD
-```sh
-=======
 ```text
->>>>>>> 38ab3dd5
 --conflict-suffix path
 --conflict-suffix path,path
 --conflict-suffix path1,path2
@@ -674,11 +642,7 @@
 curly braces as globs. This can be helpful to track the date and/or time that
 each conflict was handled by bisync. For example:
 
-<<<<<<< HEAD
-```sh
-=======
 ```text
->>>>>>> 38ab3dd5
 --conflict-suffix {DateOnly}-conflict
 // result: myfile.txt.2006-01-02-conflict1
 ```
@@ -703,11 +667,7 @@
 additional dots can be added by including them in the specified suffix string.
 For example, for behavior equivalent to the previous default, use:
 
-<<<<<<< HEAD
-```sh
-=======
 ```text
->>>>>>> 38ab3dd5
 [--conflict-resolve none] --conflict-loser pathname --conflict-suffix .path
 ```
 
@@ -747,21 +707,13 @@
 
 1. Normally scheduled bisync run:
 
-<<<<<<< HEAD
-    ```sh
-=======
     ```console
->>>>>>> 38ab3dd5
     rclone bisync Path1 Path2 -MPc --check-access --max-delete 10 --filters-file /path/to/filters.txt -v --no-cleanup --ignore-listing-checksum --disable ListR --checkers=16 --drive-pacer-min-sleep=10ms --create-empty-src-dirs --resilient
     ```
 
 2. Periodic independent integrity check (perhaps scheduled nightly or weekly):
 
-<<<<<<< HEAD
-    ```sh
-=======
     ```console
->>>>>>> 38ab3dd5
     rclone check -MvPc Path1 Path2 --filter-from /path/to/filters.txt
     ```
 
@@ -769,11 +721,7 @@
 If one side is more up-to-date and you want to make the other side match it,
 you could run:
 
-<<<<<<< HEAD
-    ```sh
-=======
     ```console
->>>>>>> 38ab3dd5
     rclone sync Path1 Path2 --filter-from /path/to/filters.txt --create-empty-src-dirs -MPc -v
     ```
 
@@ -903,11 +851,7 @@
 
 Example:
 
-<<<<<<< HEAD
-```sh
-=======
 ```console
->>>>>>> 38ab3dd5
 rclone bisync /Users/someuser/some/local/path/Bisync gdrive:Bisync --backup-dir1 /Users/someuser/some/local/path/BackupDir --backup-dir2 gdrive:BackupDir --suffix -2023-08-26 --suffix-keep-extension --check-access --max-delete 10 --filters-file /Users/someuser/some/local/path/bisync_filters.txt --no-cleanup --ignore-listing-checksum --checkers=16 --drive-pacer-min-sleep=10ms --create-empty-src-dirs --resilient -MvP --drive-skip-gdocs --fix-case
 ```
 
@@ -1435,11 +1379,7 @@
 Here are two normal runs. The first one has a newer file on the remote.
 The second has no deltas between local and remote.
 
-<<<<<<< HEAD
-```sh
-=======
 ```text
->>>>>>> 38ab3dd5
 2021/05/16 00:24:38 INFO  : Synching Path1 "/path/to/local/tree/" with Path2 "dropbox:/"
 2021/05/16 00:24:38 INFO  : Path1 checking for diffs
 2021/05/16 00:24:38 INFO  : - Path1    File is new                         - file.txt
@@ -1489,11 +1429,7 @@
 Since there are no final error/warning messages on line *7*, rclone has
 recovered from failure after a retry, and the overall sync was successful.
 
-<<<<<<< HEAD
-```sh
-=======
 ```text
->>>>>>> 38ab3dd5
 1: 2021/05/14 00:44:12 INFO  : Synching Path1 "/path/to/local/tree" with Path2 "dropbox:"
 2: 2021/05/14 00:44:12 INFO  : Path1 checking for diffs
 3: 2021/05/14 00:44:12 INFO  : Path2 checking for diffs
@@ -1506,11 +1442,7 @@
 This log shows a *Critical failure* which requires a `--resync` to recover from.
 See the [Runtime Error Handling](#error-handling) section.
 
-<<<<<<< HEAD
-```sh
-=======
 ```text
->>>>>>> 38ab3dd5
 2021/05/12 00:49:40 INFO  : Google drive root '': Waiting for checks to finish
 2021/05/12 00:49:40 INFO  : Google drive root '': Waiting for transfers to finish
 2021/05/12 00:49:40 INFO  : Google drive root '': not deleting files as there were IO errors
@@ -1595,11 +1527,7 @@
 The 1st example runs a sync every 5 minutes between a local directory
 and an OwnCloud server, with output logged to a runlog file:
 
-<<<<<<< HEAD
-```sh
-=======
 ```text
->>>>>>> 38ab3dd5
 # Minute (0-59)
 #      Hour (0-23)
 #           Day of Month (1-31)
@@ -1616,11 +1544,7 @@
 The 2nd example runs a sync to Dropbox every hour and logs all stdout (via the `>>`)
 and stderr (via `2>&1`) to a log file.
 
-<<<<<<< HEAD
-```sh
-=======
 ```text
->>>>>>> 38ab3dd5
 0 * * * * /path/to/rclone bisync /path/to/local/dropbox Dropbox: --check-access --filters-file /home/user/filters.txt >> /path/to/logs/dropbox-run.log 2>&1
 ```
 
@@ -1702,11 +1626,7 @@
 
 ### Test command syntax
 
-<<<<<<< HEAD
-```sh
-=======
 ```text
->>>>>>> 38ab3dd5
 usage: go test ./cmd/bisync [options...]
 
 Options:
