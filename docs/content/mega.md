---
title: "Mega"
description: "Rclone docs for Mega"
versionIntroduced: "v1.41"
---

# {{< icon "fa fa-archive" >}} Mega

[Mega](https://mega.nz/) is a cloud storage and file hosting service
known for its security feature where all files are encrypted locally
before they are uploaded. This prevents anyone (including employees of
Mega) from accessing the files without knowledge of the key used for
encryption.

This is an rclone backend for Mega which supports the file transfer
features of Mega using the same client side encryption.

**Note** [MEGA S4 Object Storage](/s3#mega), an S3 compatible object
store, also works with rclone and this is recommended for new projects.

Paths are specified as `remote:path`

Paths may be as deep as required, e.g. `remote:directory/subdirectory`.


## Configuration

Here is an example of how to make a remote called `remote`.  First run:

<<<<<<< HEAD
```sh
=======
```console
>>>>>>> 38ab3dd5
rclone config
```

This will guide you through an interactive setup process:

```text
No remotes found, make a new one?
n) New remote
s) Set configuration password
q) Quit config
n/s/q> n
name> remote
Type of storage to configure.
Choose a number from below, or type in your own value
[snip]
XX / Mega
   \ "mega"
[snip]
Storage> mega
User name
user> you@example.com
Password.
y) Yes type in my own password
g) Generate random password
n) No leave this optional password blank
y/g/n> y
Enter the password:
password:
Confirm the password:
password:
Remote config
Configuration complete.
Options:
- type: mega
- user: you@example.com
- pass: *** ENCRYPTED ***
Keep this "remote" remote?
y) Yes this is OK
e) Edit this remote
d) Delete this remote
y/e/d> y
```

**NOTE:** The encryption keys need to have been already generated after a regular
login via the browser, otherwise attempting to use the credentials in `rclone`
will fail.

Once configured you can then use `rclone` like this (replace `remote` with the
name you gave your remote):

List directories in top level of your Mega

<<<<<<< HEAD
```sh
=======
```console
>>>>>>> 38ab3dd5
rclone lsd remote:
```

List all the files in your Mega

<<<<<<< HEAD
```sh
=======
```console
>>>>>>> 38ab3dd5
rclone ls remote:
```

To copy a local directory to an Mega directory called backup

<<<<<<< HEAD
```sh
=======
```console
>>>>>>> 38ab3dd5
rclone copy /home/source remote:backup
```

### Modification times and hashes

Mega does not support modification times or hashes yet.

### Restricted filename characters

| Character | Value | Replacement |
| --------- |:-----:|:-----------:|
| NUL       | 0x00  | ␀           |
| /         | 0x2F  | ／          |

Invalid UTF-8 bytes will also be [replaced](/overview/#invalid-utf8),
as they can't be used in JSON strings.

### Duplicated files

Mega can have two files with exactly the same name and path (unlike a
normal file system).

Duplicated files cause problems with the syncing and you will see
messages in the log about duplicates.

Use `rclone dedupe` to fix duplicated files.

### Failure to log-in

#### Object not found

If you are connecting to your Mega remote for the first time,
to test access and synchronization, you may receive an error such as

```text
Failed to create file system for "my-mega-remote:":
couldn't login: Object (typically, node or user) not found
```

The diagnostic steps often recommended in the [rclone forum](https://forum.rclone.org/search?q=mega)
start with the **MEGAcmd** utility. Note that this refers to
the official C++ command from <https://github.com/meganz/MEGAcmd>
and not the go language built command from t3rm1n4l/megacmd
that is no longer maintained.

Follow the instructions for installing MEGAcmd and try accessing
your remote as they recommend. You can establish whether or not
you can log in using MEGAcmd, and obtain diagnostic information
to help you, and search or work with others in the forum.

```text
MEGA CMD> login me@example.com
Password:
Fetching nodes ...
Loading transfers from local cache
Login complete as me@example.com
me@example.com:/$ 
```

Note that some have found issues with passwords containing special
characters. If you can not log on with rclone, but MEGAcmd logs on
just fine, then consider changing your password temporarily to
pure alphanumeric characters, in case that helps.

#### Repeated commands blocks access

Mega remotes seem to get blocked (reject logins) under "heavy use".
We haven't worked out the exact blocking rules but it seems to be
related to fast paced, successive rclone commands.

For example, executing this command 90 times in a row `rclone link
remote:file` will cause the remote to become "blocked". This is not an
abnormal situation, for example if you wish to get the public links of
a directory with hundred of files...  After more or less a week, the
remote will remote accept rclone logins normally again.

You can mitigate this issue by mounting the remote it with `rclone
mount`. This will log-in when mounting and a log-out when unmounting
only. You can also run `rclone rcd` and then use `rclone rc` to run
the commands over the API to avoid logging in each time.

Rclone does not currently close mega sessions (you can see them in the
web interface), however closing the sessions does not solve the issue.

If you space rclone commands by 3 seconds it will avoid blocking the
remote. We haven't identified the exact blocking rules, so perhaps one
could execute the command 80 times without waiting and avoid blocking
by waiting 3 seconds, then continuing...

Note that this has been observed by trial and error and might not be
set in stone.

Other tools seem not to produce this blocking effect, as they use a
different working approach (state-based, using sessionIDs instead of
log-in) which isn't compatible with the current stateless rclone
approach.

Note that once blocked, the use of other tools (such as megacmd) is
not a sure workaround: following megacmd login times have been
observed in succession for blocked remote: 7 minutes, 20 min, 30min, 30
min, 30min. Web access looks unaffected though.

Investigation is continuing in relation to workarounds based on
timeouts, pacers, retrials and tpslimits - if you discover something
relevant, please post on the forum.

So, if rclone was working nicely and suddenly you are unable to log-in
and you are sure the user and the password are correct, likely you
have got the remote blocked for a while.

<!-- autogenerated options start - DO NOT EDIT - instead edit fs.RegInfo in backend/mega/mega.go and run make backenddocs to verify --> <!-- markdownlint-disable-line line-length -->
### Standard options

Here are the Standard options specific to mega (Mega).

#### --mega-user

User name.

Properties:

- Config:      user
- Env Var:     RCLONE_MEGA_USER
- Type:        string
- Required:    true

#### --mega-pass

Password.

**NB** Input to this must be obscured - see [rclone obscure](/commands/rclone_obscure/).

Properties:

- Config:      pass
- Env Var:     RCLONE_MEGA_PASS
- Type:        string
- Required:    true

#### --mega-2fa

The 2FA code of your MEGA account if the account is set up with one

Properties:

- Config:      2fa
- Env Var:     RCLONE_MEGA_2FA
- Type:        string
- Required:    false

### Advanced options

Here are the Advanced options specific to mega (Mega).

#### --mega-session-id

Session (internal use only)

Properties:

- Config:      session_id
- Env Var:     RCLONE_MEGA_SESSION_ID
- Type:        string
- Required:    false

#### --mega-master-key

Master key (internal use only)

Properties:

- Config:      master_key
- Env Var:     RCLONE_MEGA_MASTER_KEY
- Type:        string
- Required:    false

#### --mega-debug

Output more debug from Mega.

If this flag is set (along with -vv) it will print further debugging
information from the mega backend.

Properties:

- Config:      debug
- Env Var:     RCLONE_MEGA_DEBUG
- Type:        bool
- Default:     false

#### --mega-hard-delete

Delete files permanently rather than putting them into the trash.

Normally the mega backend will put all deletions into the trash rather
than permanently deleting them.  If you specify this then rclone will
permanently delete objects instead.

Properties:

- Config:      hard_delete
- Env Var:     RCLONE_MEGA_HARD_DELETE
- Type:        bool
- Default:     false

#### --mega-use-https

Use HTTPS for transfers.

MEGA uses plain text HTTP connections by default.
Some ISPs throttle HTTP connections, this causes transfers to become very slow.
Enabling this will force MEGA to use HTTPS for all transfers.
HTTPS is normally not necessary since all data is already encrypted anyway.
Enabling it will increase CPU usage and add network overhead.

Properties:

- Config:      use_https
- Env Var:     RCLONE_MEGA_USE_HTTPS
- Type:        bool
- Default:     false

#### --mega-encoding

The encoding for the backend.

See the [encoding section in the overview](/overview/#encoding) for more info.

Properties:

- Config:      encoding
- Env Var:     RCLONE_MEGA_ENCODING
- Type:        Encoding
- Default:     Slash,InvalidUtf8,Dot

#### --mega-description

Description of the remote.

Properties:

- Config:      description
- Env Var:     RCLONE_MEGA_DESCRIPTION
- Type:        string
- Required:    false

<!-- autogenerated options stop -->

### Process `killed`

On accounts with large files or something else, memory usage can significantly
increase when executing list/sync instructions. When running on cloud providers
(like AWS with EC2), check if the instance type has sufficient memory/CPU to
execute the commands. Use the resource monitoring tools to inspect after sending
the commands. Look [at this issue](https://forum.rclone.org/t/rclone-with-mega-appears-to-work-only-in-some-accounts/40233/4).

## Limitations

This backend uses the [go-mega go library](https://github.com/t3rm1n4l/go-mega)
which is an opensource
go library implementing the Mega API. There doesn't appear to be any
documentation for the mega protocol beyond the [mega C++ SDK](https://github.com/meganz/sdk)
source code so there are likely quite a few errors still remaining in this library.

Mega allows duplicate files which may confuse rclone.<|MERGE_RESOLUTION|>--- conflicted
+++ resolved
@@ -27,11 +27,7 @@
 
 Here is an example of how to make a remote called `remote`.  First run:
 
-<<<<<<< HEAD
-```sh
-=======
 ```console
->>>>>>> 38ab3dd5
 rclone config
 ```
 
@@ -84,31 +80,19 @@
 
 List directories in top level of your Mega
 
-<<<<<<< HEAD
-```sh
-=======
 ```console
->>>>>>> 38ab3dd5
 rclone lsd remote:
 ```
 
 List all the files in your Mega
 
-<<<<<<< HEAD
-```sh
-=======
 ```console
->>>>>>> 38ab3dd5
 rclone ls remote:
 ```
 
 To copy a local directory to an Mega directory called backup
 
-<<<<<<< HEAD
-```sh
-=======
 ```console
->>>>>>> 38ab3dd5
 rclone copy /home/source remote:backup
 ```
 
