---
title: "HiDrive"
description: "Rclone docs for HiDrive"
versionIntroduced: "v1.59"
---

# {{< icon "fa fa-cloud" >}} HiDrive

Paths are specified as `remote:path`

Paths may be as deep as required, e.g. `remote:directory/subdirectory`.

The initial setup for hidrive involves getting a token from HiDrive
which you need to do in your browser.
`rclone config` walks you through it.

## Configuration

Here is an example of how to make a remote called `remote`.  First run:

<<<<<<< HEAD
```sh
=======
```console
>>>>>>> 38ab3dd5
rclone config
```

This will guide you through an interactive setup process:

```text
No remotes found - make a new one
n) New remote
s) Set configuration password
q) Quit config
n/s/q> n
name> remote
Type of storage to configure.
Choose a number from below, or type in your own value
[snip]
XX / HiDrive
   \ "hidrive"
[snip]
Storage> hidrive
OAuth Client Id - Leave blank normally.
client_id>
OAuth Client Secret - Leave blank normally.
client_secret>
Access permissions that rclone should use when requesting access from HiDrive.
Leave blank normally.
scope_access>
Edit advanced config?
y/n> n
Use web browser to automatically authenticate rclone with remote?
 * Say Y if the machine running rclone has a web browser you can use
 * Say N if running rclone on a (remote) machine without web browser access
If not sure try Y. If Y failed, try N.
y/n> y
If your browser doesn't open automatically go to the following link: http://127.0.0.1:53682/auth?state=xxxxxxxxxxxxxxxxxxxxxx
Log in and authorize rclone for access
Waiting for code...
Got code
Configuration complete.
Options:
- type: hidrive
- token: {"access_token":"xxxxxxxxxxxxxxxxxxxx","token_type":"Bearer","refresh_token":"xxxxxxxxxxxxxxxxxxxxxxx","expiry":"xxxxxxxxxxxxxxxxxxxxxxx"}
Keep this "remote" remote?
y) Yes this is OK (default)
e) Edit this remote
d) Delete this remote
y/e/d> y
```

**You should be aware that OAuth-tokens can be used to access your account
and hence should not be shared with other persons.**
See the [below section](#keeping-your-tokens-safe) for more information.

See the [remote setup docs](/remote_setup/) for how to set it up on a
machine without an internet-connected web browser available.

Note that rclone runs a webserver on your local machine to collect the
token as returned from HiDrive. This only runs from the moment it opens
your browser to the moment you get back the verification code.
The webserver runs on `http://127.0.0.1:53682/`.
If local port `53682` is protected by a firewall you may need to temporarily
unblock the firewall to complete authorization.

Once configured you can then use `rclone` like this (replace `remote` with the
name you gave your remote):

List directories in top level of your HiDrive root folder

<<<<<<< HEAD
```sh
=======
```console
>>>>>>> 38ab3dd5
rclone lsd remote:
```

List all the files in your HiDrive filesystem

<<<<<<< HEAD
```sh
=======
```console
>>>>>>> 38ab3dd5
rclone ls remote:
```

To copy a local directory to a HiDrive directory called backup

<<<<<<< HEAD
```sh
=======
```console
>>>>>>> 38ab3dd5
rclone copy /home/source remote:backup
```

### Keeping your tokens safe

Any OAuth-tokens will be stored by rclone in the remote's configuration file as
unencrypted text. Anyone can use a valid refresh-token to access your HiDrive
filesystem without knowing your password. Therefore you should make sure no one
else can access your configuration.

It is possible to encrypt rclone's configuration file.
You can find information on securing your configuration file by viewing the
[configuration encryption docs](/docs/#configuration-encryption).

### Invalid refresh token

As can be verified on [HiDrive's OAuth guide](https://developer.hidrive.com/basics-flows/),
each `refresh_token` (for Native Applications) is valid for 60 days.
If used to access HiDrivei, its validity will be automatically extended.

This means that if you

- Don't use the HiDrive remote for 60 days

then rclone will return an error which includes a text
that implies the refresh token is *invalid* or *expired*.

To fix this you will need to authorize rclone to access your HiDrive account again.

Using

<<<<<<< HEAD
```sh
=======
```console
>>>>>>> 38ab3dd5
rclone config reconnect remote:
```

the process is very similar to the process of initial setup exemplified before.

### Modification times and hashes

HiDrive allows modification times to be set on objects accurate to 1 second.

HiDrive supports [its own hash type](https://static.hidrive.com/dev/0001)
which is used to verify the integrity of file contents after successful transfers.

### Restricted filename characters

HiDrive cannot store files or folders that include
`/` (0x2F) or null-bytes (0x00) in their name.
Any other characters can be used in the names of files or folders.
Additionally, files or folders cannot be named either of the following: `.` or `..`

Therefore rclone will automatically replace these characters,
if files or folders are stored or accessed with such names.

You can read about how this filename encoding works in general
in the [main docs](/overview/#restricted-filenames).

Keep in mind that HiDrive only supports file or folder names
with a length of 255 characters or less.

### Transfers

HiDrive limits file sizes per single request to a maximum of 2 GiB.
To allow storage of larger files and allow for better upload performance,
the hidrive backend will use a chunked transfer for files larger than 96 MiB.
Rclone will upload multiple parts/chunks of the file at the same time.
Chunks in the process of being uploaded are buffered in memory,
so you may want to restrict this behaviour on systems with limited resources.

You can customize this behaviour using the following options:

- `chunk_size`: size of file parts
- `upload_cutoff`: files larger or equal to this in size will use a chunked transfer
- `upload_concurrency`: number of file-parts to upload at the same time

See the below section about configuration options for more details.

### Root folder

You can set the root folder for rclone.
This is the directory that rclone considers to be the root of your HiDrive.

Usually, you will leave this blank, and rclone will use the root of the account.

However, you can set this to restrict rclone to a specific folder hierarchy.

This works by prepending the contents of the `root_prefix` option
to any paths accessed by rclone.
For example, the following two ways to access the home directory are equivalent:

<<<<<<< HEAD
```sh
=======
```console
>>>>>>> 38ab3dd5
rclone lsd --hidrive-root-prefix="/users/test/" remote:path
rclone lsd remote:/users/test/path
```

See the below section about configuration options for more details.

### Directory member count

By default, rclone will know the number of directory members contained in a directory.
For example, `rclone lsd` uses this information.

The acquisition of this information will result in additional time costs for
HiDrive's API. When dealing with large directory structures, it may be
desirable to circumvent this time cost, especially when this information is not
explicitly needed. For this, the `disable_fetching_member_count` option can be used.

See the below section about configuration options for more details.

<!-- autogenerated options start - DO NOT EDIT - instead edit fs.RegInfo in backend/hidrive/hidrive.go and run make backenddocs to verify --> <!-- markdownlint-disable-line line-length -->
### Standard options

Here are the Standard options specific to hidrive (HiDrive).

#### --hidrive-client-id

OAuth Client Id.

Leave blank normally.

Properties:

- Config:      client_id
- Env Var:     RCLONE_HIDRIVE_CLIENT_ID
- Type:        string
- Required:    false

#### --hidrive-client-secret

OAuth Client Secret.

Leave blank normally.

Properties:

- Config:      client_secret
- Env Var:     RCLONE_HIDRIVE_CLIENT_SECRET
- Type:        string
- Required:    false

#### --hidrive-scope-access

Access permissions that rclone should use when requesting access from HiDrive.

Properties:

- Config:      scope_access
- Env Var:     RCLONE_HIDRIVE_SCOPE_ACCESS
- Type:        string
- Default:     "rw"
- Examples:
  - "rw"
    - Read and write access to resources.
  - "ro"
    - Read-only access to resources.

### Advanced options

Here are the Advanced options specific to hidrive (HiDrive).

#### --hidrive-token

OAuth Access Token as a JSON blob.

Properties:

- Config:      token
- Env Var:     RCLONE_HIDRIVE_TOKEN
- Type:        string
- Required:    false

#### --hidrive-auth-url

Auth server URL.

Leave blank to use the provider defaults.

Properties:

- Config:      auth_url
- Env Var:     RCLONE_HIDRIVE_AUTH_URL
- Type:        string
- Required:    false

#### --hidrive-token-url

Token server url.

Leave blank to use the provider defaults.

Properties:

- Config:      token_url
- Env Var:     RCLONE_HIDRIVE_TOKEN_URL
- Type:        string
- Required:    false

#### --hidrive-client-credentials

Use client credentials OAuth flow.

This will use the OAUTH2 client Credentials Flow as described in RFC 6749.

Note that this option is NOT supported by all backends.

Properties:

- Config:      client_credentials
- Env Var:     RCLONE_HIDRIVE_CLIENT_CREDENTIALS
- Type:        bool
- Default:     false

#### --hidrive-scope-role

User-level that rclone should use when requesting access from HiDrive.

Properties:

- Config:      scope_role
- Env Var:     RCLONE_HIDRIVE_SCOPE_ROLE
- Type:        string
- Default:     "user"
- Examples:
  - "user"
    - User-level access to management permissions.
    - This will be sufficient in most cases.
  - "admin"
    - Extensive access to management permissions.
  - "owner"
    - Full access to management permissions.

#### --hidrive-root-prefix

The root/parent folder for all paths.

Fill in to use the specified folder as the parent for all paths given to the remote.
This way rclone can use any folder as its starting point.

Properties:

- Config:      root_prefix
- Env Var:     RCLONE_HIDRIVE_ROOT_PREFIX
- Type:        string
- Default:     "/"
- Examples:
  - "/"
    - The topmost directory accessible by rclone.
    - This will be equivalent with "root" if rclone uses a regular HiDrive user account.
  - "root"
    - The topmost directory of the HiDrive user account
  - ""
    - This specifies that there is no root-prefix for your paths.
    - When using this you will always need to specify paths to this remote with a valid parent e.g. "remote:/path/to/dir" or "remote:root/path/to/dir".

#### --hidrive-endpoint

Endpoint for the service.

This is the URL that API-calls will be made to.

Properties:

- Config:      endpoint
- Env Var:     RCLONE_HIDRIVE_ENDPOINT
- Type:        string
- Default:     "https://api.hidrive.strato.com/2.1"

#### --hidrive-disable-fetching-member-count

Do not fetch number of objects in directories unless it is absolutely necessary.

Requests may be faster if the number of objects in subdirectories is not fetched.

Properties:

- Config:      disable_fetching_member_count
- Env Var:     RCLONE_HIDRIVE_DISABLE_FETCHING_MEMBER_COUNT
- Type:        bool
- Default:     false

#### --hidrive-chunk-size

Chunksize for chunked uploads.

Any files larger than the configured cutoff (or files of unknown size) will be uploaded in chunks of this size.

The upper limit for this is 2147483647 bytes (about 2.000Gi).
That is the maximum amount of bytes a single upload-operation will support.
Setting this above the upper limit or to a negative value will cause uploads to fail.

Setting this to larger values may increase the upload speed at the cost of using more memory.
It can be set to smaller values smaller to save on memory.

Properties:

- Config:      chunk_size
- Env Var:     RCLONE_HIDRIVE_CHUNK_SIZE
- Type:        SizeSuffix
- Default:     48Mi

#### --hidrive-upload-cutoff

Cutoff/Threshold for chunked uploads.

Any files larger than this will be uploaded in chunks of the configured chunksize.

The upper limit for this is 2147483647 bytes (about 2.000Gi).
That is the maximum amount of bytes a single upload-operation will support.
Setting this above the upper limit will cause uploads to fail.

Properties:

- Config:      upload_cutoff
- Env Var:     RCLONE_HIDRIVE_UPLOAD_CUTOFF
- Type:        SizeSuffix
- Default:     96Mi

#### --hidrive-upload-concurrency

Concurrency for chunked uploads.

This is the upper limit for how many transfers for the same file are running concurrently.
Setting this above to a value smaller than 1 will cause uploads to deadlock.

If you are uploading small numbers of large files over high-speed links
and these uploads do not fully utilize your bandwidth, then increasing
this may help to speed up the transfers.

Properties:

- Config:      upload_concurrency
- Env Var:     RCLONE_HIDRIVE_UPLOAD_CONCURRENCY
- Type:        int
- Default:     4

#### --hidrive-encoding

The encoding for the backend.

See the [encoding section in the overview](/overview/#encoding) for more info.

Properties:

- Config:      encoding
- Env Var:     RCLONE_HIDRIVE_ENCODING
- Type:        Encoding
- Default:     Slash,Dot

#### --hidrive-description

Description of the remote.

Properties:

- Config:      description
- Env Var:     RCLONE_HIDRIVE_DESCRIPTION
- Type:        string
- Required:    false

<!-- autogenerated options stop -->

## Limitations

### Symbolic links

HiDrive is able to store symbolic links (*symlinks*) by design,
for example, when unpacked from a zip archive.

There exists no direct mechanism to manage native symlinks in remotes.
As such this implementation has chosen to ignore any native symlinks present in
the remote. rclone will not be able to access or show any symlinks stored in
the hidrive-remote. This means symlinks cannot be individually removed, copied,
or moved, except when removing, copying, or moving the parent folder.

*This does not affect the `.rclonelink`-files
that rclone uses to encode and store symbolic links.*

### Sparse files

It is possible to store sparse files in HiDrive.

Note that copying a sparse file will expand the holes
into null-byte (0x00) regions that will then consume disk space.
Likewise, when downloading a sparse file,
the resulting file will have null-byte regions in the place of file holes.<|MERGE_RESOLUTION|>--- conflicted
+++ resolved
@@ -18,11 +18,7 @@
 
 Here is an example of how to make a remote called `remote`.  First run:
 
-<<<<<<< HEAD
-```sh
-=======
-```console
->>>>>>> 38ab3dd5
+```console
 rclone config
 ```
 
@@ -90,31 +86,19 @@
 
 List directories in top level of your HiDrive root folder
 
-<<<<<<< HEAD
-```sh
-=======
-```console
->>>>>>> 38ab3dd5
+```console
 rclone lsd remote:
 ```
 
 List all the files in your HiDrive filesystem
 
-<<<<<<< HEAD
-```sh
-=======
-```console
->>>>>>> 38ab3dd5
+```console
 rclone ls remote:
 ```
 
 To copy a local directory to a HiDrive directory called backup
 
-<<<<<<< HEAD
-```sh
-=======
-```console
->>>>>>> 38ab3dd5
+```console
 rclone copy /home/source remote:backup
 ```
 
@@ -146,11 +130,7 @@
 
 Using
 
-<<<<<<< HEAD
-```sh
-=======
-```console
->>>>>>> 38ab3dd5
+```console
 rclone config reconnect remote:
 ```
 
@@ -209,11 +189,7 @@
 to any paths accessed by rclone.
 For example, the following two ways to access the home directory are equivalent:
 
-<<<<<<< HEAD
-```sh
-=======
-```console
->>>>>>> 38ab3dd5
+```console
 rclone lsd --hidrive-root-prefix="/users/test/" remote:path
 rclone lsd remote:/users/test/path
 ```
