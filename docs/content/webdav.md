--- conflicted
+++ resolved
@@ -18,11 +18,7 @@
 
 Here is an example of how to make a remote called `remote`.  First run:
 
-<<<<<<< HEAD
-```sh
-=======
 ```console
->>>>>>> 38ab3dd5
 rclone config
 ```
 
@@ -98,31 +94,19 @@
 
 List directories in top level of your WebDAV
 
-<<<<<<< HEAD
-```sh
-=======
 ```console
->>>>>>> 38ab3dd5
 rclone lsd remote:
 ```
 
 List all the files in your WebDAV
 
-<<<<<<< HEAD
-```sh
-=======
 ```console
->>>>>>> 38ab3dd5
 rclone ls remote:
 ```
 
 To copy a local directory to an WebDAV directory called backup
 
-<<<<<<< HEAD
-```sh
-=======
 ```console
->>>>>>> 38ab3dd5
 rclone copy /home/source remote:backup
 ```
 
