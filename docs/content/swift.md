---
title: "Swift"
description: "Swift"
versionIntroduced: "v0.91"
---

# {{< icon "fa fa-space-shuttle" >}} Swift

Swift refers to [OpenStack Object Storage](https://docs.openstack.org/swift/latest/).
Commercial implementations of that being:

- [Rackspace Cloud Files](https://www.rackspace.com/cloud/files/)
- [Memset Memstore](https://www.memset.com/cloud/storage/)
- [OVH Object Storage](https://www.ovhcloud.com/en/public-cloud/object-storage/)
- [Oracle Cloud Storage](https://docs.oracle.com/en-us/iaas/integration/doc/configure-object-storage.html)
- [Blomp Cloud Storage](https://www.blomp.com/cloud-storage/)
- [IBM Bluemix Cloud ObjectStorage Swift](https://console.bluemix.net/docs/infrastructure/objectstorage-swift/index.html)

Paths are specified as `remote:container` (or `remote:` for the `lsd`
command.)  You may put subdirectories in too, e.g. `remote:container/path/to/dir`.

## Configuration

Here is an example of making a swift configuration.  First run

<<<<<<< HEAD
```sh
=======
```console
>>>>>>> 38ab3dd5
rclone config
```

This will guide you through an interactive setup process.

```text
No remotes found, make a new one\?
n) New remote
s) Set configuration password
q) Quit config
n/s/q> n
name> remote
Type of storage to configure.
Choose a number from below, or type in your own value
[snip]
XX / OpenStack Swift (Rackspace Cloud Files, Blomp Cloud Storage, Memset Memstore, OVH)
   \ "swift"
[snip]
Storage> swift
Get swift credentials from environment variables in standard OpenStack form.
Choose a number from below, or type in your own value
 1 / Enter swift credentials in the next step
   \ "false"
 2 / Get swift credentials from environment vars. Leave other fields blank if using this.
   \ "true"
env_auth> true
User name to log in (OS_USERNAME).
user> 
API key or password (OS_PASSWORD).
key> 
Authentication URL for server (OS_AUTH_URL).
Choose a number from below, or type in your own value
 1 / Rackspace US
   \ "https://auth.api.rackspacecloud.com/v1.0"
 2 / Rackspace UK
   \ "https://lon.auth.api.rackspacecloud.com/v1.0"
 3 / Rackspace v2
   \ "https://identity.api.rackspacecloud.com/v2.0"
 4 / Memset Memstore UK
   \ "https://auth.storage.memset.com/v1.0"
 5 / Memset Memstore UK v2
   \ "https://auth.storage.memset.com/v2.0"
 6 / OVH
   \ "https://auth.cloud.ovh.net/v3"
 7  / Blomp Cloud Storage
   \ "https://authenticate.ain.net"
auth> 
User ID to log in - optional - most swift systems use user and leave this blank (v3 auth) (OS_USER_ID).
user_id> 
User domain - optional (v3 auth) (OS_USER_DOMAIN_NAME)
domain> 
Tenant name - optional for v1 auth, this or tenant_id required otherwise (OS_TENANT_NAME or OS_PROJECT_NAME)
tenant> 
Tenant ID - optional for v1 auth, this or tenant required otherwise (OS_TENANT_ID)
tenant_id> 
Tenant domain - optional (v3 auth) (OS_PROJECT_DOMAIN_NAME)
tenant_domain> 
Region name - optional (OS_REGION_NAME)
region> 
Storage URL - optional (OS_STORAGE_URL)
storage_url> 
Auth Token from alternate authentication - optional (OS_AUTH_TOKEN)
auth_token> 
AuthVersion - optional - set to (1,2,3) if your auth URL has no version (ST_AUTH_VERSION)
auth_version> 
Endpoint type to choose from the service catalogue (OS_ENDPOINT_TYPE)
Choose a number from below, or type in your own value
 1 / Public (default, choose this if not sure)
   \ "public"
 2 / Internal (use internal service net)
   \ "internal"
 3 / Admin
   \ "admin"
endpoint_type> 
Remote config
--------------------
[test]
env_auth = true
user = 
key = 
auth = 
user_id = 
domain = 
tenant = 
tenant_id = 
tenant_domain = 
region = 
storage_url = 
auth_token = 
auth_version = 
endpoint_type = 
--------------------
y) Yes this is OK
e) Edit this remote
d) Delete this remote
y/e/d> y
```

This remote is called `remote` and can now be used like this

See all containers

<<<<<<< HEAD
```sh
=======
```console
>>>>>>> 38ab3dd5
rclone lsd remote:
```

Make a new container

<<<<<<< HEAD
```sh
=======
```console
>>>>>>> 38ab3dd5
rclone mkdir remote:container
```

List the contents of a container

<<<<<<< HEAD
```sh
=======
```console
>>>>>>> 38ab3dd5
rclone ls remote:container
```

Sync `/home/local/directory` to the remote container, deleting any
excess files in the container.

<<<<<<< HEAD
```sh
=======
```console
>>>>>>> 38ab3dd5
rclone sync --interactive /home/local/directory remote:container
```

### Configuration from an OpenStack credentials file

An OpenStack credentials file typically looks something something
like this (without the comments)

```sh
export OS_AUTH_URL=https://a.provider.net/v2.0
export OS_TENANT_ID=ffffffffffffffffffffffffffffffff
export OS_TENANT_NAME="1234567890123456"
export OS_USERNAME="123abc567xy"
echo "Please enter your OpenStack Password: "
read -sr OS_PASSWORD_INPUT
export OS_PASSWORD=$OS_PASSWORD_INPUT
export OS_REGION_NAME="SBG1"
if [ -z "$OS_REGION_NAME" ]; then unset OS_REGION_NAME; fi
```

The config file needs to look something like this where `$OS_USERNAME`
represents the value of the `OS_USERNAME` variable - `123abc567xy` in
the example above.

```ini
[remote]
type = swift
user = $OS_USERNAME
key = $OS_PASSWORD
auth = $OS_AUTH_URL
tenant = $OS_TENANT_NAME
```

Note that you may (or may not) need to set `region` too - try without first.

### Configuration from the environment

If you prefer you can configure rclone to use swift using a standard
set of OpenStack environment variables.

When you run through the config, make sure you choose `true` for
`env_auth` and leave everything else blank.

rclone will then set any empty config parameters from the environment
using standard OpenStack environment variables.  There is [a list of
the
variables](https://godoc.org/github.com/ncw/swift#Connection.ApplyEnvironment)
in the docs for the swift library.

### Using an alternate authentication method

If your OpenStack installation uses a non-standard authentication method
that might not be yet supported by rclone or the underlying swift library,
you can authenticate externally (e.g. calling manually the `openstack`
commands to get a token). Then, you just need to pass the two
configuration variables ``auth_token`` and ``storage_url``.
If they are both provided, the other variables are ignored. rclone will
not try to authenticate but instead assume it is already authenticated
and use these two variables to access the OpenStack installation.

#### Using rclone without a config file

You can use rclone with swift without a config file, if desired, like
this:

```sh
source openstack-credentials-file
export RCLONE_CONFIG_MYREMOTE_TYPE=swift
export RCLONE_CONFIG_MYREMOTE_ENV_AUTH=true
rclone lsd myremote:
```

### --fast-list

This remote supports `--fast-list` which allows you to use fewer
transactions in exchange for more memory. See the [rclone
docs](/docs/#fast-list) for more details.

### --update and --use-server-modtime

As noted below, the modified time is stored on metadata on the object. It is
used by default for all operations that require checking the time a file was
last updated. It allows rclone to treat the remote more like a true filesystem,
but it is inefficient because it requires an extra API call to retrieve the
metadata.

For many operations, the time the object was last uploaded to the remote is
sufficient to determine if it is "dirty". By using `--update` along with
`--use-server-modtime`, you can avoid the extra API call and simply upload
files whose local modtime is newer than the time it was last uploaded.

### Modification times and hashes

The modified time is stored as metadata on the object as
`X-Object-Meta-Mtime` as floating point since the epoch accurate to 1
ns.

This is a de facto standard (used in the official python-swiftclient
amongst others) for storing the modification time for an object.

The MD5 hash algorithm is supported.

### Restricted filename characters

| Character | Value | Replacement |
| --------- |:-----:|:-----------:|
| NUL       | 0x00  | ␀           |
| /         | 0x2F  | ／          |

Invalid UTF-8 bytes will also be [replaced](/overview/#invalid-utf8),
as they can't be used in JSON strings.

<!-- autogenerated options start - DO NOT EDIT - instead edit fs.RegInfo in backend/swift/swift.go and run make backenddocs to verify --> <!-- markdownlint-disable-line line-length -->
### Standard options

Here are the Standard options specific to swift (OpenStack Swift (Rackspace Cloud Files, Blomp Cloud Storage, Memset Memstore, OVH)).

#### --swift-env-auth

Get swift credentials from environment variables in standard OpenStack form.

Properties:

- Config:      env_auth
- Env Var:     RCLONE_SWIFT_ENV_AUTH
- Type:        bool
- Default:     false
- Examples:
  - "false"
    - Enter swift credentials in the next step.
  - "true"
    - Get swift credentials from environment vars.
    - Leave other fields blank if using this.

#### --swift-user

User name to log in (OS_USERNAME).

Properties:

- Config:      user
- Env Var:     RCLONE_SWIFT_USER
- Type:        string
- Required:    false

#### --swift-key

API key or password (OS_PASSWORD).

Properties:

- Config:      key
- Env Var:     RCLONE_SWIFT_KEY
- Type:        string
- Required:    false

#### --swift-auth

Authentication URL for server (OS_AUTH_URL).

Properties:

- Config:      auth
- Env Var:     RCLONE_SWIFT_AUTH
- Type:        string
- Required:    false
- Examples:
  - "https://auth.api.rackspacecloud.com/v1.0"
    - Rackspace US
  - "https://lon.auth.api.rackspacecloud.com/v1.0"
    - Rackspace UK
  - "https://identity.api.rackspacecloud.com/v2.0"
    - Rackspace v2
  - "https://auth.storage.memset.com/v1.0"
    - Memset Memstore UK
  - "https://auth.storage.memset.com/v2.0"
    - Memset Memstore UK v2
  - "https://auth.cloud.ovh.net/v3"
    - OVH
  - "https://authenticate.ain.net"
    - Blomp Cloud Storage

#### --swift-user-id

User ID to log in - optional - most swift systems use user and leave this blank (v3 auth) (OS_USER_ID).

Properties:

- Config:      user_id
- Env Var:     RCLONE_SWIFT_USER_ID
- Type:        string
- Required:    false

#### --swift-domain

User domain - optional (v3 auth) (OS_USER_DOMAIN_NAME)

Properties:

- Config:      domain
- Env Var:     RCLONE_SWIFT_DOMAIN
- Type:        string
- Required:    false

#### --swift-tenant

Tenant name - optional for v1 auth, this or tenant_id required otherwise (OS_TENANT_NAME or OS_PROJECT_NAME).

Properties:

- Config:      tenant
- Env Var:     RCLONE_SWIFT_TENANT
- Type:        string
- Required:    false

#### --swift-tenant-id

Tenant ID - optional for v1 auth, this or tenant required otherwise (OS_TENANT_ID).

Properties:

- Config:      tenant_id
- Env Var:     RCLONE_SWIFT_TENANT_ID
- Type:        string
- Required:    false

#### --swift-tenant-domain

Tenant domain - optional (v3 auth) (OS_PROJECT_DOMAIN_NAME).

Properties:

- Config:      tenant_domain
- Env Var:     RCLONE_SWIFT_TENANT_DOMAIN
- Type:        string
- Required:    false

#### --swift-region

Region name - optional (OS_REGION_NAME).

Properties:

- Config:      region
- Env Var:     RCLONE_SWIFT_REGION
- Type:        string
- Required:    false

#### --swift-storage-url

Storage URL - optional (OS_STORAGE_URL).

Properties:

- Config:      storage_url
- Env Var:     RCLONE_SWIFT_STORAGE_URL
- Type:        string
- Required:    false

#### --swift-auth-token

Auth Token from alternate authentication - optional (OS_AUTH_TOKEN).

Properties:

- Config:      auth_token
- Env Var:     RCLONE_SWIFT_AUTH_TOKEN
- Type:        string
- Required:    false

#### --swift-application-credential-id

Application Credential ID (OS_APPLICATION_CREDENTIAL_ID).

Properties:

- Config:      application_credential_id
- Env Var:     RCLONE_SWIFT_APPLICATION_CREDENTIAL_ID
- Type:        string
- Required:    false

#### --swift-application-credential-name

Application Credential Name (OS_APPLICATION_CREDENTIAL_NAME).

Properties:

- Config:      application_credential_name
- Env Var:     RCLONE_SWIFT_APPLICATION_CREDENTIAL_NAME
- Type:        string
- Required:    false

#### --swift-application-credential-secret

Application Credential Secret (OS_APPLICATION_CREDENTIAL_SECRET).

Properties:

- Config:      application_credential_secret
- Env Var:     RCLONE_SWIFT_APPLICATION_CREDENTIAL_SECRET
- Type:        string
- Required:    false

#### --swift-auth-version

AuthVersion - optional - set to (1,2,3) if your auth URL has no version (ST_AUTH_VERSION).

Properties:

- Config:      auth_version
- Env Var:     RCLONE_SWIFT_AUTH_VERSION
- Type:        int
- Default:     0

#### --swift-endpoint-type

Endpoint type to choose from the service catalogue (OS_ENDPOINT_TYPE).

Properties:

- Config:      endpoint_type
- Env Var:     RCLONE_SWIFT_ENDPOINT_TYPE
- Type:        string
- Default:     "public"
- Examples:
  - "public"
    - Public (default, choose this if not sure)
  - "internal"
    - Internal (use internal service net)
  - "admin"
    - Admin

#### --swift-storage-policy

The storage policy to use when creating a new container.

This applies the specified storage policy when creating a new
container. The policy cannot be changed afterwards. The allowed
configuration values and their meaning depend on your Swift storage
provider.

Properties:

- Config:      storage_policy
- Env Var:     RCLONE_SWIFT_STORAGE_POLICY
- Type:        string
- Required:    false
- Examples:
  - ""
    - Default
  - "pcs"
    - OVH Public Cloud Storage
  - "pca"
    - OVH Public Cloud Archive

### Advanced options

Here are the Advanced options specific to swift (OpenStack Swift (Rackspace Cloud Files, Blomp Cloud Storage, Memset Memstore, OVH)).

#### --swift-leave-parts-on-error

If true avoid calling abort upload on a failure.

It should be set to true for resuming uploads across different sessions.

Properties:

- Config:      leave_parts_on_error
- Env Var:     RCLONE_SWIFT_LEAVE_PARTS_ON_ERROR
- Type:        bool
- Default:     false

#### --swift-fetch-until-empty-page

When paginating, always fetch unless we received an empty page.

Consider using this option if rclone listings show fewer objects
than expected, or if repeated syncs copy unchanged objects.

It is safe to enable this, but rclone may make more API calls than
necessary.

This is one of a pair of workarounds to handle implementations
of the Swift API that do not implement pagination as expected.  See
also "partial_page_fetch_threshold".

Properties:

- Config:      fetch_until_empty_page
- Env Var:     RCLONE_SWIFT_FETCH_UNTIL_EMPTY_PAGE
- Type:        bool
- Default:     false

#### --swift-partial-page-fetch-threshold

When paginating, fetch if the current page is within this percentage of the limit.

Consider using this option if rclone listings show fewer objects
than expected, or if repeated syncs copy unchanged objects.

It is safe to enable this, but rclone may make more API calls than
necessary.

This is one of a pair of workarounds to handle implementations
of the Swift API that do not implement pagination as expected.  See
also "fetch_until_empty_page".

Properties:

- Config:      partial_page_fetch_threshold
- Env Var:     RCLONE_SWIFT_PARTIAL_PAGE_FETCH_THRESHOLD
- Type:        int
- Default:     0

#### --swift-chunk-size

Above this size files will be chunked.

Above this size files will be chunked into a a `_segments` container
or a `.file-segments` directory. (See the `use_segments_container` option
for more info). Default for this is 5 GiB which is its maximum value, which
means only files above this size will be chunked.

Rclone uploads chunked files as dynamic large objects (DLO).


Properties:

- Config:      chunk_size
- Env Var:     RCLONE_SWIFT_CHUNK_SIZE
- Type:        SizeSuffix
- Default:     5Gi

#### --swift-no-chunk

Don't chunk files during streaming upload.

When doing streaming uploads (e.g. using `rcat` or `mount` with
`--vfs-cache-mode off`) setting this flag will cause the swift backend
to not upload chunked files.

This will limit the maximum streamed upload size to 5 GiB. This is
useful because non chunked files are easier to deal with and have an
MD5SUM.

Rclone will still chunk files bigger than `chunk_size` when doing
normal copy operations.

Properties:

- Config:      no_chunk
- Env Var:     RCLONE_SWIFT_NO_CHUNK
- Type:        bool
- Default:     false

#### --swift-no-large-objects

Disable support for static and dynamic large objects

Swift cannot transparently store files bigger than 5 GiB. There are
two schemes for chunking large files, static large objects (SLO) or
dynamic large objects (DLO), and the API does not allow rclone to
determine whether a file is a static or dynamic large object without
doing a HEAD on the object. Since these need to be treated
differently, this means rclone has to issue HEAD requests for objects
for example when reading checksums.

When `no_large_objects` is set, rclone will assume that there are no
static or dynamic large objects stored. This means it can stop doing
the extra HEAD calls which in turn increases performance greatly
especially when doing a swift to swift transfer with `--checksum` set.

Setting this option implies `no_chunk` and also that no files will be
uploaded in chunks, so files bigger than 5 GiB will just fail on
upload.

If you set this option and there **are** static or dynamic large objects,
then this will give incorrect hashes for them. Downloads will succeed,
but other operations such as Remove and Copy will fail.


Properties:

- Config:      no_large_objects
- Env Var:     RCLONE_SWIFT_NO_LARGE_OBJECTS
- Type:        bool
- Default:     false

#### --swift-use-segments-container

Choose destination for large object segments

Swift cannot transparently store files bigger than 5 GiB and rclone
will chunk files larger than `chunk_size` (default 5 GiB) in order to
upload them.

If this value is `true` the chunks will be stored in an additional
container named the same as the destination container but with
`_segments` appended. This means that there won't be any duplicated
data in the original container but having another container may not be
acceptable.

If this value is `false` the chunks will be stored in a
`.file-segments` directory in the root of the container. This
directory will be omitted when listing the container. Some
providers (eg Blomp) require this mode as creating additional
containers isn't allowed. If it is desired to see the `.file-segments`
directory in the root then this flag must be set to `true`.

If this value is `unset` (the default), then rclone will choose the value
to use. It will be `false` unless rclone detects any `auth_url`s that
it knows need it to be `true`. In this case you'll see a message in
the DEBUG log.


Properties:

- Config:      use_segments_container
- Env Var:     RCLONE_SWIFT_USE_SEGMENTS_CONTAINER
- Type:        Tristate
- Default:     unset

#### --swift-encoding

The encoding for the backend.

See the [encoding section in the overview](/overview/#encoding) for more info.

Properties:

- Config:      encoding
- Env Var:     RCLONE_SWIFT_ENCODING
- Type:        Encoding
- Default:     Slash,InvalidUtf8

#### --swift-description

Description of the remote.

Properties:

- Config:      description
- Env Var:     RCLONE_SWIFT_DESCRIPTION
- Type:        string
- Required:    false

<!-- autogenerated options stop -->

## Limitations

The Swift API doesn't return a correct MD5SUM for segmented files
(Dynamic or Static Large Objects) so rclone won't check or use the
MD5SUM for these.

## Troubleshooting

### Rclone gives Failed to create file system for "remote:": Bad Request

Due to an oddity of the underlying swift library, it gives a "Bad
Request" error rather than a more sensible error when the
authentication fails for Swift.

So this most likely means your username / password is wrong.  You can
investigate further with the `--dump-bodies` flag.

This may also be caused by specifying the region when you shouldn't
have (e.g. OVH).

### Rclone gives Failed to create file system: Response didn't have storage url and auth token

This is most likely caused by forgetting to specify your tenant when
setting up a swift remote.

## OVH Cloud Archive

To use rclone with OVH cloud archive, first use `rclone config` to set up a
`swift` backend with OVH, choosing `pca` as the `storage_policy`.

### Uploading Objects

Uploading objects to OVH cloud archive is no different to object storage, you
just simply run the command you like (move, copy or sync) to upload the objects.
Once uploaded the objects will show in a "Frozen" state within the OVH control panel.

### Retrieving Objects

To retrieve objects use `rclone copy` as normal. If the objects are in a frozen
state then rclone will ask for them all to be unfrozen and it will wait at the
end of the output with a message like the following:

```text
2019/03/23 13:06:33 NOTICE: Received retry after error - sleeping until 2019-03-23T13:16:33.481657164+01:00 (9m59.99985121s)
```

Rclone will wait for the time specified then retry the copy.<|MERGE_RESOLUTION|>--- conflicted
+++ resolved
@@ -23,11 +23,7 @@
 
 Here is an example of making a swift configuration.  First run
 
-<<<<<<< HEAD
-```sh
-=======
 ```console
->>>>>>> 38ab3dd5
 rclone config
 ```
 
@@ -130,42 +126,26 @@
 
 See all containers
 
-<<<<<<< HEAD
-```sh
-=======
 ```console
->>>>>>> 38ab3dd5
 rclone lsd remote:
 ```
 
 Make a new container
 
-<<<<<<< HEAD
-```sh
-=======
 ```console
->>>>>>> 38ab3dd5
 rclone mkdir remote:container
 ```
 
 List the contents of a container
 
-<<<<<<< HEAD
-```sh
-=======
 ```console
->>>>>>> 38ab3dd5
 rclone ls remote:container
 ```
 
 Sync `/home/local/directory` to the remote container, deleting any
 excess files in the container.
 
-<<<<<<< HEAD
-```sh
-=======
 ```console
->>>>>>> 38ab3dd5
 rclone sync --interactive /home/local/directory remote:container
 ```
 
