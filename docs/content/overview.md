---
title: "Overview of cloud storage systems"
description: "Overview of cloud storage systems"
type: page
---

# Overview of cloud storage systems #

Each cloud storage system is slightly different.  Rclone attempts to
provide a unified interface to them, but some underlying differences
show through.

## Features ##

Here is an overview of the major features of each cloud storage system.

| Name                         | Hash        | ModTime | Case Insensitive | Duplicate Files | MIME Type |
| ---------------------------- |:-----------:|:-------:|:----------------:|:---------------:|:---------:|
| 1Fichier                     | Whirlpool   | No      | No               | Yes             | R         |
| Amazon Drive                 | MD5         | No      | Yes              | No              | R         |
| Amazon S3                    | MD5         | Yes     | No               | No              | R/W       |
| Backblaze B2                 | SHA1        | Yes     | No               | No              | R/W       |
| Box                          | SHA1        | Yes     | Yes              | No              | -         |
| Citrix ShareFile             | MD5         | Yes     | Yes              | No              | -         |
| Dropbox                      | DBHASH ¹    | Yes     | Yes              | No              | -         |
<<<<<<< HEAD
=======
| Enterprise File Fabric       | -           | Yes     | Yes              | No              | R/W       |
>>>>>>> 7f5ee5d8
| FTP                          | -           | No      | No               | No              | -         |
| Google Cloud Storage         | MD5         | Yes     | No               | No              | R/W       |
| Google Drive                 | MD5         | Yes     | No               | Yes             | R/W       |
| Google Photos                | -           | No      | No               | Yes             | R         |
| HDFS                         | -           | Yes     | No               | No              | -         |
| HTTP                         | -           | No      | No               | No              | R         |
| Hubic                        | MD5         | Yes     | No               | No              | R/W       |
| Jottacloud                   | MD5         | Yes     | Yes              | No              | R         |
| Koofr                        | MD5         | No      | Yes              | No              | -         |
| Mail.ru Cloud                | Mailru ⁶    | Yes     | Yes              | No              | -         |
| Mega                         | -           | No      | No               | Yes             | -         |
| Memory                       | MD5         | Yes     | No               | No              | -         |
| Microsoft Azure Blob Storage | MD5         | Yes     | No               | No              | R/W       |
| Microsoft OneDrive           | SHA1 ⁵      | Yes     | Yes              | No              | R         |
| OpenDrive                    | MD5         | Yes     | Yes              | Partial ⁸       | -         |
| OpenStack Swift              | MD5         | Yes     | No               | No              | R/W       |
| pCloud                       | MD5, SHA1 ⁷ | Yes     | No               | No              | W         |
| premiumize.me                | -           | No      | Yes              | No              | R         |
| put.io                       | CRC-32      | Yes     | No               | Yes             | R         |
| QingStor                     | MD5         | No      | No               | No              | R/W       |
| Seafile                      | -           | No      | No               | No              | -         |
| SFTP                         | MD5, SHA1 ² | Yes     | Depends          | No              | -         |
| SugarSync                    | -           | No      | No               | No              | -         |
| Tardigrade                   | -           | Yes     | No               | No              | -         |
| WebDAV                       | MD5, SHA1 ³ | Yes ⁴   | Depends          | No              | -         |
<<<<<<< HEAD
| Yandex Disk                  | MD5         | Yes     | No               | No              | R/W       |
=======
| Yandex Disk                  | MD5         | Yes     | No               | No              | R         |
| Zoho WorkDrive               | -           | No      | No               | No              | -         |
>>>>>>> 7f5ee5d8
| The local filesystem         | All         | Yes     | Depends          | No              | -         |

### Notes

¹ Dropbox supports [its own custom
hash](https://www.dropbox.com/developers/reference/content-hash).
This is an SHA256 sum of all the 4MB block SHA256s.

² SFTP supports checksums if the same login has shell access and
`md5sum` or `sha1sum` as well as `echo` are in the remote's PATH.

³ WebDAV supports hashes when used with Owncloud and Nextcloud only.

⁴ WebDAV supports modtimes when used with Owncloud and Nextcloud only.

⁵ Microsoft OneDrive Personal supports SHA1 hashes, whereas OneDrive
for business and SharePoint server support Microsoft's own
[QuickXorHash](https://docs.microsoft.com/en-us/onedrive/developer/code-snippets/quickxorhash).

⁶ Mail.ru uses its own modified SHA1 hash

⁷ pCloud only supports SHA1 (not MD5) in its EU region

⁸ Opendrive does not support creation of duplicate files using
their web client interface or other stock clients, but the underlying
storage platform has been determined to allow duplicate files, and it
is possible to create them with `rclone`.  It may be that this is a
mistake or an unsupported feature.

### Hash ###

The cloud storage system supports various hash types of the objects.
The hashes are used when transferring data as an integrity check and
can be specifically used with the `--checksum` flag in syncs and in
the `check` command.

To use the verify checksums when transferring between cloud storage
systems they must support a common hash type.

### ModTime ###

The cloud storage system supports setting modification times on
objects.  If it does then this enables a using the modification times
as part of the sync.  If not then only the size will be checked by
default, though the MD5SUM can be checked with the `--checksum` flag.

All cloud storage systems support some kind of date on the object and
these will be set when transferring from the cloud storage system.

### Case Insensitive ###

If a cloud storage systems is case sensitive then it is possible to
have two files which differ only in case, e.g. `file.txt` and
`FILE.txt`.  If a cloud storage system is case insensitive then that
isn't possible.

This can cause problems when syncing between a case insensitive
system and a case sensitive system.  The symptom of this is that no
matter how many times you run the sync it never completes fully.

The local filesystem and SFTP may or may not be case sensitive
depending on OS.

  * Windows - usually case insensitive, though case is preserved
  * OSX - usually case insensitive, though it is possible to format case sensitive
  * Linux - usually case sensitive, but there are case insensitive file systems (e.g. FAT formatted USB keys)

Most of the time this doesn't cause any problems as people tend to
avoid files whose name differs only by case even on case sensitive
systems.

### Duplicate files ###

If a cloud storage system allows duplicate files then it can have two
objects with the same name.

This confuses rclone greatly when syncing - use the `rclone dedupe`
command to rename or remove duplicates.

### Restricted filenames ###

Some cloud storage systems might have restrictions on the characters
that are usable in file or directory names.
When `rclone` detects such a name during a file upload, it will
transparently replace the restricted characters with similar looking
Unicode characters.

This process is designed to avoid ambiguous file names as much as
possible and allow to move files between many cloud storage systems
transparently.

The name shown by `rclone` to the user or during log output will only
contain a minimal set of [replaced characters](#restricted-characters)
to ensure correct formatting and not necessarily the actual name used
on the cloud storage.

This transformation is reversed when downloading a file or parsing
`rclone` arguments.
For example, when uploading a file named `my file?.txt` to Onedrive
will be displayed as `my file?.txt` on the console, but stored as
`my file？.txt` (the `?` gets replaced by the similar looking `？`
character) to Onedrive.
The reverse transformation allows to read a file`unusual/name.txt`
from Google Drive, by passing the name `unusual／name.txt` (the `/` needs
to be replaced by the similar looking `／` character) on the command line.

#### Default restricted characters {#restricted-characters}

The table below shows the characters that are replaced by default.

When a replacement character is found in a filename, this character
will be escaped with the `‛` character to avoid ambiguous file names.
(e.g. a file named `␀.txt` would shown as `‛␀.txt`)

Each cloud storage backend can use a different set of characters,
which will be specified in the documentation for each backend.

| Character | Value | Replacement |
| --------- |:-----:|:-----------:|
| NUL       | 0x00  | ␀           |
| SOH       | 0x01  | ␁           |
| STX       | 0x02  | ␂           |
| ETX       | 0x03  | ␃           |
| EOT       | 0x04  | ␄           |
| ENQ       | 0x05  | ␅           |
| ACK       | 0x06  | ␆           |
| BEL       | 0x07  | ␇           |
| BS        | 0x08  | ␈           |
| HT        | 0x09  | ␉           |
| LF        | 0x0A  | ␊           |
| VT        | 0x0B  | ␋           |
| FF        | 0x0C  | ␌           |
| CR        | 0x0D  | ␍           |
| SO        | 0x0E  | ␎           |
| SI        | 0x0F  | ␏           |
| DLE       | 0x10  | ␐           |
| DC1       | 0x11  | ␑           |
| DC2       | 0x12  | ␒           |
| DC3       | 0x13  | ␓           |
| DC4       | 0x14  | ␔           |
| NAK       | 0x15  | ␕           |
| SYN       | 0x16  | ␖           |
| ETB       | 0x17  | ␗           |
| CAN       | 0x18  | ␘           |
| EM        | 0x19  | ␙           |
| SUB       | 0x1A  | ␚           |
| ESC       | 0x1B  | ␛           |
| FS        | 0x1C  | ␜           |
| GS        | 0x1D  | ␝           |
| RS        | 0x1E  | ␞           |
| US        | 0x1F  | ␟           |
| /         | 0x2F  | ／           |
| DEL       | 0x7F  | ␡           |

The default encoding will also encode these file names as they are
problematic with many cloud storage systems.

| File name | Replacement |
| --------- |:-----------:|
| .         | ．          |
| ..        | ．．         |

#### Invalid UTF-8 bytes {#invalid-utf8}

Some backends only support a sequence of well formed UTF-8 bytes
as file or directory names.

In this case all invalid UTF-8 bytes will be replaced with a quoted
representation of the byte value to allow uploading a file to such a
backend. For example, the invalid byte `0xFE` will be encoded as `‛FE`.

A common source of invalid UTF-8 bytes are local filesystems, that store
names in a different encoding than UTF-8 or UTF-16, like latin1. See the
[local filenames](/local/#filenames) section for details.

#### Encoding option {#encoding}

Most backends have an encoding options, specified as a flag
`--backend-encoding` where `backend` is the name of the backend, or as
a config parameter `encoding` (you'll need to select the Advanced
config in `rclone config` to see it).

This will have default value which encodes and decodes characters in
such a way as to preserve the maximum number of characters (see
above).

However this can be incorrect in some scenarios, for example if you
have a Windows file system with characters such as `＊` and `？` that
you want to remain as those characters on the remote rather than being
translated to `*` and `?`.

The `--backend-encoding` flags allow you to change that. You can
disable the encoding completely with `--backend-encoding None` or set
`encoding = None` in the config file.

Encoding takes a comma separated list of encodings. You can see the
list of all available characters by passing an invalid value to this
flag, e.g. `--local-encoding "help"` and `rclone help flags encoding`
will show you the defaults for the backends.

| Encoding  | Characters |
| --------- | ---------- |
| Asterisk | `*` |
| BackQuote | `` ` `` |
| BackSlash | `\` |
| Colon | `:` |
| CrLf | CR 0x0D, LF 0x0A |
| Ctl | All control characters 0x00-0x1F |
| Del | DEL 0x7F |
| Dollar | `$` |
| Dot | `.` |
| DoubleQuote | `"` |
| Hash | `#` |
| InvalidUtf8 | An invalid UTF-8 character (e.g. latin1) |
| LeftCrLfHtVt | CR 0x0D, LF 0x0A,HT 0x09, VT 0x0B on the left of a string |
| LeftPeriod | `.` on the left of a string |
| LeftSpace | SPACE on the left of a string |
| LeftTilde | `~` on the left of a string |
| LtGt | `<`, `>` |
| None | No characters are encoded |
| Percent | `%` |
| Pipe | \| |
| Question | `?` |
| RightCrLfHtVt | CR 0x0D, LF 0x0A, HT 0x09, VT 0x0B on the right of a string |
| RightPeriod | `.` on the right of a string |
| RightSpace | SPACE on the right of a string |
| SingleQuote | `'` |
| Slash | `/` |

To take a specific example, the FTP backend's default encoding is

    --ftp-encoding "Slash,Del,Ctl,RightSpace,Dot"

However, let's say the FTP server is running on Windows and can't have
any of the invalid Windows characters in file names. You are backing
up Linux servers to this FTP server which do have those characters in
file names. So you would add the Windows set which are

    Slash,LtGt,DoubleQuote,Colon,Question,Asterisk,Pipe,BackSlash,Ctl,RightSpace,RightPeriod,InvalidUtf8,Dot

to the existing ones, giving:

    Slash,LtGt,DoubleQuote,Colon,Question,Asterisk,Pipe,BackSlash,Ctl,RightSpace,RightPeriod,InvalidUtf8,Dot,Del,RightSpace

This can be specified using the `--ftp-encoding` flag or using an `encoding` parameter in the config file.

Or let's say you have a Windows server but you want to preserve `＊`
and `？`, you would then have this as the encoding (the Windows
encoding minus `Asterisk` and `Question`).

    Slash,LtGt,DoubleQuote,Colon,Pipe,BackSlash,Ctl,RightSpace,RightPeriod,InvalidUtf8,Dot

This can be specified using the `--local-encoding` flag or using an
`encoding` parameter in the config file.

### MIME Type ###

MIME types (also known as media types) classify types of documents
using a simple text classification, e.g. `text/html` or
`application/pdf`.

Some cloud storage systems support reading (`R`) the MIME type of
objects and some support writing (`W`) the MIME type of objects.

The MIME type can be important if you are serving files directly to
HTTP from the storage system.

If you are copying from a remote which supports reading (`R`) to a
remote which supports writing (`W`) then rclone will preserve the MIME
types.  Otherwise they will be guessed from the extension, or the
remote itself may assign the MIME type.

## Optional Features ##

All rclone remotes support a base command set. Other features depend
upon backend specific capabilities.

| Name                         | Purge | Copy | Move | DirMove | CleanUp | ListR | StreamUpload | LinkSharing | About | EmptyDir |
| ---------------------------- |:-----:|:----:|:----:|:-------:|:-------:|:-----:|:------------:|:------------:|:-----:| :------: |
| 1Fichier                     | No    | No   | No   | No      | No      | No    | No           | No           |   No  |  Yes |
| Amazon Drive                 | Yes   | No   | Yes  | Yes     | No [#575](https://github.com/rclone/rclone/issues/575) | No  | No  | No [#2178](https://github.com/rclone/rclone/issues/2178) | No  | Yes |
| Amazon S3                    | No    | Yes  | No   | No      | Yes     | Yes   | Yes          | No [#2178](https://github.com/rclone/rclone/issues/2178) | No  | No |
| Backblaze B2                 | No    | Yes  | No   | No      | Yes     | Yes   | Yes          | Yes          | No  | No |
| Box                          | Yes   | Yes  | Yes  | Yes     | Yes ‡‡  | No    | Yes          | Yes          | No  | Yes |
| Citrix ShareFile             | Yes   | Yes  | Yes  | Yes     | No      | No    | Yes          | No          | No  | Yes |
| Dropbox                      | Yes   | Yes  | Yes  | Yes     | No [#575](https://github.com/rclone/rclone/issues/575) | No  | Yes | Yes | Yes | Yes |
| Enterprise File Fabric       | Yes   | Yes  | Yes  | Yes     | No      | No    | No           | No          | No  | Yes |
| FTP                          | No    | No   | Yes  | Yes     | No      | No    | Yes          | No [#2178](https://github.com/rclone/rclone/issues/2178) | No  | Yes |
| Google Cloud Storage         | Yes   | Yes  | No   | No      | No      | Yes   | Yes          | No [#2178](https://github.com/rclone/rclone/issues/2178) | No  | No |
| Google Drive                 | Yes   | Yes  | Yes  | Yes     | Yes     | Yes   | Yes          | Yes         | Yes | Yes |
| Google Photos                | No    | No   | No   | No      | No      | No    | No           | No          | No | No |
| HDFS                         | Yes   | No   | No   | No      | No      | No    | Yes          | No          | Yes | Yes |
| HTTP                         | No    | No   | No   | No      | No      | No    | No           | No [#2178](https://github.com/rclone/rclone/issues/2178) | No  | Yes |
| Hubic                        | Yes † | Yes  | No   | No      | No      | Yes   | Yes          | No [#2178](https://github.com/rclone/rclone/issues/2178) | Yes | No |
| Jottacloud                   | Yes   | Yes  | Yes  | Yes     | Yes     | Yes   | No           | Yes                                                   | Yes | Yes |
| Mail.ru Cloud                | Yes   | Yes  | Yes  | Yes     | Yes     | No    | No           | Yes                                                   | Yes | Yes |
| Mega                         | Yes   | No   | Yes  | Yes     | Yes     | No    | No           | No [#2178](https://github.com/rclone/rclone/issues/2178) | Yes | Yes |
| Memory                       | No    | Yes  | No   | No      | No      | Yes   | Yes          | No          | No | No |
| Microsoft Azure Blob Storage | Yes   | Yes  | No   | No      | No      | Yes   | Yes          | No [#2178](https://github.com/rclone/rclone/issues/2178) | No  | No |
| Microsoft OneDrive           | Yes   | Yes  | Yes  | Yes     | Yes     | No    | No           | Yes | Yes | Yes |
| OpenDrive                    | Yes   | Yes  | Yes  | Yes     | No      | No    | No           | No                                                    | No  | Yes |
| OpenStack Swift              | Yes † | Yes  | No   | No      | No      | Yes   | Yes          | No [#2178](https://github.com/rclone/rclone/issues/2178) | Yes | No |
| pCloud                       | Yes   | Yes  | Yes  | Yes     | Yes     | No    | No           | Yes | Yes | Yes |
| premiumize.me                | Yes   | No   | Yes  | Yes     | No      | No    | No           | Yes         | Yes | Yes |
| put.io                       | Yes   | No   | Yes  | Yes     | Yes     | No    | Yes          | No [#2178](https://github.com/rclone/rclone/issues/2178) | Yes | Yes |
| QingStor                     | No    | Yes  | No   | No      | Yes     | Yes   | No           | No [#2178](https://github.com/rclone/rclone/issues/2178) | No  | No |
| Seafile                      | Yes   | Yes  | Yes  | Yes     | Yes     | Yes   | Yes          | Yes         | Yes | Yes |
| SFTP                         | No    | No   | Yes  | Yes     | No      | No    | Yes          | No [#2178](https://github.com/rclone/rclone/issues/2178) | Yes  | Yes |
| SugarSync                    | Yes   | Yes  | Yes  | Yes     | No      | No    | Yes          | Yes         | No  | Yes |
| Tardigrade                   | Yes † | No   | No   | No      | No      | Yes   | Yes          | No          | No  | No  |
| WebDAV                       | Yes   | Yes  | Yes  | Yes     | No      | No    | Yes ‡        | No [#2178](https://github.com/rclone/rclone/issues/2178) | Yes  | Yes |
| Yandex Disk                  | Yes   | Yes  | Yes  | Yes     | Yes     | No    | Yes          | Yes         | Yes | Yes |
| Zoho WorkDrive               | Yes   | Yes  | Yes  | Yes     | No      | No    | No           | No          | Yes | Yes |
| The local filesystem         | Yes   | No   | Yes  | Yes     | No      | No    | Yes          | No          | Yes | Yes |

### Purge ###

This deletes a directory quicker than just deleting all the files in
the directory.

† Note Swift, Hubic, and Tardigrade implement this in order to delete
directory markers but they don't actually have a quicker way of deleting
files other than deleting them individually.

‡ StreamUpload is not supported with Nextcloud

### Copy ###

Used when copying an object to and from the same remote.  This known
as a server-side copy so you can copy a file without downloading it
and uploading it again.  It is used if you use `rclone copy` or
`rclone move` if the remote doesn't support `Move` directly.

If the server doesn't support `Copy` directly then for copy operations
the file is downloaded then re-uploaded.

### Move ###

Used when moving/renaming an object on the same remote.  This is known
as a server-side move of a file.  This is used in `rclone move` if the
server doesn't support `DirMove`.

If the server isn't capable of `Move` then rclone simulates it with
`Copy` then delete.  If the server doesn't support `Copy` then rclone
will download the file and re-upload it.

### DirMove ###

This is used to implement `rclone move` to move a directory if
possible.  If it isn't then it will use `Move` on each file (which
falls back to `Copy` then download and upload - see `Move` section).

### CleanUp ###

This is used for emptying the trash for a remote by `rclone cleanup`.

If the server can't do `CleanUp` then `rclone cleanup` will return an
error.

‡‡ Note that while Box implements this it has to delete every file
individually so it will be slower than emptying the trash via the WebUI

### ListR ###

The remote supports a recursive list to list all the contents beneath
a directory quickly.  This enables the `--fast-list` flag to work.
See the [rclone docs](/docs/#fast-list) for more details.

### StreamUpload ###

Some remotes allow files to be uploaded without knowing the file size
in advance. This allows certain operations to work without spooling the
file to local disk first, e.g. `rclone rcat`.

### LinkSharing ###

Sets the necessary permissions on a file or folder and prints a link
that allows others to access them, even if they don't have an account
on the particular cloud provider.

### About ###

Rclone `about` prints quota information for a remote. Typical output
includes bytes used, free, quota and in trash.

If a remote lacks about capability `rclone about remote:`returns
an error.

Backends without about capability cannot determine free space for an
rclone mount, or use policy `mfs` (most free space) as a member of an
rclone union remote.

See [rclone about command](https://rclone.org/commands/rclone_about/)

### EmptyDir ###

The remote supports empty directories. See [Limitations](/bugs/#limitations)
 for details. Most Object/Bucket based remotes do not support this.<|MERGE_RESOLUTION|>--- conflicted
+++ resolved
@@ -23,10 +23,7 @@
 | Box                          | SHA1        | Yes     | Yes              | No              | -         |
 | Citrix ShareFile             | MD5         | Yes     | Yes              | No              | -         |
 | Dropbox                      | DBHASH ¹    | Yes     | Yes              | No              | -         |
-<<<<<<< HEAD
-=======
 | Enterprise File Fabric       | -           | Yes     | Yes              | No              | R/W       |
->>>>>>> 7f5ee5d8
 | FTP                          | -           | No      | No               | No              | -         |
 | Google Cloud Storage         | MD5         | Yes     | No               | No              | R/W       |
 | Google Drive                 | MD5         | Yes     | No               | Yes             | R/W       |
@@ -52,12 +49,8 @@
 | SugarSync                    | -           | No      | No               | No              | -         |
 | Tardigrade                   | -           | Yes     | No               | No              | -         |
 | WebDAV                       | MD5, SHA1 ³ | Yes ⁴   | Depends          | No              | -         |
-<<<<<<< HEAD
-| Yandex Disk                  | MD5         | Yes     | No               | No              | R/W       |
-=======
 | Yandex Disk                  | MD5         | Yes     | No               | No              | R         |
 | Zoho WorkDrive               | -           | No      | No               | No              | -         |
->>>>>>> 7f5ee5d8
 | The local filesystem         | All         | Yes     | Depends          | No              | -         |
 
 ### Notes
