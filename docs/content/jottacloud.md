--- conflicted
+++ resolved
@@ -7,12 +7,6 @@
 # {{< icon "fa fa-cloud" >}} Jottacloud
 
 Jottacloud is a cloud storage service provider from a Norwegian company, using
-<<<<<<< HEAD
-its own datacenters in Norway. In addition to the official service at
-[jottacloud.com](https://www.jottacloud.com/), it also provides white-label
-solutions to different companies, such as:
-
-=======
 its own datacenters in Norway.
 
 In addition to the official service at [jottacloud.com](https://www.jottacloud.com/),
@@ -26,112 +20,21 @@
   - Elgiganten Cloud (cloud.elgiganten.se)
   - ELKO Cloud (cloud.elko.is)
   - Gigantti Cloud (cloud.gigantti.fi)
->>>>>>> 38ab3dd5
 - Telia
   - Telia Cloud (cloud.telia.se)
   - Telia Sky (sky.telia.no)
 - Tele2
   - Tele2 Cloud (mittcloud.tele2.se)
 - Onlime
-<<<<<<< HEAD
-  - Onlime Cloud Storage (onlime.dk)
-- Elkjøp (with subsidiaries):
-  - Elkjøp Cloud (cloud.elkjop.no)
-  - Elgiganten Sweden (cloud.elgiganten.se)
-  - Elgiganten Denmark (cloud.elgiganten.dk)
-  - Giganti Cloud  (cloud.gigantti.fi)
-  - ELKO Cloud (cloud.elko.is)
-
-Most of the white-label versions are supported by this backend, although may
-require different authentication setup - described below.
-=======
   - Onlime (onlime.dk)
 - MediaMarkt
   - MediaMarkt Cloud (mediamarkt.jottacloud.com)
   - Let's Go Cloud (letsgo.jotta.cloud)
->>>>>>> 38ab3dd5
 
 Paths are specified as `remote:path`
 
 Paths may be as deep as required, e.g. `remote:directory/subdirectory`.
 
-<<<<<<< HEAD
-## Authentication types
-
-Some of the whitelabel versions uses a different authentication method than the
-official service, and you have to choose the correct one when setting up the remote.
-
-### Standard authentication
-
-The standard authentication method used by the official service (jottacloud.com),
-as well as some of the whitelabel services, requires you to generate a single-use
-personal login token from the account security settings in the service's web
-interface. Log in to your account, go to "Settings" and then "Security", or use
-the direct link presented to you by rclone when configuring the remote:
-<https://www.jottacloud.com/web/secure>. Scroll down to the section "Personal login
-token", and click the "Generate" button. Note that if you are using a whitelabel
-service you probably can't use the direct link, you need to find the same page in
-their dedicated web interface, and also it may be in a different location than
-described above.
-
-To access your account from multiple instances of rclone, you need to configure
-each of them with a separate personal login token. E.g. you create a Jottacloud
-remote with rclone in one location, and copy the configuration file to a second
-location where you also want to run rclone and access the same remote. Then you
-need to replace the token for one of them, using the [config reconnect](https://rclone.org/commands/rclone_config_reconnect/)
-command, which requires you to generate a new personal login token and supply
-as input. If you do not do this, the token may easily end up being invalidated,
-resulting in both instances failing with an error message something along the
-lines of:
-
-```text
-  oauth2: cannot fetch token: 400 Bad Request
-  Response: {"error":"invalid_grant","error_description":"Stale token"}
-```
-
-When this happens, you need to replace the token as described above to be able
-to use your remote again.
-
-All personal login tokens you have taken into use will be listed in the web
-interface under "My logged in devices", and from the right side of that list
-you can click the "X" button to revoke individual tokens.
-
-### Legacy authentication
-
-If you are using one of the whitelabel versions (e.g. from Elkjøp) you may not
-have the option to generate a CLI token. In this case you'll have to use the
-legacy authentication. To do this select yes when the setup asks for legacy
-authentication and enter your username and password. The rest of the setup is
-identical to the default setup.
-
-### Telia Cloud authentication
-
-Similar to other whitelabel versions Telia Cloud doesn't offer the option of
-creating a CLI token, and additionally uses a separate authentication flow
-where the username is generated internally. To setup rclone to use Telia Cloud,
-choose Telia Cloud authentication in the setup. The rest of the setup is
-identical to the default setup.
-
-### Tele2 Cloud authentication
-
-As Tele2-Com Hem merger was completed this authentication can be used for former
-Com Hem Cloud and Tele2 Cloud customers as no support for creating a CLI token
-exists, and additionally uses a separate authentication flow where the username
-is generated internally. To setup rclone to use Tele2 Cloud, choose Tele2 Cloud
-authentication in the setup. The rest of the setup is identical to the default setup.
-
-### Onlime Cloud Storage authentication
-
-Onlime has sold access to Jottacloud proper, while providing localized support
-to Danish Customers, but have recently set up their own hosting, transferring
-their customers from Jottacloud servers to their own ones.
-
-This, of course, necessitates using their servers for authentication, but
-otherwise functionality and architecture seems equivalent to Jottacloud.
-
-To setup rclone to use Onlime Cloud Storage, choose Onlime Cloud authentication
-in the setup. The rest of the setup is identical to the default setup.
-=======
 ## Authentication
 
 Authentication in Jottacloud is in general based on OAuth and OpenID Connect
@@ -269,18 +172,13 @@
 methods, some white-label versions (those from Elkjøp) still used this legacy
 method for a long time. Currently there are no known uses of this, it is still
 supported by rclone, but the support will be removed in a future version.
->>>>>>> 38ab3dd5
 
 ## Configuration
 
 Here is an example of how to make a remote called `remote` with the default setup.
 First run:
 
-<<<<<<< HEAD
-```sh
-=======
 ```console
->>>>>>> 38ab3dd5
 rclone config
 ```
 
@@ -384,31 +282,19 @@
 
 List directories in top level of your Jottacloud
 
-<<<<<<< HEAD
-```sh
-=======
 ```console
->>>>>>> 38ab3dd5
 rclone lsd remote:
 ```
 
 List all the files in your Jottacloud
 
-<<<<<<< HEAD
-```sh
-=======
 ```console
->>>>>>> 38ab3dd5
 rclone ls remote:
 ```
 
 To copy a local directory to an Jottacloud directory called backup
 
-<<<<<<< HEAD
-```sh
-=======
 ```console
->>>>>>> 38ab3dd5
 rclone copy /home/source remote:backup
 ```
 
