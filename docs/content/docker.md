--- conflicted
+++ resolved
@@ -45,43 +45,27 @@
 The *FUSE* driver is a prerequisite for rclone mounting and should be
 installed on host:
 
-<<<<<<< HEAD
-```sh
-=======
-```console
->>>>>>> 38ab3dd5
+```console
 sudo apt-get -y install fuse3
 ```
 
 Create two directories required by rclone docker plugin:
 
-<<<<<<< HEAD
-```sh
-=======
-```console
->>>>>>> 38ab3dd5
+```console
 sudo mkdir -p /var/lib/docker-plugins/rclone/config
 sudo mkdir -p /var/lib/docker-plugins/rclone/cache
 ```
 
 Install the managed rclone docker plugin for your architecture (here `amd64`):
 
-<<<<<<< HEAD
-```sh
-=======
-```console
->>>>>>> 38ab3dd5
+```console
 docker plugin install rclone/docker-volume-rclone:amd64 args="-v" --alias rclone --grant-all-permissions
 docker plugin list
 ```
 
 Create your [SFTP volume](/sftp/#standard-options):
 
-<<<<<<< HEAD
-```sh
-=======
-```console
->>>>>>> 38ab3dd5
+```console
 docker volume create firstvolume -d rclone -o type=sftp -o sftp-host=_hostname_ -o sftp-user=_username_ -o sftp-pass=_password_ -o allow-other=true
 ```
 
@@ -94,11 +78,7 @@
 
 Time to create a test container and mount the volume into it:
 
-<<<<<<< HEAD
-```sh
-=======
-```console
->>>>>>> 38ab3dd5
+```console
 docker run --rm -it -v firstvolume:/mnt --workdir /mnt ubuntu:latest bash
 ```
 
@@ -108,11 +88,7 @@
 The container will stop but the volume will stay, ready to be reused.
 When it's not needed anymore, remove it:
 
-<<<<<<< HEAD
-```sh
-=======
-```console
->>>>>>> 38ab3dd5
+```console
 docker volume list
 docker volume remove firstvolume
 ```
@@ -150,11 +126,7 @@
 Now create the file named `example.yml` with a swarm stack description
 like this:
 
-<<<<<<< HEAD
-```yml
-=======
 ```yaml
->>>>>>> 38ab3dd5
 version: '3'
 services:
   heimdall:
@@ -173,11 +145,7 @@
 
 and run the stack:
 
-<<<<<<< HEAD
-```sh
-=======
-```console
->>>>>>> 38ab3dd5
+```console
 docker stack deploy example -c ./example.yml
 ```
 
@@ -187,11 +155,7 @@
 the `example_configdata` volume from rclone plugins on the node hosts.
 You can use the following commands to confirm results:
 
-<<<<<<< HEAD
-```sh
-=======
-```console
->>>>>>> 38ab3dd5
+```console
 docker service ls
 docker service ps example_heimdall
 docker volume ls
@@ -209,11 +173,7 @@
 Volumes can be created with [docker volume create](https://docs.docker.com/engine/reference/commandline/volume_create/).
 Here are a few examples:
 
-<<<<<<< HEAD
-```sh
-=======
-```console
->>>>>>> 38ab3dd5
+```console
 docker volume create vol1 -d rclone -o remote=storj: -o vfs-cache-mode=full
 docker volume create vol2 -d rclone -o remote=:storj,access_grant=xxx:heimdall
 docker volume create vol3 -d rclone -o type=storj -o path=heimdall -o storj-access-grant=xxx -o poll-interval=0
@@ -226,11 +186,7 @@
 
 Volumes can be inspected as follows:
 
-<<<<<<< HEAD
-```sh
-=======
-```console
->>>>>>> 38ab3dd5
+```console
 docker volume list
 docker volume inspect vol1
 ```
@@ -254,21 +210,13 @@
 while the `type` and `path` options provide a simpler alternative for this.
 Using two split options
 
-<<<<<<< HEAD
-```sh
-=======
 ```text
->>>>>>> 38ab3dd5
 -o type=backend -o path=dir/subdir
 ```
 
 is equivalent to the combined syntax
 
-<<<<<<< HEAD
-```sh
-=======
 ```text
->>>>>>> 38ab3dd5
 -o remote=:backend:dir/subdir
 ```
 
@@ -314,21 +262,13 @@
 names but in the `-o param=value` array it must be present.
 For instance, compare the following option array
 
-<<<<<<< HEAD
-```sh
-=======
 ```text
->>>>>>> 38ab3dd5
 -o remote=:sftp:/home -o sftp-host=localhost
 ```
 
 with equivalent connection string:
 
-<<<<<<< HEAD
-```sh
-=======
 ```text
->>>>>>> 38ab3dd5
 -o remote=:sftp,host=localhost:/home
 ```
 
@@ -355,11 +295,7 @@
 elements, the self-explanatory `driver: rclone` value and the
 `driver_opts:` structure playing the same role as `-o key=val` CLI flags:
 
-<<<<<<< HEAD
-```yml
-=======
 ```yaml
->>>>>>> 38ab3dd5
 volumes:
   volume_name_1:
     driver: rclone
@@ -409,11 +345,7 @@
 You can [install managed plugin](https://docs.docker.com/engine/reference/commandline/plugin_install/)
 with default settings as follows:
 
-<<<<<<< HEAD
-```sh
-=======
-```console
->>>>>>> 38ab3dd5
+```console
 docker plugin install rclone/docker-volume-rclone:amd64 --grant-all-permissions --alias rclone
 ```
 
@@ -456,11 +388,7 @@
 You can tweak a few plugin settings after installation when it's disabled
 (not in use), for instance:
 
-<<<<<<< HEAD
-```sh
-=======
-```console
->>>>>>> 38ab3dd5
+```console
 docker plugin disable rclone
 docker plugin set rclone RCLONE_VERBOSE=2 config=/etc/rclone args="--vfs-cache-mode=writes --allow-other"
 docker plugin enable rclone
@@ -520,11 +448,7 @@
 
 You can set custom plugin options right when you install it, *in one go*:
 
-<<<<<<< HEAD
-```sh
-=======
-```console
->>>>>>> 38ab3dd5
+```console
 docker plugin remove rclone
 docker plugin install rclone/docker-volume-rclone:amd64 \
        --alias rclone --grant-all-permissions \
@@ -539,11 +463,7 @@
 As a workaround you can setup a healthcheck to verify that the mount
 is responding, for example:
 
-<<<<<<< HEAD
-```yml
-=======
 ```yaml
->>>>>>> 38ab3dd5
 services:
   my_service:
     image: my_image
@@ -566,11 +486,7 @@
 
 Install *FUSE*:
 
-<<<<<<< HEAD
-```sh
-=======
-```console
->>>>>>> 38ab3dd5
+```console
 sudo apt-get -y install fuse
 ```
 
@@ -580,11 +496,7 @@
 
 Put them to the `/etc/systemd/system/` directory:
 
-<<<<<<< HEAD
-```sh
-=======
-```console
->>>>>>> 38ab3dd5
+```console
 cp docker-volume-plugin.service /etc/systemd/system/
 cp docker-volume-plugin.socket  /etc/systemd/system/
 ```
@@ -593,11 +505,7 @@
 we omit `sudo` prefix for brevity.
 Now create directories required by the service:
 
-<<<<<<< HEAD
-```sh
-=======
-```console
->>>>>>> 38ab3dd5
+```console
 mkdir -p /var/lib/docker-volumes/rclone
 mkdir -p /var/lib/docker-plugins/rclone/config
 mkdir -p /var/lib/docker-plugins/rclone/cache
@@ -605,11 +513,7 @@
 
 Run the docker plugin service in the socket activated mode:
 
-<<<<<<< HEAD
-```sh
-=======
-```console
->>>>>>> 38ab3dd5
+```console
 systemctl daemon-reload
 systemctl start docker-volume-rclone.service
 systemctl enable docker-volume-rclone.socket
@@ -636,11 +540,7 @@
 You can [see managed plugin settings](https://docs.docker.com/engine/extend/#debugging-plugins)
 with
 
-<<<<<<< HEAD
-```sh
-=======
-```console
->>>>>>> 38ab3dd5
+```console
 docker plugin list
 docker plugin inspect rclone
 ```
@@ -655,32 +555,20 @@
 You will usually install the latest version of managed plugin for your platform.
 Use the following commands to print the actual installed version:
 
-<<<<<<< HEAD
-```sh
-=======
-```console
->>>>>>> 38ab3dd5
+```console
 PLUGID=$(docker plugin list --no-trunc | awk '/rclone/{print$1}')
 sudo runc --root /run/docker/runtime-runc/plugins.moby exec $PLUGID rclone version
 ```
 
 You can even use `runc` to run shell inside the plugin container:
 
-<<<<<<< HEAD
-```sh
-=======
-```console
->>>>>>> 38ab3dd5
+```console
 sudo runc --root /run/docker/runtime-runc/plugins.moby exec --tty $PLUGID bash
 ```
 
 Also you can use curl to check the plugin socket connectivity:
 
-<<<<<<< HEAD
-```sh
-=======
-```console
->>>>>>> 38ab3dd5
+```console
 docker plugin list --no-trunc
 PLUGID=123abc...
 sudo curl -H Content-Type:application/json -XPOST -d {} --unix-socket /run/docker/plugins/$PLUGID/rclone.sock http://localhost/Plugin.Activate
@@ -694,11 +582,7 @@
 This might be needed because a reinstall don't cleanup existing state files to
 allow for easy restoration, as stated above.
 
-<<<<<<< HEAD
-```sh
-=======
-```console
->>>>>>> 38ab3dd5
+```console
 docker plugin disable rclone # disable the plugin to ensure no interference
 sudo rm /var/lib/docker-plugins/rclone/cache/docker-plugin.state # removing the plugin state
 docker plugin enable rclone # re-enable the plugin afterward
@@ -714,22 +598,14 @@
 this some day. In the meantime be aware that you must remove your volume
 before recreating it with new settings:
 
-<<<<<<< HEAD
-```sh
-=======
-```console
->>>>>>> 38ab3dd5
+```console
 docker volume remove my_vol
 docker volume create my_vol -d rclone -o opt1=new_val1 ...
 ```
 
 and verify that settings did update:
 
-<<<<<<< HEAD
-```sh
-=======
-```console
->>>>>>> 38ab3dd5
+```console
 docker volume list
 docker volume inspect my_vol
 ```
