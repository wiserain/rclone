module github.com/rclone/rclone

go 1.19

require (
	bazil.org/fuse v0.0.0-20230120002735-62a210ff1fd5
	github.com/Azure/azure-sdk-for-go/sdk/azcore v1.8.0
	github.com/Azure/azure-sdk-for-go/sdk/azidentity v1.4.0
	github.com/Azure/azure-sdk-for-go/sdk/storage/azblob v1.2.0
	github.com/Azure/azure-sdk-for-go/sdk/storage/azfile v1.1.0
	github.com/Azure/go-ntlmssp v0.0.0-20221128193559-754e69321358
	github.com/Max-Sum/base32768 v0.0.0-20230304063302-18e6ce5945fd
	github.com/Mikubill/gofakes3 v0.0.3-0.20230622102024-284c0f988700
	github.com/Unknwon/goconfig v1.0.0
	github.com/a8m/tree v0.0.0-20230208161321-36ae24ddad15
	github.com/aalpar/deheap v0.0.0-20210914013432-0cc84d79dec3
	github.com/abbot/go-http-auth v0.4.0
	github.com/aliyun/aliyun-oss-go-sdk v2.2.9+incompatible
	github.com/anacrolix/dms v1.6.0
	github.com/anacrolix/log v0.14.2
	github.com/atotto/clipboard v0.1.4
	github.com/aws/aws-sdk-go v1.46.6
	github.com/buengese/sgzip v0.1.1
	github.com/cloudsoda/go-smb2 v0.0.0-20231106205947-b0758ecc4c67
	github.com/colinmarc/hdfs/v2 v2.4.0
	github.com/coreos/go-semver v0.3.1
	github.com/coreos/go-systemd v0.0.0-20191104093116-d3cd4ed1dbcf
	github.com/dop251/scsu v0.0.0-20220106150536-84ac88021d00
	github.com/dropbox/dropbox-sdk-go-unofficial/v6 v6.0.5
	github.com/gabriel-vasile/mimetype v1.4.3
	github.com/gdamore/tcell/v2 v2.6.0
	github.com/go-chi/chi/v5 v5.0.10
	github.com/go-git/go-billy/v5 v5.5.0
	github.com/google/uuid v1.4.0
	github.com/hanwen/go-fuse/v2 v2.4.0
	github.com/henrybear327/Proton-API-Bridge v1.0.0
	github.com/henrybear327/go-proton-api v1.0.0
	github.com/iguanesolutions/go-systemd/v5 v5.1.1
	github.com/jcmturner/gokrb5/v8 v8.4.4
	github.com/jlaffaye/ftp v0.2.0
	github.com/josephspurrier/goversioninfo v1.4.0
	github.com/jzelinskie/whirlpool v0.0.0-20201016144138-0675e54bb004
	github.com/klauspost/compress v1.17.2
	github.com/koofr/go-httpclient v0.0.0-20230225102643-5d51a2e9dea6
	github.com/koofr/go-koofrclient v0.0.0-20221207135200-cbd7fc9ad6a6
	github.com/mattn/go-colorable v0.1.13
	github.com/mattn/go-runewidth v0.0.15
	github.com/minio/minio-go/v7 v7.0.63
	github.com/mitchellh/go-homedir v1.1.0
	github.com/moby/sys/mountinfo v0.6.2
	github.com/ncw/go-acd v0.0.0-20201019170801-fe55f33415b1
	github.com/ncw/swift/v2 v2.0.2
	github.com/oracle/oci-go-sdk/v65 v65.51.0
	github.com/patrickmn/go-cache v2.1.0+incompatible
	github.com/pkg/sftp v1.13.6
	github.com/pmezard/go-difflib v1.0.0
	github.com/prometheus/client_golang v1.17.0
	github.com/putdotio/go-putio/putio v0.0.0-20200123120452-16d982cac2b8
	github.com/rfjakob/eme v1.1.2
	github.com/rivo/uniseg v0.4.4
	github.com/shirou/gopsutil/v3 v3.23.9
	github.com/sirupsen/logrus v1.9.3
	github.com/skratchdot/open-golang v0.0.0-20200116055534-eef842397966
	github.com/spf13/cobra v1.7.0
	github.com/spf13/pflag v1.0.5
	github.com/stretchr/testify v1.8.4
	github.com/t3rm1n4l/go-mega v0.0.0-20230228171823-a01a2cda13ca
	github.com/willscott/go-nfs v0.0.0-20231028170411-e6abde417d5d
	github.com/winfsp/cgofuse v1.5.1-0.20221118130120-84c0898ad2e0
	github.com/xanzy/ssh-agent v0.3.3
	github.com/youmark/pkcs8 v0.0.0-20201027041543-1326539a0a0a
	github.com/yunify/qingstor-sdk-go/v3 v3.2.0
	go.etcd.io/bbolt v1.3.8
	goftp.io/server/v2 v2.0.1
	golang.org/x/crypto v0.14.0
	golang.org/x/net v0.17.0
<<<<<<< HEAD
	golang.org/x/oauth2 v0.10.0
	golang.org/x/sync v0.3.0
=======
	golang.org/x/oauth2 v0.13.0
	golang.org/x/sync v0.4.0
>>>>>>> 82b963e3
	golang.org/x/sys v0.13.0
	golang.org/x/text v0.13.0
	golang.org/x/time v0.3.0
	google.golang.org/api v0.148.0
	gopkg.in/validator.v2 v2.0.1
	gopkg.in/yaml.v2 v2.4.0
<<<<<<< HEAD
	storj.io/uplink v1.12.0
=======
	storj.io/uplink v1.12.1
>>>>>>> 82b963e3
)

require (
	cloud.google.com/go/compute v1.23.2 // indirect
	cloud.google.com/go/compute/metadata v0.2.3 // indirect
	github.com/Azure/azure-sdk-for-go/sdk/internal v1.4.0 // indirect
	github.com/AzureAD/microsoft-authentication-library-for-go v1.2.0 // indirect
	github.com/ProtonMail/bcrypt v0.0.0-20211005172633-e235017c1baf // indirect
	github.com/ProtonMail/gluon v0.17.1-0.20230724134000-308be39be96e // indirect
	github.com/ProtonMail/go-mime v0.0.0-20230322103455-7d82a3887f2f // indirect
	github.com/ProtonMail/go-srp v0.0.7 // indirect
	github.com/ProtonMail/gopenpgp/v2 v2.7.4 // indirect
	github.com/PuerkitoBio/goquery v1.8.1 // indirect
	github.com/akavel/rsrc v0.10.2 // indirect
	github.com/anacrolix/generics v0.0.0-20230911070922-5dd7545c6b13 // indirect
	github.com/andybalholm/cascadia v1.3.2 // indirect
	github.com/beorn7/perks v1.0.1 // indirect
	github.com/bradenaw/juniper v0.13.1 // indirect
	github.com/calebcase/tmpfile v1.0.3 // indirect
	github.com/cespare/xxhash/v2 v2.2.0 // indirect
	github.com/cloudflare/circl v1.3.6 // indirect
	github.com/cpuguy83/go-md2man/v2 v2.0.3 // indirect
	github.com/cronokirby/saferith v0.33.0 // indirect
	github.com/davecgh/go-spew v1.1.1 // indirect
	github.com/dustin/go-humanize v1.0.1 // indirect
	github.com/emersion/go-message v0.17.0 // indirect
	github.com/emersion/go-textwrapper v0.0.0-20200911093747-65d896831594 // indirect
	github.com/emersion/go-vcard v0.0.0-20230815062825-8fda7d206ec9 // indirect
	github.com/flynn/noise v1.0.0 // indirect
	github.com/gdamore/encoding v1.0.0 // indirect
	github.com/geoffgarside/ber v1.1.0 // indirect
	github.com/go-ole/go-ole v1.3.0 // indirect
	github.com/go-resty/resty/v2 v2.10.0 // indirect
	github.com/gofrs/flock v0.8.1 // indirect
	github.com/gogo/protobuf v1.3.2 // indirect
	github.com/golang-jwt/jwt/v5 v5.0.0 // indirect
	github.com/golang/protobuf v1.5.3 // indirect
	github.com/google/s2a-go v0.1.7 // indirect
	github.com/googleapis/enterprise-certificate-proxy v0.3.2 // indirect
	github.com/googleapis/gax-go/v2 v2.12.0 // indirect
	github.com/hashicorp/errwrap v1.1.0 // indirect
	github.com/hashicorp/go-multierror v1.1.1 // indirect
	github.com/hashicorp/go-uuid v1.0.3 // indirect
	github.com/hashicorp/golang-lru/v2 v2.0.7 // indirect
	github.com/inconshreveable/mousetrap v1.1.0 // indirect
	github.com/jcmturner/aescts/v2 v2.0.0 // indirect
	github.com/jcmturner/dnsutils/v2 v2.0.0 // indirect
	github.com/jcmturner/gofork v1.7.6 // indirect
	github.com/jcmturner/goidentity/v6 v6.0.1 // indirect
	github.com/jcmturner/rpc/v2 v2.0.3 // indirect
	github.com/jmespath/go-jmespath v0.4.0 // indirect
	github.com/json-iterator/go v1.1.12 // indirect
	github.com/jtolio/eventkit v0.0.0-20231019094657-5d77ebb407d9 // indirect
	github.com/jtolio/noiseconn v0.0.0-20230621152802-afeab29449e0 // indirect
	github.com/klauspost/cpuid/v2 v2.2.5 // indirect
	github.com/kr/fs v0.1.0 // indirect
	github.com/kylelemons/godebug v1.1.0 // indirect
	github.com/lucasb-eyer/go-colorful v1.2.0 // indirect
	github.com/lufia/plan9stats v0.0.0-20231016141302-07b5767bb0ed // indirect
	github.com/mattn/go-isatty v0.0.20 // indirect
	github.com/matttproud/golang_protobuf_extensions/v2 v2.0.0 // indirect
	github.com/minio/md5-simd v1.1.2 // indirect
	github.com/minio/sha256-simd v1.0.1 // indirect
	github.com/modern-go/concurrent v0.0.0-20180306012644-bacd9c7ef1dd // indirect
	github.com/modern-go/reflect2 v1.0.2 // indirect
	github.com/pengsrc/go-shared v0.2.1-0.20190131101655-1999055a4a14 // indirect
	github.com/pkg/browser v0.0.0-20210911075715-681adbf594b8 // indirect
	github.com/pkg/errors v0.9.1 // indirect
	github.com/power-devops/perfstat v0.0.0-20221212215047-62379fc7944b // indirect
	github.com/prometheus/client_model v0.5.0 // indirect
	github.com/prometheus/common v0.45.0 // indirect
	github.com/prometheus/procfs v0.12.0 // indirect
	github.com/rasky/go-xdr v0.0.0-20170124162913-1a41d1a06c93 // indirect
	github.com/relvacode/iso8601 v1.3.0 // indirect
	github.com/rs/xid v1.5.0 // indirect
	github.com/russross/blackfriday/v2 v2.1.0 // indirect
	github.com/ryszard/goskiplist v0.0.0-20150312221310-2dfbae5fcf46 // indirect
	github.com/shabbyrobe/gocovmerge v0.0.0-20190829150210-3e036491d500 // indirect
	github.com/shoenig/go-m1cpu v0.1.6 // indirect
	github.com/sony/gobreaker v0.5.0 // indirect
	github.com/spacemonkeygo/monkit/v3 v3.0.22 // indirect
	github.com/tklauser/go-sysconf v0.3.12 // indirect
	github.com/tklauser/numcpus v0.6.1 // indirect
	github.com/vivint/infectious v0.0.0-20200605153912-25a574ae18a3 // indirect
	github.com/willscott/go-nfs-client v0.0.0-20200605172546-271fa9065b33 // indirect
	github.com/yusufpapurcu/wmi v1.2.3 // indirect
	github.com/zeebo/blake3 v0.2.3 // indirect
	github.com/zeebo/errs v1.3.0 // indirect
	go.opencensus.io v0.24.0 // indirect
	golang.org/x/exp v0.0.0-20231006140011-7918f672742d // indirect
	golang.org/x/mod v0.13.0 // indirect
	golang.org/x/tools v0.14.0 // indirect
	google.golang.org/appengine v1.6.8 // indirect
	google.golang.org/genproto/googleapis/rpc v0.0.0-20231016165738-49dd2c1f3d0b // indirect
	google.golang.org/grpc v1.59.0 // indirect
	google.golang.org/protobuf v1.31.0 // indirect
	gopkg.in/ini.v1 v1.67.0 // indirect
	gopkg.in/yaml.v3 v3.0.1 // indirect
<<<<<<< HEAD
	storj.io/common v0.0.0-20230907123639-5fd0608fd947 // indirect
=======
	storj.io/common v0.0.0-20231027080355-b4cb1b0d728e // indirect
>>>>>>> 82b963e3
	storj.io/drpc v0.0.33 // indirect
	storj.io/picobuf v0.0.2-0.20230906122608-c4ba17033c6c // indirect
)

require (
	github.com/Microsoft/go-winio v0.6.1 // indirect
	github.com/ProtonMail/go-crypto v0.0.0-20230923063757-afb1ddc0824c
	github.com/golang-jwt/jwt/v4 v4.5.0
	github.com/golang/groupcache v0.0.0-20210331224755-41bb18bfe9da // indirect
	github.com/google/go-querystring v1.1.0 // indirect
	github.com/pkg/xattr v0.4.9
<<<<<<< HEAD
	golang.org/x/mobile v0.0.0-20230531173138-3c911d8e3eda
=======
	golang.org/x/mobile v0.0.0-20231006135142-2b44d11868fe
>>>>>>> 82b963e3
	golang.org/x/term v0.13.0
)<|MERGE_RESOLUTION|>--- conflicted
+++ resolved
@@ -74,24 +74,15 @@
 	goftp.io/server/v2 v2.0.1
 	golang.org/x/crypto v0.14.0
 	golang.org/x/net v0.17.0
-<<<<<<< HEAD
-	golang.org/x/oauth2 v0.10.0
-	golang.org/x/sync v0.3.0
-=======
 	golang.org/x/oauth2 v0.13.0
 	golang.org/x/sync v0.4.0
->>>>>>> 82b963e3
 	golang.org/x/sys v0.13.0
 	golang.org/x/text v0.13.0
 	golang.org/x/time v0.3.0
 	google.golang.org/api v0.148.0
 	gopkg.in/validator.v2 v2.0.1
 	gopkg.in/yaml.v2 v2.4.0
-<<<<<<< HEAD
-	storj.io/uplink v1.12.0
-=======
 	storj.io/uplink v1.12.1
->>>>>>> 82b963e3
 )
 
 require (
@@ -190,11 +181,7 @@
 	google.golang.org/protobuf v1.31.0 // indirect
 	gopkg.in/ini.v1 v1.67.0 // indirect
 	gopkg.in/yaml.v3 v3.0.1 // indirect
-<<<<<<< HEAD
-	storj.io/common v0.0.0-20230907123639-5fd0608fd947 // indirect
-=======
 	storj.io/common v0.0.0-20231027080355-b4cb1b0d728e // indirect
->>>>>>> 82b963e3
 	storj.io/drpc v0.0.33 // indirect
 	storj.io/picobuf v0.0.2-0.20230906122608-c4ba17033c6c // indirect
 )
@@ -206,10 +193,6 @@
 	github.com/golang/groupcache v0.0.0-20210331224755-41bb18bfe9da // indirect
 	github.com/google/go-querystring v1.1.0 // indirect
 	github.com/pkg/xattr v0.4.9
-<<<<<<< HEAD
-	golang.org/x/mobile v0.0.0-20230531173138-3c911d8e3eda
-=======
 	golang.org/x/mobile v0.0.0-20231006135142-2b44d11868fe
->>>>>>> 82b963e3
 	golang.org/x/term v0.13.0
 )