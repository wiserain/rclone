// Package version provides the version command.
package version

import (
	"context"
	"debug/buildinfo"
	"errors"
	"fmt"
	"io"
	"net/http"
	"os"
	"runtime/debug"
	"strings"
	"time"

	"github.com/coreos/go-semver/semver"
	"github.com/rclone/rclone/cmd"
	"github.com/rclone/rclone/fs"
	"github.com/rclone/rclone/fs/config/flags"
	"github.com/rclone/rclone/fs/fshttp"
	"github.com/spf13/cobra"
)

var (
	check = false
	deps  = false
)

func init() {
	cmd.Root.AddCommand(commandDefinition)
	cmdFlags := commandDefinition.Flags()
	flags.BoolVarP(cmdFlags, &check, "check", "", false, "Check for new version", "")
	flags.BoolVarP(cmdFlags, &deps, "deps", "", false, "Show the Go dependencies", "")
}

var commandDefinition = &cobra.Command{
	Use:   "version",
	Short: `Show the version number.`,
	Long: `Show the rclone version number, the go version, the build target
OS and architecture, the runtime OS and kernel version and bitness,
build tags and the type of executable (static or dynamic).

For example:

<<<<<<< HEAD
` + "```sh" + `
=======
` + "```console" + `
>>>>>>> 38ab3dd5
$ rclone version
rclone v1.55.0
- os/version: ubuntu 18.04 (64 bit)
- os/kernel: 4.15.0-136-generic (x86_64)
- os/type: linux
- os/arch: amd64
- go/version: go1.16
- go/linking: static
- go/tags: none
` + "```" + `

Note: before rclone version 1.55 the os/type and os/arch lines were merged,
      and the "go/version" line was tagged as "go version".

If you supply the --check flag, then it will do an online check to
compare your version with the latest release and the latest beta.

<<<<<<< HEAD
` + "```sh" + `
=======
` + "```console" + `
>>>>>>> 38ab3dd5
$ rclone version --check
yours:  1.42.0.6
latest: 1.42          (released 2018-06-16)
beta:   1.42.0.5      (released 2018-06-17)
` + "```" + `

Or

<<<<<<< HEAD
` + "```sh" + `
=======
` + "```console" + `
>>>>>>> 38ab3dd5
$ rclone version --check
yours:  1.41
latest: 1.42          (released 2018-06-16)
  upgrade: https://downloads.rclone.org/v1.42
beta:   1.42.0.5      (released 2018-06-17)
  upgrade: https://beta.rclone.org/v1.42-005-g56e1e820
` + "```" + `

If you supply the --deps flag then rclone will print a list of all the
packages it depends on and their versions along with some other
information about the build.`,
	Annotations: map[string]string{
		"versionIntroduced": "v1.33",
	},
	RunE: func(command *cobra.Command, args []string) error {
		ctx := context.Background()
		cmd.CheckArgs(0, 0, command, args)
		if deps {
			return printDependencies()
		}
		if check {
			CheckVersion(ctx)
		} else {
			cmd.ShowVersion()
		}
		return nil
	},
}

// strip a leading v off the string
func stripV(s string) string {
	if len(s) > 0 && s[0] == 'v' {
		return s[1:]
	}
	return s
}

// GetVersion gets the version available for download
func GetVersion(ctx context.Context, url string) (v *semver.Version, vs string, date time.Time, err error) {
	resp, err := fshttp.NewClient(ctx).Get(url)
	if err != nil {
		return v, vs, date, err
	}
	defer fs.CheckClose(resp.Body, &err)
	if resp.StatusCode != http.StatusOK {
		return v, vs, date, errors.New(resp.Status)
	}
	bodyBytes, err := io.ReadAll(resp.Body)
	if err != nil {
		return v, vs, date, err
	}
	vs = strings.TrimSpace(string(bodyBytes))
	vs = strings.TrimPrefix(vs, "rclone ")
	vs = strings.TrimRight(vs, "β")
	date, err = http.ParseTime(resp.Header.Get("Last-Modified"))
	if err != nil {
		return v, vs, date, err
	}
	v, err = semver.NewVersion(stripV(vs))
	return v, vs, date, err
}

// CheckVersion checks the installed version against available downloads
func CheckVersion(ctx context.Context) {
	vCurrent, err := semver.NewVersion(stripV(fs.Version))
	if err != nil {
		fs.Errorf(nil, "Failed to parse version: %v", err)
	}
	const timeFormat = "2006-01-02"

	printVersion := func(what, url string) {
		v, vs, t, err := GetVersion(ctx, url+"version.txt")
		if err != nil {
			fs.Errorf(nil, "Failed to get rclone %s version: %v", what, err)
			return
		}
		fmt.Printf("%-8s%-40v %20s\n",
			what+":",
			v,
			"(released "+t.Format(timeFormat)+")",
		)
		if v.Compare(*vCurrent) > 0 {
			fmt.Printf("  upgrade: %s\n", url+vs)
		}
	}
	fmt.Printf("yours:  %-13s\n", vCurrent)
	printVersion(
		"latest",
		"https://downloads.rclone.org/",
	)
	printVersion(
		"beta",
		"https://beta.rclone.org/",
	)
	if strings.HasSuffix(fs.Version, "-DEV") {
		fmt.Println("Your version is compiled from git so comparisons may be wrong.")
	}
}

// Print info about a build module
func printModule(module *debug.Module) {
	if module.Replace != nil {
		fmt.Printf("- %s %s (replaced by %s %s)\n",
			module.Path, module.Version, module.Replace.Path, module.Replace.Version)
	} else {
		fmt.Printf("- %s %s\n", module.Path, module.Version)
	}
}

// printDependencies shows the packages we use in a format like go.mod
func printDependencies() error {
	info, err := buildinfo.ReadFile(os.Args[0])
	if err != nil {
		return fmt.Errorf("error reading build info: %w", err)
	}
	fmt.Println("Go Version:")
	fmt.Printf("- %s\n", info.GoVersion)
	fmt.Println("Main package:")
	printModule(&info.Main)
	fmt.Println("Binary path:")
	fmt.Printf("- %s\n", info.Path)
	fmt.Println("Settings:")
	for _, setting := range info.Settings {
		fmt.Printf("- %s: %s\n", setting.Key, setting.Value)
	}
	fmt.Println("Dependencies:")
	for _, dep := range info.Deps {
		printModule(dep)
	}
	return nil
}<|MERGE_RESOLUTION|>--- conflicted
+++ resolved
@@ -42,11 +42,7 @@
 
 For example:
 
-<<<<<<< HEAD
-` + "```sh" + `
-=======
 ` + "```console" + `
->>>>>>> 38ab3dd5
 $ rclone version
 rclone v1.55.0
 - os/version: ubuntu 18.04 (64 bit)
@@ -64,11 +60,7 @@
 If you supply the --check flag, then it will do an online check to
 compare your version with the latest release and the latest beta.
 
-<<<<<<< HEAD
-` + "```sh" + `
-=======
 ` + "```console" + `
->>>>>>> 38ab3dd5
 $ rclone version --check
 yours:  1.42.0.6
 latest: 1.42          (released 2018-06-16)
@@ -77,11 +69,7 @@
 
 Or
 
-<<<<<<< HEAD
-` + "```sh" + `
-=======
 ` + "```console" + `
->>>>>>> 38ab3dd5
 $ rclone version --check
 yours:  1.41
 latest: 1.42          (released 2018-06-16)
