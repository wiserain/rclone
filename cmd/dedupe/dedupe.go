// Package dedupe provides the dedupe command.
package dedupe

import (
	"context"
	"fmt"

	"github.com/rclone/rclone/cmd"
	"github.com/rclone/rclone/fs"
	"github.com/rclone/rclone/fs/config/flags"
	"github.com/rclone/rclone/fs/operations"
	"github.com/spf13/cobra"
)

var (
	dedupeMode = operations.DeduplicateInteractive
	byHash     = false
)

func init() {
	cmd.Root.AddCommand(commandDefinition)
	cmdFlag := commandDefinition.Flags()
	flags.FVarP(cmdFlag, &dedupeMode, "dedupe-mode", "", "Dedupe mode interactive|skip|first|newest|oldest|largest|smallest|rename", "")
	flags.BoolVarP(cmdFlag, &byHash, "by-hash", "", false, "Find identical hashes rather than names", "")
}

var commandDefinition = &cobra.Command{
	Use:   "dedupe [mode] remote:path",
	Short: `Interactively find duplicate filenames and delete/rename them.`,
	Long: `By default ` + "`dedupe`" + ` interactively finds files with duplicate
names and offers to delete all but one or rename them to be
different. This is known as deduping by name.

Deduping by name is only useful with a small group of backends (e.g. Google Drive,
Opendrive) that can have duplicate file names. It can be run on wrapping backends
(e.g. crypt) if they wrap a backend which supports duplicate file
names.

However if ` + "`--by-hash`" + ` is passed in then dedupe will find files with
duplicate hashes instead which will work on any backend which supports
at least one hash. This can be used to find files with duplicate
content. This is known as deduping by hash.

If deduping by name, first rclone will merge directories with the same
name.  It will do this iteratively until all the identically named
directories have been merged.

Next, if deduping by name, for every group of duplicate file names /
hashes, it will delete all but one identical file it finds without
confirmation.  This means that for most duplicated files the
` + "`dedupe`" + ` command will not be interactive.

` + "`dedupe`" + ` considers files to be identical if they have the
same file path and the same hash. If the backend does not support
hashes (e.g. crypt wrapping Google Drive) then they will never be found
to be identical. If you use the ` + "`--size-only`" + ` flag then files
will be considered identical if they have the same size (any hash will be
ignored). This can be useful on crypt backends which do not support hashes.

Next rclone will resolve the remaining duplicates. Exactly which
action is taken depends on the dedupe mode. By default, rclone will
interactively query the user for each one.

**Important**: Since this can cause data loss, test first with the
` + "`--dry-run` or the `--interactive`/`-i`" + ` flag.

Here is an example run.

Before - with duplicates

<<<<<<< HEAD
` + "```sh" + `
=======
` + "```console" + `
>>>>>>> 38ab3dd5
$ rclone lsl drive:dupes
  6048320 2016-03-05 16:23:16.798000000 one.txt
  6048320 2016-03-05 16:23:11.775000000 one.txt
   564374 2016-03-05 16:23:06.731000000 one.txt
  6048320 2016-03-05 16:18:26.092000000 one.txt
  6048320 2016-03-05 16:22:46.185000000 two.txt
  1744073 2016-03-05 16:22:38.104000000 two.txt
   564374 2016-03-05 16:22:52.118000000 two.txt
` + "```" + `

Now the ` + "`dedupe`" + ` session

<<<<<<< HEAD
` + "```sh" + `
=======
` + "```console" + `
>>>>>>> 38ab3dd5
$ rclone dedupe drive:dupes
2016/03/05 16:24:37 Google drive root 'dupes': Looking for duplicates using interactive mode.
one.txt: Found 4 files with duplicate names
one.txt: Deleting 2/3 identical duplicates (MD5 "1eedaa9fe86fd4b8632e2ac549403b36")
one.txt: 2 duplicates remain
  1:      6048320 bytes, 2016-03-05 16:23:16.798000000, MD5 1eedaa9fe86fd4b8632e2ac549403b36
  2:       564374 bytes, 2016-03-05 16:23:06.731000000, MD5 7594e7dc9fc28f727c42ee3e0749de81
s) Skip and do nothing
k) Keep just one (choose which in next step)
r) Rename all to be different (by changing file.jpg to file-1.jpg)
s/k/r> k
Enter the number of the file to keep> 1
one.txt: Deleted 1 extra copies
two.txt: Found 3 files with duplicate names
two.txt: 3 duplicates remain
  1:       564374 bytes, 2016-03-05 16:22:52.118000000, MD5 7594e7dc9fc28f727c42ee3e0749de81
  2:      6048320 bytes, 2016-03-05 16:22:46.185000000, MD5 1eedaa9fe86fd4b8632e2ac549403b36
  3:      1744073 bytes, 2016-03-05 16:22:38.104000000, MD5 851957f7fb6f0bc4ce76be966d336802
s) Skip and do nothing
k) Keep just one (choose which in next step)
r) Rename all to be different (by changing file.jpg to file-1.jpg)
s/k/r> r
two-1.txt: renamed from: two.txt
two-2.txt: renamed from: two.txt
two-3.txt: renamed from: two.txt
` + "```" + `

The result being

<<<<<<< HEAD
` + "```sh" + `
=======
` + "```console" + `
>>>>>>> 38ab3dd5
$ rclone lsl drive:dupes
  6048320 2016-03-05 16:23:16.798000000 one.txt
   564374 2016-03-05 16:22:52.118000000 two-1.txt
  6048320 2016-03-05 16:22:46.185000000 two-2.txt
  1744073 2016-03-05 16:22:38.104000000 two-3.txt
` + "```" + `

Dedupe can be run non interactively using the ` + "`" + `--dedupe-mode` + "`" + ` flag
or by using an extra parameter with the same value

- ` + "`" + `--dedupe-mode interactive` + "`" + ` - interactive as above.
- ` + "`" + `--dedupe-mode skip` + "`" + ` - removes identical files then skips anything left.
- ` + "`" + `--dedupe-mode first` + "`" + ` - removes identical files then keeps the first one.
- ` + "`" + `--dedupe-mode newest` + "`" + ` - removes identical files then keeps the newest one.
- ` + "`" + `--dedupe-mode oldest` + "`" + ` - removes identical files then keeps the oldest one.
- ` + "`" + `--dedupe-mode largest` + "`" + ` - removes identical files then keeps the largest one.
- ` + "`" + `--dedupe-mode smallest` + "`" + ` - removes identical files then keeps the smallest one.
- ` + "`" + `--dedupe-mode rename` + "`" + ` - removes identical files then renames the rest to be different.
- ` + "`" + `--dedupe-mode list` + "`" + ` - lists duplicate dirs and files only and changes nothing.

For example, to rename all the identically named photos in your Google Photos
directory, do

<<<<<<< HEAD
` + "```sh" + `
=======
` + "```console" + `
>>>>>>> 38ab3dd5
rclone dedupe --dedupe-mode rename "drive:Google Photos"
` + "```" + `

Or

<<<<<<< HEAD
` + "```sh" + `
=======
` + "```console" + `
>>>>>>> 38ab3dd5
rclone dedupe rename "drive:Google Photos"
` + "```",
	Annotations: map[string]string{
		"versionIntroduced": "v1.27",
		"groups":            "Important",
	},
	Run: func(command *cobra.Command, args []string) {
		cmd.CheckArgs(1, 2, command, args)
		if len(args) > 1 {
			err := dedupeMode.Set(args[0])
			if err != nil {
				fs.Fatal(nil, fmt.Sprint(err))
			}
			args = args[1:]
		}
		fdst := cmd.NewFsSrc(args)
		if !byHash && !fdst.Features().DuplicateFiles {
			fs.Logf(fdst, "Can't have duplicate names here. Perhaps you wanted --by-hash ? Continuing anyway.")
		}
		cmd.Run(false, false, command, func() error {
			return operations.Deduplicate(context.Background(), fdst, dedupeMode, byHash)
		})
	},
}<|MERGE_RESOLUTION|>--- conflicted
+++ resolved
@@ -68,11 +68,7 @@
 
 Before - with duplicates
 
-<<<<<<< HEAD
-` + "```sh" + `
-=======
 ` + "```console" + `
->>>>>>> 38ab3dd5
 $ rclone lsl drive:dupes
   6048320 2016-03-05 16:23:16.798000000 one.txt
   6048320 2016-03-05 16:23:11.775000000 one.txt
@@ -85,11 +81,7 @@
 
 Now the ` + "`dedupe`" + ` session
 
-<<<<<<< HEAD
-` + "```sh" + `
-=======
 ` + "```console" + `
->>>>>>> 38ab3dd5
 $ rclone dedupe drive:dupes
 2016/03/05 16:24:37 Google drive root 'dupes': Looking for duplicates using interactive mode.
 one.txt: Found 4 files with duplicate names
@@ -119,11 +111,7 @@
 
 The result being
 
-<<<<<<< HEAD
-` + "```sh" + `
-=======
 ` + "```console" + `
->>>>>>> 38ab3dd5
 $ rclone lsl drive:dupes
   6048320 2016-03-05 16:23:16.798000000 one.txt
    564374 2016-03-05 16:22:52.118000000 two-1.txt
@@ -147,21 +135,13 @@
 For example, to rename all the identically named photos in your Google Photos
 directory, do
 
-<<<<<<< HEAD
-` + "```sh" + `
-=======
 ` + "```console" + `
->>>>>>> 38ab3dd5
 rclone dedupe --dedupe-mode rename "drive:Google Photos"
 ` + "```" + `
 
 Or
 
-<<<<<<< HEAD
-` + "```sh" + `
-=======
 ` + "```console" + `
->>>>>>> 38ab3dd5
 rclone dedupe rename "drive:Google Photos"
 ` + "```",
 	Annotations: map[string]string{
