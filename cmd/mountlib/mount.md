Rclone @ allows Linux, FreeBSD, macOS and Windows to
mount any of Rclone's cloud storage systems as a file system with FUSE.

First set up your remote using `rclone config`. Check it works with `rclone ls` etc.

On Linux and macOS, you can run mount in either foreground or background (aka
daemon) mode. Mount runs in foreground mode by default. Use the `--daemon` flag
to force background mode. On Windows you can run mount in foreground only,
the flag is ignored.

In background mode rclone acts as a generic Unix mount program: the main
program starts, spawns background rclone process to setup and maintain the
mount, waits until success or timeout and exits with appropriate code
(killing the child process if it fails).

On Linux/macOS/FreeBSD start the mount like this, where `/path/to/local/mount`
is an **empty** **existing** directory:

<<<<<<< HEAD
```sh
=======
```console
>>>>>>> 38ab3dd5
rclone @ remote:path/to/files /path/to/local/mount
```

On Windows you can start a mount in different ways. See [below](#mounting-modes-on-windows)
for details. If foreground mount is used interactively from a console window,
rclone will serve the mount and occupy the console so another window should be
used to work with the mount until rclone is interrupted e.g. by pressing Ctrl-C.

The following examples will mount to an automatically assigned drive,
to specific drive letter `X:`, to path `C:\path\parent\mount`
(where parent directory or drive must exist, and mount must **not** exist,
and is not supported when [mounting as a network drive](#mounting-modes-on-windows)),
and the last example will mount as network share `\\cloud\remote` and map it to an
automatically assigned drive:

<<<<<<< HEAD
```sh
=======
```console
>>>>>>> 38ab3dd5
rclone @ remote:path/to/files *
rclone @ remote:path/to/files X:
rclone @ remote:path/to/files C:\path\parent\mount
rclone @ remote:path/to/files \\cloud\remote
```

When the program ends while in foreground mode, either via Ctrl+C or receiving
a SIGINT or SIGTERM signal, the mount should be automatically stopped.

When running in background mode the user will have to stop the mount manually:

<<<<<<< HEAD
```sh
=======
```console
>>>>>>> 38ab3dd5
# Linux
fusermount -u /path/to/local/mount
#... or on some systems
fusermount3 -u /path/to/local/mount
# OS X or Linux when using nfsmount
umount /path/to/local/mount
```

The umount operation can fail, for example when the mountpoint is busy.
When that happens, it is the user's responsibility to stop the mount manually.

The size of the mounted file system will be set according to information retrieved
from the remote, the same as returned by the [rclone about](https://rclone.org/commands/rclone_about/)
command. Remotes with unlimited storage may report the used size only,
then an additional 1 PiB of free space is assumed. If the remote does not
[support](https://rclone.org/overview/#optional-features) the about feature
at all, then 1 PiB is set as both the total and the free size.

### Installing on Windows

To run `rclone @ on Windows`, you will need to
download and install [WinFsp](http://www.secfs.net/winfsp/).

[WinFsp](https://github.com/winfsp/winfsp) is an open-source
Windows File System Proxy which makes it easy to write user space file
systems for Windows.  It provides a FUSE emulation layer which rclone
uses combination with [cgofuse](https://github.com/winfsp/cgofuse).
Both of these packages are by Bill Zissimopoulos who was very helpful
during the implementation of rclone @ for Windows.

#### Mounting modes on windows

Unlike other operating systems, Microsoft Windows provides a different filesystem
type for network and fixed drives. It optimises access on the assumption fixed
disk drives are fast and reliable, while network drives have relatively high latency
and less reliability. Some settings can also be differentiated between the two types,
for example that Windows Explorer should just display icons and not create preview
thumbnails for image and video files on network drives.

In most cases, rclone will mount the remote as a normal, fixed disk drive by default.
However, you can also choose to mount it as a remote network drive, often described
as a network share. If you mount an rclone remote using the default, fixed drive
mode and experience unexpected program errors, freezes or other issues, consider
mounting as a network drive instead.

When mounting as a fixed disk drive you can either mount to an unused drive letter,
or to a path representing a **nonexistent** subdirectory of an **existing** parent
directory or drive. Using the special value `*` will tell rclone to
automatically assign the next available drive letter, starting with Z: and moving
backward. Examples:

<<<<<<< HEAD
```sh
=======
```console
>>>>>>> 38ab3dd5
rclone @ remote:path/to/files *
rclone @ remote:path/to/files X:
rclone @ remote:path/to/files C:\path\parent\mount
rclone @ remote:path/to/files X:
```

Option `--volname` can be used to set a custom volume name for the mounted
file system. The default is to use the remote name and path.

To mount as network drive, you can add option `--network-mode`
to your @ command. Mounting to a directory path is not supported in
this mode, it is a limitation Windows imposes on junctions, so the remote must always
be mounted to a drive letter.

<<<<<<< HEAD
```sh
=======
```console
>>>>>>> 38ab3dd5
rclone @ remote:path/to/files X: --network-mode
```

A volume name specified with `--volname` will be used to create the network share
path. A complete UNC path, such as `\\cloud\remote`, optionally with path
`\\cloud\remote\madeup\path`, will be used as is. Any other
string will be used as the share part, after a default prefix `\\server\`.
If no volume name is specified then `\\server\share` will be used.
You must make sure the volume name is unique when you are mounting more than one
drive, or else the mount command will fail. The share name will treated as the
volume label for the mapped drive, shown in Windows Explorer etc, while the complete
`\\server\share` will be reported as the remote UNC path by
`net use` etc, just like a normal network drive mapping.

If you specify a full network share UNC path with `--volname`, this will implicitly
set the `--network-mode` option, so the following two examples have same result:

<<<<<<< HEAD
```sh
=======
```console
>>>>>>> 38ab3dd5
rclone @ remote:path/to/files X: --network-mode
rclone @ remote:path/to/files X: --volname \\server\share
```

You may also specify the network share UNC path as the mountpoint itself. Then rclone
will automatically assign a drive letter, same as with `*` and use that as
mountpoint, and instead use the UNC path specified as the volume name, as if it were
specified with the `--volname` option. This will also implicitly set
the `--network-mode` option. This means the following two examples have same result:

<<<<<<< HEAD
```sh
=======
```console
>>>>>>> 38ab3dd5
rclone @ remote:path/to/files \\cloud\remote
rclone @ remote:path/to/files * --volname \\cloud\remote
```

There is yet another way to enable network mode, and to set the share path,
and that is to pass the "native" libfuse/WinFsp option directly:
`--fuse-flag --VolumePrefix=\server\share`. Note that the path
must be with just a single backslash prefix in this case.

*Note:* In previous versions of rclone this was the only supported method.

[Read more about drive mapping](https://en.wikipedia.org/wiki/Drive_mapping)

See also [Limitations](#limitations) section below.

#### Windows filesystem permissions

The FUSE emulation layer on Windows must convert between the POSIX-based
permission model used in FUSE, and the permission model used in Windows,
based on access-control lists (ACL).

The mounted filesystem will normally get three entries in its access-control list
(ACL), representing permissions for the POSIX permission scopes: Owner, group and
others. By default, the owner and group will be taken from the current user, and
the built-in group "Everyone" will be used to represent others. The user/group can
be customized with FUSE options "UserName" and "GroupName",
e.g. `-o UserName=user123 -o GroupName="Authenticated Users"`.
The permissions on each entry will be set according to [options](#options)
`--dir-perms` and `--file-perms`, which takes a value in traditional Unix
[numeric notation](https://en.wikipedia.org/wiki/File-system_permissions#Numeric_notation).

The default permissions corresponds to `--file-perms 0666 --dir-perms 0777`,
i.e. read and write permissions to everyone. This means you will not be able
to start any programs from the mount. To be able to do that you must add
execute permissions, e.g. `--file-perms 0777 --dir-perms 0777` to add it
to everyone. If the program needs to write files, chances are you will
have to enable [VFS File Caching](#vfs-file-caching) as well (see also
[limitations](#limitations)). Note that the default write permission have
some restrictions for accounts other than the owner, specifically it lacks
the "write extended attributes", as explained next.

The mapping of permissions is not always trivial, and the result you see in
Windows Explorer may not be exactly like you expected. For example, when setting
a value that includes write access for the group or others scope, this will be
mapped to individual permissions "write attributes", "write data" and
"append data", but not "write extended attributes". Windows will then show this
as basic permission "Special" instead of "Write", because "Write" also covers
the "write extended attributes" permission. When setting digit 0 for group or
others, to indicate no permissions, they will still get individual permissions
"read attributes", "read extended attributes" and "read permissions". This is
done for compatibility reasons, e.g. to allow users without additional
permissions to be able to read basic metadata about files like in Unix.

WinFsp 2021 (version 1.9) introduced a new FUSE option "FileSecurity",
that allows the complete specification of file security descriptors using
[SDDL](https://docs.microsoft.com/en-us/windows/win32/secauthz/security-descriptor-string-format).
With this you get detailed control of the resulting permissions, compared
to use of the POSIX permissions described above, and no additional permissions
will be added automatically for compatibility with Unix. Some example use
cases will following.

If you set POSIX permissions for only allowing access to the owner,
using `--file-perms 0600 --dir-perms 0700`, the user group and the built-in
"Everyone" group will still be given some special permissions, as described
above. Some programs may then (incorrectly) interpret this as the file being
accessible by everyone, for example an SSH client may warn about "unprotected
private key file". You can work around this by specifying
`-o FileSecurity="D:P(A;;FA;;;OW)"`, which sets file all access (FA) to the
owner (OW), and nothing else.

When setting write permissions then, except for the owner, this does not
include the "write extended attributes" permission, as mentioned above.
This may prevent applications from writing to files, giving permission denied
error instead. To set working write permissions for the built-in "Everyone"
group, similar to what it gets by default but with the addition of the
"write extended attributes", you can specify
`-o FileSecurity="D:P(A;;FRFW;;;WD)"`, which sets file read (FR) and file
write (FW) to everyone (WD). If file execute (FX) is also needed, then change
to `-o FileSecurity="D:P(A;;FRFWFX;;;WD)"`, or set file all access (FA) to
get full access permissions, including delete, with
`-o FileSecurity="D:P(A;;FA;;;WD)"`.

#### Windows caveats

Drives created as Administrator are not visible to other accounts,
not even an account that was elevated to Administrator with the
User Account Control (UAC) feature. A result of this is that if you mount
to a drive letter from a Command Prompt run as Administrator, and then try
to access the same drive from Windows Explorer (which does not run as
Administrator), you will not be able to see the mounted drive.

If you don't need to access the drive from applications running with
administrative privileges, the easiest way around this is to always
create the mount from a non-elevated command prompt.

To make mapped drives available to the user account that created them
regardless if elevated or not, there is a special Windows setting called
[linked connections](https://docs.microsoft.com/en-us/troubleshoot/windows-client/networking/mapped-drives-not-available-from-elevated-command#detail-to-configure-the-enablelinkedconnections-registry-entry)
that can be enabled.

It is also possible to make a drive mount available to everyone on the system,
by running the process creating it as the built-in SYSTEM account.
There are several ways to do this: One is to use the command-line
utility [PsExec](https://docs.microsoft.com/en-us/sysinternals/downloads/psexec),
from Microsoft's Sysinternals suite, which has option `-s` to start
processes as the SYSTEM account. Another alternative is to run the mount
command from a Windows Scheduled Task, or a Windows Service, configured
to run as the SYSTEM account. A third alternative is to use the
[WinFsp.Launcher infrastructure](https://github.com/winfsp/winfsp/wiki/WinFsp-Service-Architecture)).
Read more in the [install documentation](https://rclone.org/install/).
Note that when running rclone as another user, it will not use
the configuration file from your profile unless you tell it to
with the [`--config`](https://rclone.org/docs/#config-string) option.
Note also that it is now the SYSTEM account that will have the owner
permissions, and other accounts will have permissions according to the
group or others scopes. As mentioned above, these will then not get the
"write extended attributes" permission, and this may prevent writing to
files. You can work around this with the FileSecurity option, see
example above.

Note that mapping to a directory path, instead of a drive letter,
does not suffer from the same limitations.

### Mounting on macOS

Mounting on macOS can be done either via [built-in NFS server](/commands/rclone_serve_nfs/),
[macFUSE](https://osxfuse.github.io/) (also known as osxfuse) or
[FUSE-T](https://www.fuse-t.org/).macFUSE is a traditional FUSE driver utilizing
a macOS kernel extension (kext). FUSE-T is an alternative FUSE system which
"mounts" via an NFSv4 local server.

#### Unicode Normalization

It is highly recommended to keep the default of `--no-unicode-normalization=false`
for all `mount` and `serve` commands on macOS. For details, see [vfs-case-sensitivity](https://rclone.org/commands/rclone_mount/#vfs-case-sensitivity).

#### NFS mount

This method spins up an NFS server using [serve nfs](/commands/rclone_serve_nfs/)
command and mounts it to the specified mountpoint. If you run this in background
mode using |--daemon|, you will need to send SIGTERM signal to the rclone process
using |kill| command to stop the mount.

Note that `--nfs-cache-handle-limit` controls the maximum number of cached file
handles stored by the `nfsmount` caching handler. This should not be set too low
or you may experience errors when trying to access files. The default is 1000000,
but consider lowering this limit if the server's system resource usage causes problems.

#### macFUSE Notes

If installing macFUSE using [dmg packages](https://github.com/osxfuse/osxfuse/releases)
from the website, rclone will locate the macFUSE libraries without any further intervention.
If however, macFUSE is installed using the [macports](https://www.macports.org/)
package manager, the following addition steps are required.

<<<<<<< HEAD
```sh
=======
```console
>>>>>>> 38ab3dd5
sudo mkdir /usr/local/lib
cd /usr/local/lib
sudo ln -s /opt/local/lib/libfuse.2.dylib
```

#### FUSE-T Limitations, Caveats, and Notes

There are some limitations, caveats, and notes about how it works. These are
current as  of FUSE-T version 1.0.14.

##### ModTime update on read

As per the [FUSE-T wiki](https://github.com/macos-fuse-t/fuse-t/wiki#caveats):

> File access and modification times cannot be set separately as it seems to be an
> issue with the NFS client which always modifies both. Can be reproduced with
> 'touch -m' and 'touch -a' commands

This means that viewing files with various tools, notably macOS Finder, will cause
rlcone to update the modification time of the file. This may make rclone upload a
full new copy of the file.

##### Read Only mounts

When mounting with `--read-only`, attempts to write to files will fail *silently*
as opposed to with a clear warning as in macFUSE.
<<<<<<< HEAD
=======

## Mounting on Linux

On newer versions of Ubuntu, you may encounter the following error when running
`rclone mount`:

> NOTICE: mount helper error: fusermount3: mount failed: Permission denied
> CRITICAL: Fatal error: failed to mount FUSE fs: fusermount: exit status 1
This may be due to newer [Apparmor](https://wiki.ubuntu.com/AppArmor) restrictions,
which can be disabled with `sudo aa-disable /usr/bin/fusermount3` (you may need to
`sudo apt install apparmor-utils` beforehand).
>>>>>>> 38ab3dd5

### Limitations

Without the use of `--vfs-cache-mode` this can only write files
sequentially, it can only seek when reading.  This means that many
applications won't work with their files on an rclone mount without
`--vfs-cache-mode writes` or `--vfs-cache-mode full`.
See the [VFS File Caching](#vfs-file-caching) section for more info.
When using NFS mount on macOS, if you don't specify |--vfs-cache-mode|
the mount point will be read-only.

Bucket-based remotes - Azure Blob, Swift, S3, Google Cloud Storage and B2 -
can't store empty directories. Of these, only Azure Blob, Google Cloud Storage
and S3 can preserve them when you add `--xxx-directory_markers`; otherwise,
empty directories will vanish once they drop out of the directory cache.

When `rclone mount` is invoked on Unix with `--daemon` flag, the main rclone
program will wait for the background mount to become ready or until the timeout
specified by the `--daemon-wait` flag. On Linux it can check mount status using
ProcFS so the flag in fact sets **maximum** time to wait, while the real wait
can be less. On macOS / BSD the time to wait is constant and the check is
performed only at the end. We advise you to set wait time on macOS reasonably.

Only supported on Linux, FreeBSD, OS X and Windows at the moment.

### rclone @ vs rclone sync/copy

File systems expect things to be 100% reliable, whereas cloud storage
systems are a long way from 100% reliable. The rclone sync/copy
commands cope with this with lots of retries.  However rclone @
can't use retries in the same way without making local copies of the
uploads. Look at the [VFS File Caching](#vfs-file-caching)
for solutions to make @ more reliable.

### Attribute caching

You can use the flag `--attr-timeout` to set the time the kernel caches
the attributes (size, modification time, etc.) for directory entries.

The default is `1s` which caches files just long enough to avoid
too many callbacks to rclone from the kernel.

In theory 0s should be the correct value for filesystems which can
change outside the control of the kernel. However this causes quite a
few problems such as
[rclone using too much memory](https://github.com/rclone/rclone/issues/2157),
[rclone not serving files to samba](https://forum.rclone.org/t/rclone-1-39-vs-1-40-mount-issue/5112)
and [excessive time listing directories](https://github.com/rclone/rclone/issues/2095#issuecomment-371141147).

The kernel can cache the info about a file for the time given by
`--attr-timeout`. You may see corruption if the remote file changes
length during this window.  It will show up as either a truncated file
or a file with garbage on the end.  With `--attr-timeout 1s` this is
very unlikely but not impossible.  The higher you set `--attr-timeout`
the more likely it is.  The default setting of "1s" is the lowest
setting which mitigates the problems above.

If you set it higher (`10s` or `1m` say) then the kernel will call
back to rclone less often making it more efficient, however there is
more chance of the corruption issue above.

If files don't change on the remote outside of the control of rclone
then there is no chance of corruption.

This is the same as setting the attr_timeout option in mount.fuse.

### Filters

Note that all the rclone filters can be used to select a subset of the
files to be visible in the mount.

### systemd

When running rclone @ as a systemd service, it is possible
to use Type=notify. In this case the service will enter the started state
after the mountpoint has been successfully set up.
Units having the rclone @ service specified as a requirement
will see all files and folders immediately in this mode.

Note that systemd runs mount units without any environment variables including
`PATH` or `HOME`. This means that tilde (`~`) expansion will not work
and you should provide `--config` and `--cache-dir` explicitly as absolute
paths via rclone arguments.
Since mounting requires the `fusermount` or `fusermount3` program,
rclone will use the fallback PATH of `/bin:/usr/bin` in this scenario.
Please ensure that `fusermount`/`fusermount3` is present on this PATH.

### Rclone as Unix mount helper

The core Unix program `/bin/mount` normally takes the `-t FSTYPE` argument
then runs the `/sbin/mount.FSTYPE` helper program passing it mount options
as `-o key=val,...` or `--opt=...`. Automount (classic or systemd) behaves
in a similar way.

rclone by default expects GNU-style flags `--key val`. To run it as a mount
helper you should symlink rclone binary to `/sbin/mount.rclone` and optionally
`/usr/bin/rclonefs`, e.g. `ln -s /usr/bin/rclone /sbin/mount.rclone`.
rclone will detect it and translate command-line arguments appropriately.

Now you can run classic mounts like this:

<<<<<<< HEAD
```sh
=======
```console
>>>>>>> 38ab3dd5
mount sftp1:subdir /mnt/data -t rclone -o vfs_cache_mode=writes,sftp_key_file=/path/to/pem
```

or create systemd mount units:

```ini
# /etc/systemd/system/mnt-data.mount
[Unit]
Description=Mount for /mnt/data
[Mount]
Type=rclone
What=sftp1:subdir
Where=/mnt/data
Options=rw,_netdev,allow_other,args2env,vfs-cache-mode=writes,config=/etc/rclone.conf,cache-dir=/var/rclone
```

optionally accompanied by systemd automount unit

```ini
# /etc/systemd/system/mnt-data.automount
[Unit]
Description=AutoMount for /mnt/data
[Automount]
Where=/mnt/data
TimeoutIdleSec=600
[Install]
WantedBy=multi-user.target
```

or add in `/etc/fstab` a line like

<<<<<<< HEAD
```sh
=======
```console
>>>>>>> 38ab3dd5
sftp1:subdir /mnt/data rclone rw,noauto,nofail,_netdev,x-systemd.automount,args2env,vfs_cache_mode=writes,config=/etc/rclone.conf,cache_dir=/var/cache/rclone 0 0
```

or use classic Automountd.
Remember to provide explicit `config=...,cache-dir=...` as a workaround for
mount units being run without `HOME`.

Rclone in the mount helper mode will split `-o` argument(s) by comma, replace `_`
by `-` and prepend `--` to get the command-line flags. Options containing commas
or spaces can be wrapped in single or double quotes. Any inner quotes inside outer
quotes of the same type should be doubled.

Mount option syntax includes a few extra options treated specially:

- `env.NAME=VALUE` will set an environment variable for the mount process.
  This helps with Automountd and Systemd.mount which don't allow setting
  custom environment for mount helpers.
  Typically you will use `env.HTTPS_PROXY=proxy.host:3128` or `env.HOME=/root`
- `command=cmount` can be used to run `cmount` or any other rclone command
  rather than the default `mount`.
- `args2env` will pass mount options to the mount helper running in background
  via environment variables instead of command line arguments. This allows to
  hide secrets from such commands as `ps` or `pgrep`.
- `vv...` will be transformed into appropriate `--verbose=N`
- standard mount options like `x-systemd.automount`, `_netdev`, `nosuid` and alike
  are intended only for Automountd and ignored by rclone.<|MERGE_RESOLUTION|>--- conflicted
+++ resolved
@@ -16,11 +16,7 @@
 On Linux/macOS/FreeBSD start the mount like this, where `/path/to/local/mount`
 is an **empty** **existing** directory:
 
-<<<<<<< HEAD
-```sh
-=======
-```console
->>>>>>> 38ab3dd5
+```console
 rclone @ remote:path/to/files /path/to/local/mount
 ```
 
@@ -36,11 +32,7 @@
 and the last example will mount as network share `\\cloud\remote` and map it to an
 automatically assigned drive:
 
-<<<<<<< HEAD
-```sh
-=======
-```console
->>>>>>> 38ab3dd5
+```console
 rclone @ remote:path/to/files *
 rclone @ remote:path/to/files X:
 rclone @ remote:path/to/files C:\path\parent\mount
@@ -52,11 +44,7 @@
 
 When running in background mode the user will have to stop the mount manually:
 
-<<<<<<< HEAD
-```sh
-=======
-```console
->>>>>>> 38ab3dd5
+```console
 # Linux
 fusermount -u /path/to/local/mount
 #... or on some systems
@@ -108,11 +96,7 @@
 automatically assign the next available drive letter, starting with Z: and moving
 backward. Examples:
 
-<<<<<<< HEAD
-```sh
-=======
-```console
->>>>>>> 38ab3dd5
+```console
 rclone @ remote:path/to/files *
 rclone @ remote:path/to/files X:
 rclone @ remote:path/to/files C:\path\parent\mount
@@ -127,11 +111,7 @@
 this mode, it is a limitation Windows imposes on junctions, so the remote must always
 be mounted to a drive letter.
 
-<<<<<<< HEAD
-```sh
-=======
-```console
->>>>>>> 38ab3dd5
+```console
 rclone @ remote:path/to/files X: --network-mode
 ```
 
@@ -149,11 +129,7 @@
 If you specify a full network share UNC path with `--volname`, this will implicitly
 set the `--network-mode` option, so the following two examples have same result:
 
-<<<<<<< HEAD
-```sh
-=======
-```console
->>>>>>> 38ab3dd5
+```console
 rclone @ remote:path/to/files X: --network-mode
 rclone @ remote:path/to/files X: --volname \\server\share
 ```
@@ -164,11 +140,7 @@
 specified with the `--volname` option. This will also implicitly set
 the `--network-mode` option. This means the following two examples have same result:
 
-<<<<<<< HEAD
-```sh
-=======
-```console
->>>>>>> 38ab3dd5
+```console
 rclone @ remote:path/to/files \\cloud\remote
 rclone @ remote:path/to/files * --volname \\cloud\remote
 ```
@@ -324,11 +296,7 @@
 If however, macFUSE is installed using the [macports](https://www.macports.org/)
 package manager, the following addition steps are required.
 
-<<<<<<< HEAD
-```sh
-=======
-```console
->>>>>>> 38ab3dd5
+```console
 sudo mkdir /usr/local/lib
 cd /usr/local/lib
 sudo ln -s /opt/local/lib/libfuse.2.dylib
@@ -355,8 +323,6 @@
 
 When mounting with `--read-only`, attempts to write to files will fail *silently*
 as opposed to with a clear warning as in macFUSE.
-<<<<<<< HEAD
-=======
 
 ## Mounting on Linux
 
@@ -368,7 +334,6 @@
 This may be due to newer [Apparmor](https://wiki.ubuntu.com/AppArmor) restrictions,
 which can be disabled with `sudo aa-disable /usr/bin/fusermount3` (you may need to
 `sudo apt install apparmor-utils` beforehand).
->>>>>>> 38ab3dd5
 
 ### Limitations
 
@@ -470,11 +435,7 @@
 
 Now you can run classic mounts like this:
 
-<<<<<<< HEAD
-```sh
-=======
-```console
->>>>>>> 38ab3dd5
+```console
 mount sftp1:subdir /mnt/data -t rclone -o vfs_cache_mode=writes,sftp_key_file=/path/to/pem
 ```
 
@@ -506,11 +467,7 @@
 
 or add in `/etc/fstab` a line like
 
-<<<<<<< HEAD
-```sh
-=======
-```console
->>>>>>> 38ab3dd5
+```console
 sftp1:subdir /mnt/data rclone rw,noauto,nofail,_netdev,x-systemd.automount,args2env,vfs_cache_mode=writes,config=/etc/rclone.conf,cache_dir=/var/cache/rclone 0 0
 ```
 
