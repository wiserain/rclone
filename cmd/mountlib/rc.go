package mountlib

import (
	"context"
	"errors"
	"sort"
	"sync"
	"time"

	"github.com/rclone/rclone/fs"
	"github.com/rclone/rclone/fs/rc"
	"github.com/rclone/rclone/vfs/vfscommon"
)

var (
	// mutex to protect all the variables in this block
	mountMu sync.Mutex
	// Mount functions available
	mountFns = map[string]MountFn{}
	// Map of mounted path => MountInfo
	liveMounts = map[string]*MountPoint{}
	// Supported mount types
	supportedMountTypes = []string{"mount", "cmount", "mount2"}
)

// ResolveMountMethod returns mount function by name
func ResolveMountMethod(mountType string) (string, MountFn) {
	if mountType != "" {
		return mountType, mountFns[mountType]
	}
	for _, mountType := range supportedMountTypes {
		if mountFns[mountType] != nil {
			return mountType, mountFns[mountType]
		}
	}
	return "", nil
}

// AddRc adds mount and unmount functionality to rc
func AddRc(mountUtilName string, mountFunction MountFn) {
	mountMu.Lock()
	defer mountMu.Unlock()
	// rcMount allows the mount command to be run from rc
	mountFns[mountUtilName] = mountFunction
}

func init() {
	rc.Add(rc.Call{
		Path:         "mount/mount",
		AuthRequired: true,
		Fn:           mountRc,
		Title:        "Create a new mount point",
		Help: `rclone allows Linux, FreeBSD, macOS and Windows to mount any of
Rclone's cloud storage systems as a file system with FUSE.

If no mountType is provided, the priority is given as follows: 1. mount 2.cmount 3.mount2

This takes the following parameters:

- fs - a remote path to be mounted (required)
- mountPoint: valid path on the local machine (required)
- mountType: one of the values (mount, cmount, mount2) specifies the mount implementation to use
- mountOpt: a JSON object with Mount options in.
- vfsOpt: a JSON object with VFS options in.

Example:

<<<<<<< HEAD
` + "```sh" + `
=======
` + "```console" + `
>>>>>>> 38ab3dd5
rclone rc mount/mount fs=mydrive: mountPoint=/home/<user>/mountPoint
rclone rc mount/mount fs=mydrive: mountPoint=/home/<user>/mountPoint mountType=mount
rclone rc mount/mount fs=TestDrive: mountPoint=/mnt/tmp vfsOpt='{"CacheMode": 2}' mountOpt='{"AllowOther": true}'
` + "```" + `

The vfsOpt are as described in options/get and can be seen in the the
"vfs" section when running and the mountOpt can be seen in the "mount" section:

<<<<<<< HEAD
` + "```sh" + `
=======
` + "```console" + `
>>>>>>> 38ab3dd5
rclone rc options/get
` + "```" + `
`,
	})
}

// mountRc allows the mount command to be run from rc
func mountRc(ctx context.Context, in rc.Params) (out rc.Params, err error) {
	mountPoint, err := in.GetString("mountPoint")
	if err != nil {
		return nil, err
	}

	vfsOpt := vfscommon.Opt
	err = in.GetStructMissingOK("vfsOpt", &vfsOpt)
	if err != nil {
		return nil, err
	}

	mountOpt := Opt
	err = in.GetStructMissingOK("mountOpt", &mountOpt)
	if err != nil {
		return nil, err
	}

	if mountOpt.Daemon {
		return nil, errors.New("daemon option not supported over the API")
	}

	mountType, err := in.GetString("mountType")

	mountMu.Lock()
	defer mountMu.Unlock()

	if err != nil {
		mountType = ""
	}
	mountType, mountFn := ResolveMountMethod(mountType)
	if mountFn == nil {
		return nil, errors.New("mount option specified is not registered, or is invalid")
	}

	// Get Fs.fs to be mounted from fs parameter in the params
	fdst, err := rc.GetFs(ctx, in)
	if err != nil {
		return nil, err
	}

	mnt := NewMountPoint(mountFn, mountPoint, fdst, &mountOpt, &vfsOpt)
	_, err = mnt.Mount()
	if err != nil {
		fs.Logf(nil, "mount FAILED: %v", err)
		return nil, err
	}
	go func() {
		if err = mnt.Wait(); err != nil {
			fs.Logf(nil, "unmount FAILED: %v", err)
			return
		}
		mountMu.Lock()
		defer mountMu.Unlock()
		delete(liveMounts, mountPoint)
	}()
	// Add mount to list if mount point was successfully created
	liveMounts[mountPoint] = mnt

	fs.Debugf(nil, "Mount for %s created at %s using %s", fdst.String(), mountPoint, mountType)
	return nil, nil
}

func init() {
	rc.Add(rc.Call{
		Path:         "mount/unmount",
		AuthRequired: true,
		Fn:           unMountRc,
		Title:        "Unmount selected active mount",
		Help: `
rclone allows Linux, FreeBSD, macOS and Windows to
mount any of Rclone's cloud storage systems as a file system with
FUSE.

This takes the following parameters:

- mountPoint: valid path on the local machine where the mount was created (required)

Example:

    rclone rc mount/unmount mountPoint=/home/<user>/mountPoint
`,
	})
}

// unMountRc allows the umount command to be run from rc
func unMountRc(_ context.Context, in rc.Params) (out rc.Params, err error) {
	mountPoint, err := in.GetString("mountPoint")
	if err != nil {
		return nil, err
	}
	mountMu.Lock()
	defer mountMu.Unlock()
	mountInfo, found := liveMounts[mountPoint]
	if !found {
		return nil, errors.New("mount not found")
	}
	if err = mountInfo.Unmount(); err != nil {
		return nil, err
	}
	delete(liveMounts, mountPoint)
	return nil, nil
}

func init() {
	rc.Add(rc.Call{
		Path:         "mount/types",
		AuthRequired: true,
		Fn:           mountTypesRc,
		Title:        "Show all possible mount types",
		Help: `This shows all possible mount types and returns them as a list.

This takes no parameters and returns

- mountTypes: list of mount types

The mount types are strings like "mount", "mount2", "cmount" and can
be passed to mount/mount as the mountType parameter.

Eg

    rclone rc mount/types
`,
	})
}

// mountTypesRc returns a list of available mount types.
func mountTypesRc(_ context.Context, in rc.Params) (out rc.Params, err error) {
	var mountTypes = []string{}
	mountMu.Lock()
	defer mountMu.Unlock()
	for mountType := range mountFns {
		mountTypes = append(mountTypes, mountType)
	}
	sort.Strings(mountTypes)
	return rc.Params{
		"mountTypes": mountTypes,
	}, nil
}

func init() {
	rc.Add(rc.Call{
		Path:         "mount/listmounts",
		AuthRequired: true,
		Fn:           listMountsRc,
		Title:        "Show current mount points",
		Help: `This shows currently mounted points, which can be used for performing an unmount.

This takes no parameters and returns

- mountPoints: list of current mount points

Eg

    rclone rc mount/listmounts
`,
	})
}

// MountInfo is a transitional structure for json marshaling
type MountInfo struct {
	Fs         string    `json:"Fs"`
	MountPoint string    `json:"MountPoint"`
	MountedOn  time.Time `json:"MountedOn"`
}

// listMountsRc returns a list of current mounts sorted by mount path
func listMountsRc(_ context.Context, in rc.Params) (out rc.Params, err error) {
	mountMu.Lock()
	defer mountMu.Unlock()
	var keys []string
	for key := range liveMounts {
		keys = append(keys, key)
	}
	sort.Strings(keys)
	mountPoints := []MountInfo{}
	for _, k := range keys {
		m := liveMounts[k]
		info := MountInfo{
			Fs:         fs.ConfigString(m.Fs),
			MountPoint: m.MountPoint,
			MountedOn:  m.MountedOn,
		}
		mountPoints = append(mountPoints, info)
	}
	return rc.Params{
		"mountPoints": mountPoints,
	}, nil
}

func init() {
	rc.Add(rc.Call{
		Path:         "mount/unmountall",
		AuthRequired: true,
		Fn:           unmountAll,
		Title:        "Unmount all active mounts",
		Help: `
rclone allows Linux, FreeBSD, macOS and Windows to
mount any of Rclone's cloud storage systems as a file system with
FUSE.

This takes no parameters and returns error if unmount does not succeed.

Eg

    rclone rc mount/unmountall
`,
	})
}

// unmountAll unmounts all the created mounts
func unmountAll(_ context.Context, in rc.Params) (out rc.Params, err error) {
	mountMu.Lock()
	defer mountMu.Unlock()
	for mountPoint, mountInfo := range liveMounts {
		if err = mountInfo.Unmount(); err != nil {
			fs.Debugf(nil, "Couldn't unmount : %s", mountPoint)
			return nil, err
		}
		delete(liveMounts, mountPoint)
	}
	return nil, nil
}<|MERGE_RESOLUTION|>--- conflicted
+++ resolved
@@ -65,11 +65,7 @@
 
 Example:
 
-<<<<<<< HEAD
-` + "```sh" + `
-=======
 ` + "```console" + `
->>>>>>> 38ab3dd5
 rclone rc mount/mount fs=mydrive: mountPoint=/home/<user>/mountPoint
 rclone rc mount/mount fs=mydrive: mountPoint=/home/<user>/mountPoint mountType=mount
 rclone rc mount/mount fs=TestDrive: mountPoint=/mnt/tmp vfsOpt='{"CacheMode": 2}' mountOpt='{"AllowOther": true}'
@@ -78,11 +74,7 @@
 The vfsOpt are as described in options/get and can be seen in the the
 "vfs" section when running and the mountOpt can be seen in the "mount" section:
 
-<<<<<<< HEAD
-` + "```sh" + `
-=======
 ` + "```console" + `
->>>>>>> 38ab3dd5
 rclone rc options/get
 ` + "```" + `
 `,
