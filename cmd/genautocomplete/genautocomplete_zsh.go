package genautocomplete

import (
	"fmt"
	"os"

	"github.com/rclone/rclone/cmd"
	"github.com/rclone/rclone/fs"
	"github.com/spf13/cobra"
)

func init() {
	completionDefinition.AddCommand(zshCommandDefinition)
}

var zshCommandDefinition = &cobra.Command{
	Use:   "zsh [output_file]",
	Short: `Output zsh completion script for rclone.`,
	Long: `Generates a zsh autocompletion script for rclone.

This writes to /usr/share/zsh/vendor-completions/_rclone by default so will
probably need to be run with sudo or as root, e.g.

<<<<<<< HEAD
` + "```sh" + `
=======
` + "```console" + `
>>>>>>> 38ab3dd5
sudo rclone completion zsh
` + "```" + `

Logout and login again to use the autocompletion scripts, or source
them directly

<<<<<<< HEAD
` + "```sh" + `
=======
` + "```console" + `
>>>>>>> 38ab3dd5
autoload -U compinit && compinit
` + "```" + `

If you supply a command line argument the script will be written
there.

If output_file is "-", then the output will be written to stdout.`,
	Run: func(command *cobra.Command, args []string) {
		cmd.CheckArgs(0, 1, command, args)
		out := "/usr/share/zsh/vendor-completions/_rclone"
		if len(args) > 0 {
			if args[0] == "-" {
				err := cmd.Root.GenZshCompletion(os.Stdout)
				if err != nil {
					fs.Fatal(nil, fmt.Sprint(err))
				}
				return
			}
			out = args[0]
		}
		outFile, err := os.Create(out)
		if err != nil {
			fs.Fatal(nil, fmt.Sprint(err))
		}
		defer func() { _ = outFile.Close() }()
		err = cmd.Root.GenZshCompletion(outFile)
		if err != nil {
			fs.Fatal(nil, fmt.Sprint(err))
		}
	},
}<|MERGE_RESOLUTION|>--- conflicted
+++ resolved
@@ -21,22 +21,14 @@
 This writes to /usr/share/zsh/vendor-completions/_rclone by default so will
 probably need to be run with sudo or as root, e.g.
 
-<<<<<<< HEAD
-` + "```sh" + `
-=======
 ` + "```console" + `
->>>>>>> 38ab3dd5
 sudo rclone completion zsh
 ` + "```" + `
 
 Logout and login again to use the autocompletion scripts, or source
 them directly
 
-<<<<<<< HEAD
-` + "```sh" + `
-=======
 ` + "```console" + `
->>>>>>> 38ab3dd5
 autoload -U compinit && compinit
 ` + "```" + `
 
