package genautocomplete

import (
	"fmt"
	"os"

	"github.com/rclone/rclone/cmd"
	"github.com/rclone/rclone/fs"
	"github.com/spf13/cobra"
)

func init() {
	completionDefinition.AddCommand(bashCommandDefinition)
}

var bashCommandDefinition = &cobra.Command{
	Use:   "bash [output_file]",
	Short: `Output bash completion script for rclone.`,
	Long: `Generates a bash shell autocompletion script for rclone.

By default, when run without any arguments,

<<<<<<< HEAD
` + "```sh" + `
=======
` + "```console" + `
>>>>>>> 38ab3dd5
rclone completion bash
` + "```" + `

the generated script will be written to

<<<<<<< HEAD
` + "```sh" + `
=======
` + "```console" + `
>>>>>>> 38ab3dd5
/etc/bash_completion.d/rclone
` + "```" + `

and so rclone will probably need to be run as root, or with sudo.

If you supply a path to a file as the command line argument, then
the generated script will be written to that file, in which case
you should not need root privileges.

If output_file is "-", then the output will be written to stdout.

If you have installed the script into the default location, you
can logout and login again to use the autocompletion script.

Alternatively, you can source the script directly

<<<<<<< HEAD
` + "```sh" + `
=======
` + "```console" + `
>>>>>>> 38ab3dd5
. /path/to/my_bash_completion_scripts/rclone
` + "```" + `

and the autocompletion functionality will be added to your
current shell.`,
	Run: func(command *cobra.Command, args []string) {
		cmd.CheckArgs(0, 1, command, args)
		out := "/etc/bash_completion.d/rclone"
		if len(args) > 0 {
			if args[0] == "-" {
				err := cmd.Root.GenBashCompletionV2(os.Stdout, false)
				if err != nil {
					fs.Fatal(nil, fmt.Sprint(err))
				}
				return
			}
			out = args[0]
		}
		err := cmd.Root.GenBashCompletionFileV2(out, false)
		if err != nil {
			fs.Fatal(nil, fmt.Sprint(err))
		}
	},
}<|MERGE_RESOLUTION|>--- conflicted
+++ resolved
@@ -20,21 +20,13 @@
 
 By default, when run without any arguments,
 
-<<<<<<< HEAD
-` + "```sh" + `
-=======
 ` + "```console" + `
->>>>>>> 38ab3dd5
 rclone completion bash
 ` + "```" + `
 
 the generated script will be written to
 
-<<<<<<< HEAD
-` + "```sh" + `
-=======
 ` + "```console" + `
->>>>>>> 38ab3dd5
 /etc/bash_completion.d/rclone
 ` + "```" + `
 
@@ -51,11 +43,7 @@
 
 Alternatively, you can source the script directly
 
-<<<<<<< HEAD
-` + "```sh" + `
-=======
 ` + "```console" + `
->>>>>>> 38ab3dd5
 . /path/to/my_bash_completion_scripts/rclone
 ` + "```" + `
 
