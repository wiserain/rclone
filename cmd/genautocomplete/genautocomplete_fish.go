--- conflicted
+++ resolved
@@ -21,22 +21,14 @@
 This writes to /etc/fish/completions/rclone.fish by default so will
 probably need to be run with sudo or as root, e.g.
 
-<<<<<<< HEAD
-` + "```sh" + `
-=======
 ` + "```console" + `
->>>>>>> 38ab3dd5
 sudo rclone completion fish
 ` + "```" + `
 
 Logout and login again to use the autocompletion scripts, or source
 them directly
 
-<<<<<<< HEAD
-` + "```sh" + `
-=======
 ` + "```console" + `
->>>>>>> 38ab3dd5
 . /etc/fish/completions/rclone.fish
 ` + "```" + `
 
