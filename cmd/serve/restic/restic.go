// Package restic serves a remote suitable for use with restic
package restic

import (
	"context"
	"encoding/json"
	"errors"
	"fmt"
	"net"
	"net/http"
	"os"
	"path"
	"regexp"
	"strings"
	"time"

	"github.com/go-chi/chi/v5"
	"github.com/go-chi/chi/v5/middleware"
	"github.com/rclone/rclone/cmd"
	cmdserve "github.com/rclone/rclone/cmd/serve"
	"github.com/rclone/rclone/fs"
	"github.com/rclone/rclone/fs/accounting"
	"github.com/rclone/rclone/fs/config/configstruct"
	"github.com/rclone/rclone/fs/config/flags"
	"github.com/rclone/rclone/fs/operations"
	"github.com/rclone/rclone/fs/rc"
	"github.com/rclone/rclone/fs/walk"
	libhttp "github.com/rclone/rclone/lib/http"
	"github.com/rclone/rclone/lib/http/serve"
	"github.com/rclone/rclone/lib/systemd"
	"github.com/rclone/rclone/lib/terminal"
	"github.com/spf13/cobra"
	"golang.org/x/net/http2"
)

// OptionsInfo describes the Options in use
var OptionsInfo = fs.Options{{
	Name:    "stdio",
	Default: false,
	Help:    "Run an HTTP2 server on stdin/stdout",
}, {
	Name:    "append_only",
	Default: false,
	Help:    "Disallow deletion of repository data",
}, {
	Name:    "private_repos",
	Default: false,
	Help:    "Users can only access their private repo",
}, {
	Name:    "cache_objects",
	Default: true,
	Help:    "Cache listed objects",
}}.
	Add(libhttp.ConfigInfo).
	Add(libhttp.AuthConfigInfo)

// Options required for http server
type Options struct {
	Auth         libhttp.AuthConfig
	HTTP         libhttp.Config
	Stdio        bool `config:"stdio"`
	AppendOnly   bool `config:"append_only"`
	PrivateRepos bool `config:"private_repos"`
	CacheObjects bool `config:"cache_objects"`
}

// Opt is options set by command line flags
var Opt Options

// flagPrefix is the prefix used to uniquely identify command line flags.
// It is intentionally empty for this package.
const flagPrefix = ""

func init() {
	fs.RegisterGlobalOptions(fs.OptionsInfo{Name: "restic", Opt: &Opt, Options: OptionsInfo})
	flagSet := Command.Flags()
	flags.AddFlagsFromOptions(flagSet, "", OptionsInfo)
	cmdserve.Command.AddCommand(Command)
	cmdserve.AddRc("restic", func(ctx context.Context, f fs.Fs, in rc.Params) (cmdserve.Handle, error) {
		// Read opts
		var opt = Opt // set default opts
		err := configstruct.SetAny(in, &opt)
		if err != nil {
			return nil, err
		}
		if opt.Stdio {
			return nil, errors.New("can't use --stdio via the rc")
		}
		// Create server
		return newServer(ctx, f, &opt)
	})

}

// Command definition for cobra
var Command = &cobra.Command{
	Use:   "restic remote:path",
	Short: `Serve the remote for restic's REST API.`,
	Long: `Run a basic web server to serve a remote over restic's REST backend
API over HTTP.  This allows restic to use rclone as a data storage
mechanism for cloud providers that restic does not support directly.

[Restic](https://restic.net/) is a command-line program for doing
backups.

The server will log errors.  Use -v to see access logs.

` + "`--bwlimit`" + ` will be respected for file transfers.
Use ` + "`--stats`" + ` to control the stats printing.

### Setting up rclone for use by restic

First [set up a remote for your chosen cloud provider](/docs/#configure).

Once you have set up the remote, check it is working with, for example
"rclone lsd remote:".  You may have called the remote something other
than "remote:" - just substitute whatever you called it in the
following instructions.

Now start the rclone restic server

<<<<<<< HEAD
` + "```sh" + `
=======
` + "```console" + `
>>>>>>> 38ab3dd5
rclone serve restic -v remote:backup
` + "```" + `

Where you can replace "backup" in the above by whatever path in the
remote you wish to use.

By default this will serve on "localhost:8080" you can change this
with use of the ` + "`--addr`" + ` flag.

You might wish to start this server on boot.

Adding ` + "`--cache-objects=false`" + ` will cause rclone to stop caching objects
returned from the List call. Caching is normally desirable as it speeds
up downloading objects, saves transactions and uses very little memory.

### Setting up restic to use rclone

Now you can [follow the restic
instructions](http://restic.readthedocs.io/en/latest/030_preparing_a_new_repo.html#rest-server)
on setting up restic.

Note that you will need restic 0.8.2 or later to interoperate with
rclone.

For the example above you will want to use "http://localhost:8080/" as
the URL for the REST server.

For example:

<<<<<<< HEAD
` + "```sh" + `
=======
` + "```console" + `
>>>>>>> 38ab3dd5
$ export RESTIC_REPOSITORY=rest:http://localhost:8080/
$ export RESTIC_PASSWORD=yourpassword
$ restic init
created restic backend 8b1a4b56ae at rest:http://localhost:8080/

Please note that knowledge of your password is required to access
the repository. Losing your password means that your data is
irrecoverably lost.
$ restic backup /path/to/files/to/backup
scan [/path/to/files/to/backup]
scanned 189 directories, 312 files in 0:00
[0:00] 100.00%  38.128 MiB / 38.128 MiB  501 / 501 items  0 errors  ETA 0:00
duration: 0:00
snapshot 45c8fdd8 saved

` + "```" + `

#### Multiple repositories

Note that you can use the endpoint to host multiple repositories.  Do
this by adding a directory name or path after the URL.  Note that
these **must** end with /.  Eg

<<<<<<< HEAD
` + "```sh" + `
=======
` + "```console" + `
>>>>>>> 38ab3dd5
$ export RESTIC_REPOSITORY=rest:http://localhost:8080/user1repo/
# backup user1 stuff
$ export RESTIC_REPOSITORY=rest:http://localhost:8080/user2repo/
# backup user2 stuff
` + "```" + `

#### Private repositories

The` + "`--private-repos`" + ` flag can be used to limit users to repositories starting
with a path of ` + "`/<username>/`" + `.

` + strings.TrimSpace(libhttp.Help(flagPrefix)+libhttp.AuthHelp(flagPrefix)),
	Annotations: map[string]string{
		"versionIntroduced": "v1.40",
	},
	Run: func(command *cobra.Command, args []string) {
		ctx := context.Background()
		cmd.CheckArgs(1, 1, command, args)
		f := cmd.NewFsSrc(args)
		cmd.Run(false, true, command, func() error {
			s, err := newServer(ctx, f, &Opt)
			if err != nil {
				return err
			}
			if s.opt.Stdio {
				if terminal.IsTerminal(int(os.Stdout.Fd())) {
					return errors.New("refusing to run HTTP2 server directly on a terminal, please let restic start rclone")
				}

				conn := &StdioConn{
					stdin:  os.Stdin,
					stdout: os.Stdout,
				}

				httpSrv := &http2.Server{}
				opts := &http2.ServeConnOpts{
					Handler: s.server.Router(),
				}
				httpSrv.ServeConn(conn, opts)
				return nil
			}
			fs.Logf(s.f, "Serving restic REST API on %s", s.server.URLs())

			defer systemd.Notify()()
			return s.Serve()
		})
	},
}

const (
	resticAPIV2 = "application/vnd.x.restic.rest.v2"
)

type contextRemoteType struct{}

// ContextRemoteKey is a simple context key for storing the username of the request
var ContextRemoteKey = &contextRemoteType{}

// WithRemote makes a remote from a URL path.  This implements the backend layout
// required by restic.
func WithRemote(next http.Handler) http.Handler {
	return http.HandlerFunc(func(w http.ResponseWriter, r *http.Request) {
		var urlpath string
		rctx := chi.RouteContext(r.Context())
		if rctx != nil && rctx.RoutePath != "" {
			urlpath = rctx.RoutePath
		} else {
			urlpath = r.URL.Path
		}
		urlpath = strings.Trim(urlpath, "/")
		parts := matchData.FindStringSubmatch(urlpath)
		// if no data directory, layout is flat
		if parts != nil {
			// otherwise map
			// data/2159dd48 to
			// data/21/2159dd48
			fileName := parts[1]
			prefix := urlpath[:len(urlpath)-len(fileName)]
			urlpath = prefix + fileName[:2] + "/" + fileName
		}
		ctx := context.WithValue(r.Context(), ContextRemoteKey, urlpath)
		next.ServeHTTP(w, r.WithContext(ctx))
	})
}

// Middleware to ensure authenticated user is accessing their own private folder
func checkPrivate(next http.Handler) http.Handler {
	return http.HandlerFunc(func(w http.ResponseWriter, r *http.Request) {
		user := chi.URLParam(r, "userID")
		userID, ok := libhttp.CtxGetUser(r.Context())
		if ok && user != "" && user == userID {
			next.ServeHTTP(w, r)
		} else {
			http.Error(w, http.StatusText(http.StatusForbidden), http.StatusForbidden)
		}
	})
}

// server contains everything to run the server
type server struct {
	server *libhttp.Server
	f      fs.Fs
	cache  *cache
	opt    Options
}

func newServer(ctx context.Context, f fs.Fs, opt *Options) (s *server, err error) {
	s = &server{
		f:     f,
		cache: newCache(opt.CacheObjects),
		opt:   *opt,
	}
	// Don't bind any HTTP listeners if running with --stdio
	if opt.Stdio {
		opt.HTTP.ListenAddr = nil
	}
	s.server, err = libhttp.NewServer(ctx,
		libhttp.WithConfig(opt.HTTP),
		libhttp.WithAuth(opt.Auth),
	)
	if err != nil {
		return nil, fmt.Errorf("failed to init server: %w", err)
	}
	router := s.server.Router()
	s.Bind(router)
	return s, nil
}

// Serve restic until the server is shutdown
func (s *server) Serve() error {
	s.server.Serve()
	s.server.Wait()
	return nil
}

// Return the first address of the server
func (s *server) Addr() net.Addr {
	return s.server.Addr()
}

// Shutdown the server
func (s *server) Shutdown() error {
	return s.server.Shutdown()
}

// bind helper for main Bind method
func (s *server) bind(router chi.Router) {
	router.MethodFunc("GET", "/*", func(w http.ResponseWriter, r *http.Request) {
		urlpath := chi.URLParam(r, "*")
		if urlpath == "" || strings.HasSuffix(urlpath, "/") {
			s.listObjects(w, r)
		} else {
			s.serveObject(w, r)
		}
	})
	router.MethodFunc("POST", "/*", func(w http.ResponseWriter, r *http.Request) {
		urlpath := chi.URLParam(r, "*")
		if urlpath == "" || strings.HasSuffix(urlpath, "/") {
			s.createRepo(w, r)
		} else {
			s.postObject(w, r)
		}
	})
	router.MethodFunc("HEAD", "/*", s.serveObject)
	router.MethodFunc("DELETE", "/*", s.deleteObject)
}

// Bind restic server routes to passed router
func (s *server) Bind(router chi.Router) {
	// FIXME
	// if m := authX.Auth(authX.Opt); m != nil {
	// 	router.Use(m)
	// }
	router.Use(
		middleware.SetHeader("Accept-Ranges", "bytes"),
		middleware.SetHeader("Server", "rclone/"+fs.Version),
		WithRemote,
	)

	if s.opt.PrivateRepos {
		router.Route("/{userID}", func(r chi.Router) {
			r.Use(checkPrivate)
			s.bind(r)
		})
		router.NotFound(func(w http.ResponseWriter, _ *http.Request) {
			http.Error(w, http.StatusText(http.StatusForbidden), http.StatusForbidden)
		})
	} else {
		s.bind(router)
	}
}

var matchData = regexp.MustCompile("(?:^|/)data/([^/]{2,})$")

// newObject returns an object with the remote given either from the
// cache or directly
func (s *server) newObject(ctx context.Context, remote string) (fs.Object, error) {
	o := s.cache.find(remote)
	if o != nil {
		return o, nil
	}
	o, err := s.f.NewObject(ctx, remote)
	if err != nil {
		return o, err
	}
	s.cache.add(remote, o)
	return o, nil
}

// get the remote
func (s *server) serveObject(w http.ResponseWriter, r *http.Request) {
	remote, ok := r.Context().Value(ContextRemoteKey).(string)
	if !ok {
		http.Error(w, http.StatusText(http.StatusInternalServerError), http.StatusInternalServerError)
		return
	}
	o, err := s.newObject(r.Context(), remote)
	if err != nil {
		fs.Debugf(remote, "%s request error: %v", r.Method, err)
		if errors.Is(err, fs.ErrorObjectNotFound) {
			http.Error(w, http.StatusText(http.StatusNotFound), http.StatusNotFound)
		} else {
			http.Error(w, http.StatusText(http.StatusInternalServerError), http.StatusInternalServerError)
		}
		return
	}
	serve.Object(w, r, o)
}

// postObject posts an object to the repository
func (s *server) postObject(w http.ResponseWriter, r *http.Request) {
	remote, ok := r.Context().Value(ContextRemoteKey).(string)
	if !ok {
		http.Error(w, http.StatusText(http.StatusInternalServerError), http.StatusInternalServerError)
		return
	}
	if s.opt.AppendOnly {
		// make sure the file does not exist yet
		_, err := s.newObject(r.Context(), remote)
		if err == nil {
			fs.Errorf(remote, "Post request: file already exists, refusing to overwrite in append-only mode")
			http.Error(w, http.StatusText(http.StatusForbidden), http.StatusForbidden)

			return
		}
	}

	o, err := operations.RcatSize(r.Context(), s.f, remote, r.Body, r.ContentLength, time.Now(), nil)
	if err != nil {
		err = accounting.Stats(r.Context()).Error(err)
		fs.Errorf(remote, "Post request rcat error: %v", err)
		http.Error(w, http.StatusText(http.StatusInternalServerError), http.StatusInternalServerError)

		return
	}

	// if successfully uploaded add to cache
	s.cache.add(remote, o)
}

// delete the remote
func (s *server) deleteObject(w http.ResponseWriter, r *http.Request) {
	remote, ok := r.Context().Value(ContextRemoteKey).(string)
	if !ok {
		http.Error(w, http.StatusText(http.StatusInternalServerError), http.StatusInternalServerError)
		return
	}
	if s.opt.AppendOnly {
		parts := strings.Split(r.URL.Path, "/")

		// if path doesn't end in "/locks/:name", disallow the operation
		if len(parts) < 2 || parts[len(parts)-2] != "locks" {
			http.Error(w, http.StatusText(http.StatusForbidden), http.StatusForbidden)
			return
		}
	}

	o, err := s.newObject(r.Context(), remote)
	if err != nil {
		fs.Debugf(remote, "Delete request error: %v", err)
		http.Error(w, http.StatusText(http.StatusNotFound), http.StatusNotFound)
		return
	}

	if err := o.Remove(r.Context()); err != nil {
		fs.Errorf(remote, "Delete request remove error: %v", err)
		if errors.Is(err, fs.ErrorObjectNotFound) {
			http.Error(w, http.StatusText(http.StatusNotFound), http.StatusNotFound)
		} else {
			http.Error(w, http.StatusText(http.StatusInternalServerError), http.StatusInternalServerError)
		}
		return
	}

	// remove object from cache
	s.cache.remove(remote)
}

// listItem is an element returned for the restic v2 list response
type listItem struct {
	Name string `json:"name"`
	Size int64  `json:"size"`
}

// return type for list
type listItems []listItem

// add an fs.Object to the listItems
func (ls *listItems) add(o fs.Object) {
	*ls = append(*ls, listItem{
		Name: path.Base(o.Remote()),
		Size: o.Size(),
	})
}

// listObjects lists all Objects of a given type in an arbitrary order.
func (s *server) listObjects(w http.ResponseWriter, r *http.Request) {
	remote, ok := r.Context().Value(ContextRemoteKey).(string)
	if !ok {
		http.Error(w, http.StatusText(http.StatusInternalServerError), http.StatusInternalServerError)
		return
	}
	if r.Header.Get("Accept") != resticAPIV2 {
		fs.Errorf(remote, "Restic v2 API required for List Objects")
		http.Error(w, "Restic v2 API required for List Objects", http.StatusBadRequest)
		return
	}
	fs.Debugf(remote, "list request")

	// make sure an empty list is returned, and not a 'nil' value
	ls := listItems{}

	// Remove all existing values from the cache
	s.cache.removePrefix(remote)

	// if remote supports ListR use that directly, otherwise use recursive Walk
	err := walk.ListR(r.Context(), s.f, remote, true, -1, walk.ListObjects, func(entries fs.DirEntries) error {
		for _, entry := range entries {
			if o, ok := entry.(fs.Object); ok {
				ls.add(o)
				s.cache.add(o.Remote(), o)
			}
		}
		return nil
	})
	if err != nil {
		if !errors.Is(err, fs.ErrorDirNotFound) {
			fs.Errorf(remote, "list failed: %#v %T", err, err)
			http.Error(w, http.StatusText(http.StatusInternalServerError), http.StatusInternalServerError)
			return
		}
	}

	w.Header().Set("Content-Type", "application/vnd.x.restic.rest.v2")
	enc := json.NewEncoder(w)
	err = enc.Encode(ls)
	if err != nil {
		fs.Errorf(remote, "failed to write list: %v", err)
		http.Error(w, http.StatusText(http.StatusInternalServerError), http.StatusInternalServerError)
		return
	}
}

// createRepo creates repository directories.
//
// We don't bother creating the data dirs as rclone will create them on the fly
func (s *server) createRepo(w http.ResponseWriter, r *http.Request) {
	remote, ok := r.Context().Value(ContextRemoteKey).(string)
	if !ok {
		http.Error(w, http.StatusText(http.StatusInternalServerError), http.StatusInternalServerError)
		return
	}
	fs.Infof(remote, "Creating repository")

	if r.URL.Query().Get("create") != "true" {
		http.Error(w, http.StatusText(http.StatusBadRequest), http.StatusBadRequest)
		return
	}

	err := s.f.Mkdir(r.Context(), remote)
	if err != nil {
		fs.Errorf(remote, "Create repo failed to Mkdir: %v", err)
		http.Error(w, http.StatusText(http.StatusInternalServerError), http.StatusInternalServerError)
		return
	}

	for _, name := range []string{"data", "index", "keys", "locks", "snapshots"} {
		dirRemote := path.Join(remote, name)
		err := s.f.Mkdir(r.Context(), dirRemote)
		if err != nil {
			fs.Errorf(dirRemote, "Create repo failed to Mkdir: %v", err)
			http.Error(w, http.StatusText(http.StatusInternalServerError), http.StatusInternalServerError)
			return
		}
	}
}<|MERGE_RESOLUTION|>--- conflicted
+++ resolved
@@ -119,11 +119,7 @@
 
 Now start the rclone restic server
 
-<<<<<<< HEAD
-` + "```sh" + `
-=======
 ` + "```console" + `
->>>>>>> 38ab3dd5
 rclone serve restic -v remote:backup
 ` + "```" + `
 
@@ -153,11 +149,7 @@
 
 For example:
 
-<<<<<<< HEAD
-` + "```sh" + `
-=======
 ` + "```console" + `
->>>>>>> 38ab3dd5
 $ export RESTIC_REPOSITORY=rest:http://localhost:8080/
 $ export RESTIC_PASSWORD=yourpassword
 $ restic init
@@ -181,11 +173,7 @@
 this by adding a directory name or path after the URL.  Note that
 these **must** end with /.  Eg
 
-<<<<<<< HEAD
-` + "```sh" + `
-=======
 ` + "```console" + `
->>>>>>> 38ab3dd5
 $ export RESTIC_REPOSITORY=rest:http://localhost:8080/user1repo/
 # backup user1 stuff
 $ export RESTIC_REPOSITORY=rest:http://localhost:8080/user2repo/
