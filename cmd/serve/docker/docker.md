--- conflicted
+++ resolved
@@ -9,11 +9,7 @@
 or as an independent native service. For testing, you can just run it directly
 from the command line, for example:
 
-<<<<<<< HEAD
-```sh
-=======
 ```console
->>>>>>> 38ab3dd5
 sudo rclone serve docker --base-dir /tmp/rclone-volumes --socket-addr localhost:8787 -vv
 ```
 
