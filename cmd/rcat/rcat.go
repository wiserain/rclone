--- conflicted
+++ resolved
@@ -28,11 +28,7 @@
 	Short: `Copies standard input to file on remote.`,
 	Long: `Reads from standard input (stdin) and copies it to a single remote file.
 
-<<<<<<< HEAD
-` + "```sh" + `
-=======
 ` + "```console" + `
->>>>>>> 38ab3dd5
 echo "hello world" | rclone rcat remote:path/to/file
 ffmpeg - | rclone rcat remote:path/to/file
 ` + "```" + `
