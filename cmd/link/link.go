// Package link provides the link command.
package link

import (
	"context"
	"fmt"

	"github.com/rclone/rclone/cmd"
	"github.com/rclone/rclone/fs"
	"github.com/rclone/rclone/fs/config/flags"
	"github.com/rclone/rclone/fs/operations"
	"github.com/spf13/cobra"
)

var (
	expire = fs.DurationOff
	unlink = false
)

func init() {
	cmd.Root.AddCommand(commandDefinition)
	cmdFlags := commandDefinition.Flags()
	flags.FVarP(cmdFlags, &expire, "expire", "", "The amount of time that the link will be valid", "")
	flags.BoolVarP(cmdFlags, &unlink, "unlink", "", unlink, "Remove existing public link to file/folder", "")
}

var commandDefinition = &cobra.Command{
	Use:   "link remote:path",
	Short: `Generate public link to file/folder.`,
	Long: `Create, retrieve or remove a public link to the given file or folder.

<<<<<<< HEAD
` + "```sh" + `
=======
` + "```console" + `
>>>>>>> 38ab3dd5
rclone link remote:path/to/file
rclone link remote:path/to/folder/
rclone link --unlink remote:path/to/folder/
rclone link --expire 1d remote:path/to/file
` + "```" + `

If you supply the --expire flag, it will set the expiration time
otherwise it will use the default (100 years). **Note** not all
backends support the --expire flag - if the backend doesn't support it
then the link returned won't expire.

Use the --unlink flag to remove existing public links to the file or
folder. **Note** not all backends support "--unlink" flag - those that
don't will just ignore it.

If successful, the last line of the output will contain the
link. Exact capabilities depend on the remote, but the link will
always by default be created with the least constraints - e.g. no
expiry, no password protection, accessible without account.`,
	Annotations: map[string]string{
		"versionIntroduced": "v1.41",
	},
	Run: func(command *cobra.Command, args []string) {
		cmd.CheckArgs(1, 1, command, args)
		fsrc, remote := cmd.NewFsFile(args[0])
		cmd.Run(false, false, command, func() error {
			link, err := operations.PublicLink(context.Background(), fsrc, remote, expire, unlink)
			if err != nil {
				return err
			}
			if link != "" {
				fmt.Println(link)
			}
			return nil
		})
	},
}<|MERGE_RESOLUTION|>--- conflicted
+++ resolved
@@ -29,11 +29,7 @@
 	Short: `Generate public link to file/folder.`,
 	Long: `Create, retrieve or remove a public link to the given file or folder.
 
-<<<<<<< HEAD
-` + "```sh" + `
-=======
 ` + "```console" + `
->>>>>>> 38ab3dd5
 rclone link remote:path/to/file
 rclone link remote:path/to/folder/
 rclone link --unlink remote:path/to/folder/
