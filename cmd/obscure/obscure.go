// Package obscure provides the obscure command.
package obscure

import (
	"bufio"
	"fmt"

	"os"

	"github.com/rclone/rclone/cmd"
	"github.com/rclone/rclone/fs/config/obscure"
	"github.com/spf13/cobra"
)

func init() {
	cmd.Root.AddCommand(commandDefinition)
}

var commandDefinition = &cobra.Command{
	Use:   "obscure password",
	Short: `Obscure password for use in the rclone config file.`,
	Long: `In the rclone config file, human-readable passwords are
obscured. Obscuring them is done by encrypting them and writing them
out in base64. This is **not** a secure way of encrypting these
passwords as rclone can decrypt them - it is to prevent "eyedropping" -
namely someone seeing a password in the rclone config file by accident.

Many equally important things (like access tokens) are not obscured in
the config file. However it is very hard to shoulder surf a 64
character hex token.

This command can also accept a password through STDIN instead of an
argument by passing a hyphen as an argument. This will use the first
line of STDIN as the password not including the trailing newline.

<<<<<<< HEAD
` + "```sh" + `
=======
` + "```console" + `
>>>>>>> 38ab3dd5
echo "secretpassword" | rclone obscure -
` + "```" + `

If there is no data on STDIN to read, rclone obscure will default to
obfuscating the hyphen itself.

If you want to encrypt the config file then please use config file
encryption - see [rclone config](/commands/rclone_config/) for more
info.`,
	Annotations: map[string]string{
		"versionIntroduced": "v1.36",
	},
	RunE: func(command *cobra.Command, args []string) error {
		cmd.CheckArgs(1, 1, command, args)
		var password string
		fi, _ := os.Stdin.Stat()
		if args[0] == "-" && (fi.Mode()&os.ModeCharDevice) == 0 {
			scanner := bufio.NewScanner(os.Stdin)
			if scanner.Scan() {
				password = scanner.Text()
			}
			if err := scanner.Err(); err != nil {
				return err
			}
		} else {
			password = args[0]
		}
		cmd.Run(false, false, command, func() error {
			obscured := obscure.MustObscure(password)
			fmt.Println(obscured)
			return nil
		})
		return nil
	},
}<|MERGE_RESOLUTION|>--- conflicted
+++ resolved
@@ -33,11 +33,7 @@
 argument by passing a hyphen as an argument. This will use the first
 line of STDIN as the password not including the trailing newline.
 
-<<<<<<< HEAD
-` + "```sh" + `
-=======
 ` + "```console" + `
->>>>>>> 38ab3dd5
 echo "secretpassword" | rclone obscure -
 ` + "```" + `
 
