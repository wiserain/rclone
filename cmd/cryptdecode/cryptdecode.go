// Package cryptdecode provides the cryptdecode command.
package cryptdecode

import (
	"errors"
	"fmt"
	"strings"

	"github.com/rclone/rclone/backend/crypt"
	"github.com/rclone/rclone/cmd"
	"github.com/rclone/rclone/fs"
	"github.com/rclone/rclone/fs/config/flags"
	"github.com/spf13/cobra"
)

// Options set by command line flags
var (
	Reverse = false
)

func init() {
	cmd.Root.AddCommand(commandDefinition)
	cmdFlags := commandDefinition.Flags()
	flags.BoolVarP(cmdFlags, &Reverse, "reverse", "", Reverse, "Reverse cryptdecode, encrypts filenames", "")
}

var commandDefinition = &cobra.Command{
	Use:   "cryptdecode encryptedremote: encryptedfilename",
	Short: `Cryptdecode returns unencrypted file names.`,
	Long: `Returns unencrypted file names when provided with a list of encrypted file
names. List limit is 10 items.

If you supply the ` + "`--reverse`" + ` flag, it will return encrypted file names.

use it like this

<<<<<<< HEAD
` + "```sh" + `
=======
` + "```console" + `
>>>>>>> 38ab3dd5
rclone cryptdecode encryptedremote: encryptedfilename1 encryptedfilename2
rclone cryptdecode --reverse encryptedremote: filename1 filename2
` + "```" + `

Another way to accomplish this is by using the ` + "`rclone backend encode` (or `decode`)" + `
command. See the documentation on the [crypt](/crypt/) overlay for more info.`,
	Annotations: map[string]string{
		"versionIntroduced": "v1.38",
	},
	Run: func(command *cobra.Command, args []string) {
		cmd.CheckArgs(2, 11, command, args)
		cmd.Run(false, false, command, func() error {
			fsInfo, _, _, config, err := fs.ConfigFs(args[0])
			if err != nil {
				return err
			}
			if fsInfo.Name != "crypt" {
				return errors.New("the remote needs to be of type \"crypt\"")
			}
			cipher, err := crypt.NewCipher(config)
			if err != nil {
				return err
			}
			if Reverse {
				return cryptEncode(cipher, args[1:])
			}
			return cryptDecode(cipher, args[1:])
		})
	},
}

// cryptDecode returns the unencrypted file name
func cryptDecode(cipher *crypt.Cipher, args []string) error {
	var output strings.Builder

	for _, encryptedFileName := range args {
		fileName, err := cipher.DecryptFileName(encryptedFileName)
		if err != nil {
			output.WriteString(fmt.Sprintln(encryptedFileName, "\t", "Failed to decrypt"))
		} else {
			output.WriteString(fmt.Sprintln(encryptedFileName, "\t", fileName))
		}
	}

	fmt.Print(output.String())

	return nil
}

// cryptEncode returns the encrypted file name
func cryptEncode(cipher *crypt.Cipher, args []string) error {
	var output strings.Builder

	for _, fileName := range args {
		encryptedFileName := cipher.EncryptFileName(fileName)
		output.WriteString(fmt.Sprintln(fileName, "\t", encryptedFileName))
	}

	fmt.Print(output.String())

	return nil
}<|MERGE_RESOLUTION|>--- conflicted
+++ resolved
@@ -34,11 +34,7 @@
 
 use it like this
 
-<<<<<<< HEAD
-` + "```sh" + `
-=======
 ` + "```console" + `
->>>>>>> 38ab3dd5
 rclone cryptdecode encryptedremote: encryptedfilename1 encryptedfilename2
 rclone cryptdecode --reverse encryptedremote: filename1 filename2
 ` + "```" + `
