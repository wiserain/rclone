// Package copyto provides the copyto command.
package copyto

import (
	"context"

	"github.com/rclone/rclone/cmd"
	"github.com/rclone/rclone/fs/operations"
	"github.com/rclone/rclone/fs/operations/operationsflags"
	"github.com/rclone/rclone/fs/sync"
	"github.com/spf13/cobra"
)

var (
	loggerOpt      = operations.LoggerOpt{}
	loggerFlagsOpt = operationsflags.AddLoggerFlagsOptions{}
)

func init() {
	cmd.Root.AddCommand(commandDefinition)
	cmdFlags := commandDefinition.Flags()
	operationsflags.AddLoggerFlags(cmdFlags, &loggerOpt, &loggerFlagsOpt)
	loggerOpt.LoggerFn = operations.NewDefaultLoggerFn(&loggerOpt)
}

var commandDefinition = &cobra.Command{
	Use:   "copyto source:path dest:path",
	Short: `Copy files from source to dest, skipping identical files.`,
	Long: `If source:path is a file or directory then it copies it to a file or
directory named dest:path.

This can be used to upload single files to other than their current
name.  If the source is a directory then it acts exactly like the
[copy](/commands/rclone_copy/) command.

So

<<<<<<< HEAD
` + "```sh" + `
=======
` + "```console" + `
>>>>>>> 38ab3dd5
rclone copyto src dst
` + "```" + `

where src and dst are rclone paths, either ` + "`remote:path`" + ` or
` + "`/path/to/local`" + ` or ` + "`C:\\windows\\path\\if\\on\\windows`" + `.

This will:

` + "```text" + `
if src is file
    copy it to dst, overwriting an existing file if it exists
if src is directory
    copy it to dst, overwriting existing files if they exist
    see copy command for full details
` + "```" + `

This doesn't transfer files that are identical on src and dst, testing
by size and modification time or MD5SUM.  It doesn't delete files from
the destination.

*If you are looking to copy just a byte range of a file, please see
` + "`rclone cat --offset X --count Y`" + `.*

**Note**: Use the ` + "`-P`" + `/` + "`--progress`" + ` flag to view
real-time transfer statistics.

` + operationsflags.Help(),
	Annotations: map[string]string{
		"versionIntroduced": "v1.35",
		"groups":            "Copy,Filter,Listing,Important",
	},
	Run: func(command *cobra.Command, args []string) {
		cmd.CheckArgs(2, 2, command, args)
		fsrc, srcFileName, fdst, dstFileName := cmd.NewFsSrcDstFiles(args)
		cmd.Run(true, true, command, func() error {
			ctx := context.Background()
			close, err := operationsflags.ConfigureLoggers(ctx, fdst, command, &loggerOpt, loggerFlagsOpt)
			if err != nil {
				return err
			}
			defer close()

			if loggerFlagsOpt.AnySet() {
				ctx = operations.WithSyncLogger(ctx, loggerOpt)
			}

			if srcFileName == "" {
				return sync.CopyDir(ctx, fdst, fsrc, false)
			}
			return operations.CopyFile(ctx, fdst, fsrc, dstFileName, srcFileName)
		})
	},
}<|MERGE_RESOLUTION|>--- conflicted
+++ resolved
@@ -35,11 +35,7 @@
 
 So
 
-<<<<<<< HEAD
-` + "```sh" + `
-=======
 ` + "```console" + `
->>>>>>> 38ab3dd5
 rclone copyto src dst
 ` + "```" + `
 
