--- conflicted
+++ resolved
@@ -103,21 +103,13 @@
 
 Run without a hash to see the list of all supported hashes, e.g.
 
-<<<<<<< HEAD
-` + "```sh" + `
-=======
 ` + "```console" + `
->>>>>>> 38ab3dd5
 $ rclone hashsum
 ` + hash.HelpString(0) + "```" + `
 
 Then
 
-<<<<<<< HEAD
-` + "```sh" + `
-=======
 ` + "```console" + `
->>>>>>> 38ab3dd5
 rclone hashsum MD5 remote:path
 ` + "```" + `
 
