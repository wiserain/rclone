--- conflicted
+++ resolved
@@ -96,20 +96,10 @@
 	relativeDirPath = fremote.Name() + "/" + relativeDirPath
 	relativeDirOSPath := toOSPath(relativeDirPath)
 
-<<<<<<< HEAD
-	fcache, err := fscache.Get(ctx, root)
-	if err != nil {
-		return nil, errors.Wrap(err, "failed to create cache remote")
-	}
-	fcacheMeta, err := fscache.Get(ctx, metaRoot)
-	if err != nil {
-		return nil, errors.Wrap(err, "failed to create cache meta remote")
-=======
 	// Create cache root dirs
 	var dataOSPath, metaOSPath string
 	if dataOSPath, metaOSPath, err = createRootDirs(parentOSPath, relativeDirOSPath); err != nil {
 		return nil, err
->>>>>>> 169990e2
 	}
 	fs.Debugf(nil, "vfs cache: data root is %q", dataOSPath)
 	fs.Debugf(nil, "vfs cache: metadata root is %q", metaOSPath)
