// Package vfscache deals with caching of files locally for the VFS layer
package vfscache

import (
	"context"
	"fmt"
	"os"
	"path"
	"path/filepath"
	"runtime"
	"sort"
	"strings"
	"sync"
	"time"

	sysdnotify "github.com/iguanesolutions/go-systemd/v5/notify"
	"github.com/pkg/errors"
	"github.com/rclone/rclone/fs"
	fscache "github.com/rclone/rclone/fs/cache"
	"github.com/rclone/rclone/fs/config"
	"github.com/rclone/rclone/fs/fserrors"
	"github.com/rclone/rclone/fs/hash"
	"github.com/rclone/rclone/fs/operations"
	"github.com/rclone/rclone/lib/file"
	"github.com/rclone/rclone/vfs/vfscache/writeback"
	"github.com/rclone/rclone/vfs/vfscommon"
)

// NB as Cache and Item are tightly linked it is necessary to have a
// total lock ordering between them. So Cache.mu must always be
// taken before Item.mu to avoid deadlocks.
//
// Cache may call into Item but care is needed if Item calls Cache

// FIXME need to purge cache nodes which don't have backing files and aren't dirty
// these may get created by the VFS layer or may be orphans from reload()

// Cache opened files
type Cache struct {
	// read only - no locking needed to read these
	fremote    fs.Fs                // fs for the remote we are caching
	fcache     fs.Fs                // fs for the cache directory
	fcacheMeta fs.Fs                // fs for the cache metadata directory
	opt        *vfscommon.Options   // vfs Options
	root       string               // root of the cache directory
	metaRoot   string               // root of the cache metadata directory
	hashType   hash.Type            // hash to use locally and remotely
	hashOption *fs.HashesOption     // corresponding OpenOption
	writeback  *writeback.WriteBack // holds Items for writeback
	avFn       AddVirtualFn         // if set, can be called to add dir entries

	mu            sync.Mutex       // protects the following variables
	cond          *sync.Cond       // cond lock for synchronous cache cleaning
	item          map[string]*Item // files/directories in the cache
	errItems      map[string]error // items in error state
	used          int64            // total size of files in the cache
	outOfSpace    bool             // out of space
	cleanerKicked bool             // some thread kicked the cleaner upon out of space
	kickerMu      sync.Mutex       // mutex for cleanerKicked
	kick          chan struct{}    // channel for kicking clear to start

}

// AddVirtualFn if registered by the WithAddVirtual method, can be
// called to register the object or directory at remote as a virtual
// entry in directory listings.
//
// This is used when reloading the Cache and uploading items need to
// go into the directory tree.
type AddVirtualFn func(remote string, size int64, isDir bool) error

// New creates a new cache hierarchy for fremote
//
// This starts background goroutines which can be cancelled with the
// context passed in.
func New(ctx context.Context, fremote fs.Fs, opt *vfscommon.Options, avFn AddVirtualFn) (*Cache, error) {
	fName := fremote.Name()
	fRoot := filepath.FromSlash(fremote.Root())
	if runtime.GOOS == "windows" {
		if strings.HasPrefix(fRoot, `\\?`) {
			fRoot = fRoot[3:]
		}
		fRoot = strings.Replace(fRoot, ":", "", -1)
		// Replace leading ':' if remote was created on the fly as ":backend:/path" as it is illegal in Windows
		if fName[0] == ':' {
			fName = "^" + fName[1:]
		}
	}
	cacheDir := config.CacheDir
	cacheDir, err := filepath.Abs(cacheDir)
	if err != nil {
		return nil, errors.Wrap(err, "failed to make --cache-dir absolute")
	}
<<<<<<< HEAD
	cacheDir := config.CacheDir
	cacheDir, err := filepath.Abs(cacheDir)
	if err != nil {
		return nil, errors.Wrap(err, "failed to make --cache-dir absolute")
	}
	root := file.UNCPath(filepath.Join(cacheDir, "vfs", fremote.Name(), fRoot))
	fs.Debugf(nil, "vfs cache: root is %q", root)
	metaRoot := file.UNCPath(filepath.Join(cacheDir, "vfsMeta", fremote.Name(), fRoot))
=======
	root := file.UNCPath(filepath.Join(cacheDir, "vfs", fName, fRoot))
	fs.Debugf(nil, "vfs cache: root is %q", root)
	metaRoot := file.UNCPath(filepath.Join(cacheDir, "vfsMeta", fName, fRoot))
>>>>>>> 7f5ee5d8
	fs.Debugf(nil, "vfs cache: metadata root is %q", root)

	fcache, err := fscache.Get(ctx, root)
	if err != nil {
		return nil, errors.Wrap(err, "failed to create cache remote")
	}
	fcacheMeta, err := fscache.Get(ctx, root)
	if err != nil {
		return nil, errors.Wrap(err, "failed to create cache meta remote")
	}

	hashType, hashOption := operations.CommonHash(ctx, fcache, fremote)

	c := &Cache{
		fremote:    fremote,
		fcache:     fcache,
		fcacheMeta: fcacheMeta,
		opt:        opt,
		root:       root,
		metaRoot:   metaRoot,
		item:       make(map[string]*Item),
		errItems:   make(map[string]error),
		hashType:   hashType,
		hashOption: hashOption,
		writeback:  writeback.New(ctx, opt),
		avFn:       avFn,
	}

	// Make sure cache directories exist
	_, err = c.mkdir("")
	if err != nil {
		return nil, errors.Wrap(err, "failed to make cache directory")
	}

	// load in the cache and metadata off disk
	err = c.reload(ctx)
	if err != nil {
		return nil, errors.Wrap(err, "failed to load cache")
	}

	// Remove any empty directories
	c.purgeEmptyDirs()

	// Create a channel for cleaner to be kicked upon out of space con
	c.kick = make(chan struct{}, 1)
	c.cond = sync.NewCond(&c.mu)

	go c.cleaner(ctx)

	return c, nil
}

// clean returns the cleaned version of name for use in the index map
//
// name should be a remote path not an osPath
func clean(name string) string {
	name = strings.Trim(name, "/")
	name = path.Clean(name)
	if name == "." || name == "/" {
		name = ""
	}
	return name
}

// toOSPath turns a remote relative name into an OS path in the cache
func (c *Cache) toOSPath(name string) string {
	return filepath.Join(c.root, filepath.FromSlash(name))
}

// toOSPathMeta turns a remote relative name into an OS path in the
// cache for the metadata
func (c *Cache) toOSPathMeta(name string) string {
	return filepath.Join(c.metaRoot, filepath.FromSlash(name))
}

// mkdir makes the directory for name in the cache and returns an os
// path for the file
func (c *Cache) mkdir(name string) (string, error) {
	parent := vfscommon.FindParent(name)
	leaf := filepath.Base(name)
	parentPath := c.toOSPath(parent)
	err := os.MkdirAll(parentPath, 0700)
	if err != nil {
		return "", errors.Wrap(err, "make cache directory failed")
	}
	parentPathMeta := c.toOSPathMeta(parent)
	err = os.MkdirAll(parentPathMeta, 0700)
	if err != nil {
		return "", errors.Wrap(err, "make cache meta directory failed")
	}
	return filepath.Join(parentPath, leaf), nil
}

// _get gets name from the cache or creates a new one
//
// It returns the item and found as to whether this item was found in
// the cache (or just created).
//
// name should be a remote path not an osPath
//
// must be called with mu held
func (c *Cache) _get(name string) (item *Item, found bool) {
	item = c.item[name]
	found = item != nil
	if !found {
		item = newItem(c, name)
		c.item[name] = item
	}
	return item, found
}

// put puts item under name in the cache
//
// It returns an old item if there was one or nil if not.
//
// name should be a remote path not an osPath
func (c *Cache) put(name string, item *Item) (oldItem *Item) {
	name = clean(name)
	c.mu.Lock()
	oldItem = c.item[name]
	if oldItem != item {
		c.item[name] = item
	} else {
		oldItem = nil
	}
	c.mu.Unlock()
	return oldItem
}

// InUse returns whether the name is in use in the cache
//
// name should be a remote path not an osPath
func (c *Cache) InUse(name string) bool {
	name = clean(name)
	c.mu.Lock()
	item := c.item[name]
	c.mu.Unlock()
	if item == nil {
		return false
	}
	return item.inUse()
}

// DirtyItem the Item if it exists in the cache and is Dirty
//
// name should be a remote path not an osPath
func (c *Cache) DirtyItem(name string) (item *Item) {
	name = clean(name)
	c.mu.Lock()
	defer c.mu.Unlock()
	item = c.item[name]
	if item != nil && !item.IsDirty() {
		item = nil
	}
	return item
}

// get gets a file name from the cache or creates a new one
//
// It returns the item and found as to whether this item was found in
// the cache (or just created).
//
// name should be a remote path not an osPath
func (c *Cache) get(name string) (item *Item, found bool) {
	name = clean(name)
	c.mu.Lock()
	item, found = c._get(name)
	c.mu.Unlock()
	return item, found
}

// Item gets a cache item for name
//
// To use it item.Open will need to be called
//
// name should be a remote path not an osPath
func (c *Cache) Item(name string) (item *Item) {
	item, _ = c.get(name)
	return item
}

// Exists checks to see if the file exists in the cache or not.
//
// This is done by bringing the item into the cache which will
// validate the backing file and metadata and then asking if the Item
// exists or not.
func (c *Cache) Exists(name string) bool {
	item, _ := c.get(name)
	return item.Exists()
}

// rename with os.Rename and more checking
func rename(osOldPath, osNewPath string) error {
	sfi, err := os.Stat(osOldPath)
	if err != nil {
		// Just do nothing if the source does not exist
		if os.IsNotExist(err) {
			return nil
		}
		return errors.Wrapf(err, "Failed to stat source: %s", osOldPath)
	}
	if !sfi.Mode().IsRegular() {
		// cannot copy non-regular files (e.g., directories, symlinks, devices, etc.)
		return errors.Errorf("Non-regular source file: %s (%q)", sfi.Name(), sfi.Mode().String())
	}
	dfi, err := os.Stat(osNewPath)
	if err != nil {
		if !os.IsNotExist(err) {
			return errors.Wrapf(err, "Failed to stat destination: %s", osNewPath)
		}
		parent := vfscommon.OsFindParent(osNewPath)
		err = os.MkdirAll(parent, 0700)
		if err != nil {
			return errors.Wrapf(err, "Failed to create parent dir: %s", parent)
		}
	} else {
		if !(dfi.Mode().IsRegular()) {
			return errors.Errorf("Non-regular destination file: %s (%q)", dfi.Name(), dfi.Mode().String())
		}
		if os.SameFile(sfi, dfi) {
			return nil
		}
	}
	if err = os.Rename(osOldPath, osNewPath); err != nil {
		return errors.Wrapf(err, "Failed to rename in cache: %s to %s", osOldPath, osNewPath)
	}
	return nil
}

// Rename the item in cache
func (c *Cache) Rename(name string, newName string, newObj fs.Object) (err error) {
	item, _ := c.get(name)
	err = item.rename(name, newName, newObj)
	if err != nil {
		return err
	}

	// Move the item in the cache
	c.mu.Lock()
	if item, ok := c.item[name]; ok {
		c.item[newName] = item
		delete(c.item, name)
	}
	c.mu.Unlock()

	fs.Infof(name, "vfs cache: renamed in cache to %q", newName)
	return nil
}

// Remove should be called if name is deleted
//
// This returns true if the file was in the transfer queue so may not
// have completely uploaded yet.
func (c *Cache) Remove(name string) (wasWriting bool) {
	name = clean(name)
	c.mu.Lock()
	item := c.item[name]
	if item != nil {
		delete(c.item, name)
	}
	c.mu.Unlock()
	if item == nil {
		return false
	}
	return item.remove("file deleted")
}

// SetModTime should be called to set the modification time of the cache file
func (c *Cache) SetModTime(name string, modTime time.Time) {
	item, _ := c.get(name)
	item.setModTime(modTime)
}

// CleanUp empties the cache of everything
func (c *Cache) CleanUp() error {
	err1 := os.RemoveAll(c.root)
	err2 := os.RemoveAll(c.metaRoot)
	if err1 != nil {
		return err1
	}
	return err2
}

// walk walks the cache calling the function
func (c *Cache) walk(dir string, fn func(osPath string, fi os.FileInfo, name string) error) error {
	return filepath.Walk(dir, func(osPath string, fi os.FileInfo, err error) error {
		if err != nil {
			return err
		}
		// Find path relative to the cache root
		name, err := filepath.Rel(dir, osPath)
		if err != nil {
			return errors.Wrap(err, "filepath.Rel failed in walk")
		}
		if name == "." {
			name = ""
		}
		// And convert into slashes
		name = filepath.ToSlash(name)

		return fn(osPath, fi, name)
	})
}

// reload walks the cache loading metadata files
//
// It iterates the files first then metadata trees. It doesn't expect
// to find any new items iterating the metadata but it will clear up
// orphan files.
func (c *Cache) reload(ctx context.Context) error {
	for _, dir := range []string{c.root, c.metaRoot} {
		err := c.walk(dir, func(osPath string, fi os.FileInfo, name string) error {
			if fi.IsDir() {
				return nil
			}
			item, found := c.get(name)
			if !found {
				err := item.reload(ctx)
				if err != nil {
					fs.Errorf(name, "vfs cache: failed to reload item: %v", err)
				}
			}
			return nil
		})
		if err != nil {
			return errors.Wrapf(err, "failed to walk cache %q", dir)
		}
	}
	return nil
}

// KickCleaner kicks cache cleaner upon out of space situation
func (c *Cache) KickCleaner() {
	/* Use a separate kicker mutex for the kick to go through without waiting for the
	   cache mutex to avoid letting a thread kick again after the clearer just
	   finished cleaning and unlock the cache mutex. */
	fs.Debugf(nil, "vfs cache: at the beginning of KickCleaner")
	c.kickerMu.Lock()
	if !c.cleanerKicked {
		c.cleanerKicked = true
		fs.Debugf(nil, "vfs cache: in KickCleaner, ready to lock cache mutex")
		c.mu.Lock()
		c.outOfSpace = true
		fs.Logf(nil, "vfs cache: in KickCleaner, ready to kick cleaner")
		c.kick <- struct{}{}
		c.mu.Unlock()
	}
	c.kickerMu.Unlock()

	c.mu.Lock()
	for c.outOfSpace == true {
		fs.Debugf(nil, "vfs cache: in KickCleaner, looping on c.outOfSpace")
		c.cond.Wait()
	}
	fs.Debugf(nil, "vfs cache: in KickCleaner, leaving c.outOfSpace loop")
	c.mu.Unlock()
}

// removeNotInUse removes items not in use with a possible maxAge cutoff
// called with cache mutex locked and up-to-date c.used (as we update it directly here)
func (c *Cache) removeNotInUse(item *Item, maxAge time.Duration, emptyOnly bool) {
	removed, spaceFreed := item.RemoveNotInUse(maxAge, emptyOnly)
	// The item space might be freed even if we get an error after the cache file is removed
	// The item will not be removed or reset the cache data is dirty (DataDirty)
	c.used -= spaceFreed
	if removed {
		fs.Infof(nil, "vfs cache RemoveNotInUse (maxAge=%d, emptyOnly=%v): item %s was removed, freed %d bytes", maxAge, emptyOnly, item.GetName(), spaceFreed)
		// Remove the entry
		delete(c.item, item.name)
	} else {
		fs.Debugf(nil, "vfs cache RemoveNotInUse (maxAge=%d, emptyOnly=%v): item %s not removed, freed %d bytes", maxAge, emptyOnly, item.GetName(), spaceFreed)
	}
	return
}

// Retry failed resets during purgeClean()
func (c *Cache) retryFailedResets() {
	// Some items may have failed to reset because there was not enough space
	// for saving the cache item's metadata.  Redo the Reset()'s here now that
	// we may have some available space.
	if len(c.errItems) != 0 {
		fs.Debugf(nil, "vfs cache reset: before redoing reset errItems = %v", c.errItems)
		for itemName := range c.errItems {
			if retryItem, ok := c.item[itemName]; ok {
				_, _, err := retryItem.Reset()
				if err == nil || !fserrors.IsErrNoSpace(err) {
					// TODO: not trying to handle non-ENOSPC errors yet
					delete(c.errItems, itemName)
				}
			} else {
				// The retry item was deleted because it was closed.
				// No need to redo the failed reset now.
				delete(c.errItems, itemName)
			}
		}
		fs.Debugf(nil, "vfs cache reset: after redoing reset errItems = %v", c.errItems)
	}
}

func (c *Cache) purgeClean(quota int64) {
	c.mu.Lock()
	defer c.mu.Unlock()

	var items Items

	if quota <= 0 || c.used < quota {
		return
	}

	// Make a slice of clean cache files
	for _, item := range c.item {
		if !item.IsDataDirty() {
			items = append(items, item)
		}
	}

	sort.Sort(items)

	// Reset items until the quota is OK
	for _, item := range items {
		if c.used < quota {
			break
		}
		resetResult, spaceFreed, err := item.Reset()
		// The item space might be freed even if we get an error after the cache file is removed
		// The item will not be removed or reset if the cache data is dirty (DataDirty)
		c.used -= spaceFreed
		fs.Infof(nil, "vfs cache purgeClean item.Reset %s: %s, freed %d bytes", item.GetName(), resetResult.String(), spaceFreed)
		if resetResult == RemovedNotInUse {
			delete(c.item, item.name)
		}
		if err != nil {
			fs.Errorf(nil, "vfs cache purgeClean item.Reset %s reset failed, err = %v, freed %d bytes", item.GetName(), err, spaceFreed)
			c.errItems[item.name] = err
		}
	}

	// Resest outOfSpace without checking whether we have reduced cache space below the quota.
	// This allows some files to reduce their pendingAccesses count to allow them to be reset
	// in the next iteration of the purge cleaner loop.

	c.outOfSpace = false
	c.cond.Broadcast()
}

// purgeOld gets rid of any files that are over age
func (c *Cache) purgeOld(maxAge time.Duration) {
	c.mu.Lock()
	defer c.mu.Unlock()
	// cutoff := time.Now().Add(-maxAge)
	for _, item := range c.item {
		c.removeNotInUse(item, maxAge, false)
	}
	if c.used < int64(c.opt.CacheMaxSize) {
		c.outOfSpace = false
		c.cond.Broadcast()
	}
}

// Purge any empty directories
func (c *Cache) purgeEmptyDirs() {
	ctx := context.Background()
	err := operations.Rmdirs(ctx, c.fcache, "", true)
	if err != nil {
		fs.Errorf(c.fcache, "vfs cache: failed to remove empty directories from cache: %v", err)
	}
	err = operations.Rmdirs(ctx, c.fcacheMeta, "", true)
	if err != nil {
		fs.Errorf(c.fcache, "vfs cache: failed to remove empty directories from metadata cache: %v", err)
	}
}

// updateUsed updates c.used so it is accurate
func (c *Cache) updateUsed() (used int64) {
	c.mu.Lock()
	defer c.mu.Unlock()

	newUsed := int64(0)
	for _, item := range c.item {
		newUsed += item.getDiskSize()
	}
	c.used = newUsed
	return newUsed
}

// Remove clean cache files that are not open until the total space
// is reduced below quota starting from the oldest first
func (c *Cache) purgeOverQuota(quota int64) {
	c.updateUsed()

	c.mu.Lock()
	defer c.mu.Unlock()

	if quota <= 0 || c.used < quota {

		return
	}

	var items Items

	// Make a slice of unused files
	for _, item := range c.item {
		if !item.inUse() {
			items = append(items, item)
		}
	}

	sort.Sort(items)

	// Remove items until the quota is OK
	for _, item := range items {
		c.removeNotInUse(item, 0, c.used <= quota)
	}
	if c.used < quota {
		c.outOfSpace = false
		c.cond.Broadcast()
	}
}

// clean empties the cache of stuff if it can
func (c *Cache) clean(removeCleanFiles bool) {
	// Cache may be empty so end
	_, err := os.Stat(c.root)
	if os.IsNotExist(err) {
		return
	}
	c.updateUsed()
	c.mu.Lock()
	oldItems, oldUsed := len(c.item), fs.SizeSuffix(c.used)
	c.mu.Unlock()

	// loop cleaning the cache until we reach below cache quota
	for {
		// Remove any files that are over age
		c.purgeOld(c.opt.CacheMaxAge)

		// Now remove files not in use until cache size is below quota starting from the
		// oldest first
		c.purgeOverQuota(int64(c.opt.CacheMaxSize))

		// removeCleanFiles indicates that we got ENOSPC error
		// We remove cache files that are not dirty if we are still above the max cache size
		if removeCleanFiles {
			c.purgeClean(int64(c.opt.CacheMaxSize))
			c.retryFailedResets()
		} else {
			break
		}

		used := c.updateUsed()
		if used <= int64(c.opt.CacheMaxSize) && len(c.errItems) == 0 {
			break
		}
	}

	// Was kicked?
	if removeCleanFiles {
		c.kickerMu.Lock() // Make sure this is called with cache mutex unlocked
		// Reenable io threads to kick me
		c.cleanerKicked = false
		c.kickerMu.Unlock()
	}

	// Stats
	c.mu.Lock()
	newItems, newUsed := len(c.item), fs.SizeSuffix(c.used)
	totalInUse := 0
	for _, item := range c.item {
		if item.inUse() {
			totalInUse++
		}
	}
	c.mu.Unlock()
	uploadsInProgress, uploadsQueued := c.writeback.Stats()

	stats := fmt.Sprintf("objects %d (was %d) in use %d, to upload %d, uploading %d, total size %v (was %v)",
		newItems, oldItems, totalInUse, uploadsQueued, uploadsInProgress, newUsed, oldUsed)
	fs.Infof(nil, "vfs cache: cleaned: %s", stats)
	if err = sysdnotify.Status(fmt.Sprintf("[%s] vfs cache: %s", time.Now().Format("15:04"), stats)); err != nil {
		fs.Errorf(nil, "vfs cache: updating systemd status with current stats failed: %s", err)
	}
}

// cleaner calls clean at regular intervals and upon being kicked for out-of-space condition
//
// doesn't return until context is cancelled
func (c *Cache) cleaner(ctx context.Context) {
	if c.opt.CachePollInterval <= 0 {
		fs.Debugf(nil, "vfs cache: cleaning thread disabled because poll interval <= 0")
		return
	}
	// Start cleaning the cache immediately
	c.clean(false)
	// Then every interval specified
	timer := time.NewTicker(c.opt.CachePollInterval)
	defer timer.Stop()
	for {
		select {
		case <-c.kick: // a thread encountering ENOSPC kicked me
			c.clean(true) // remove inUse files that are clean (!item.info.Dirty)
		case <-timer.C:
			c.clean(false) // do not remove inUse files
		case <-ctx.Done():
			fs.Debugf(nil, "vfs cache: cleaner exiting")
			return
		}
	}
}

// TotalInUse returns the number of items in the cache which are InUse
func (c *Cache) TotalInUse() (n int) {
	c.mu.Lock()
	defer c.mu.Unlock()
	for _, item := range c.item {
		if item.inUse() {
			n++
		}
	}
	return n
}

// Dump the cache into a string for debugging purposes
func (c *Cache) Dump() string {
	if c == nil {
		return "Cache: <nil>\n"
	}
	c.mu.Lock()
	defer c.mu.Unlock()
	var out strings.Builder
	out.WriteString("Cache{\n")
	for name, item := range c.item {
		fmt.Fprintf(&out, "\t%q: %+v,\n", name, item)
	}
	out.WriteString("}\n")
	return out.String()
}

// AddVirtual adds a virtual directory entry by calling the addVirtual
// callback if one has been registered.
func (c *Cache) AddVirtual(remote string, size int64, isDir bool) error {
	if c.avFn == nil {
		return errors.New("no AddVirtual function registered")
	}
	return c.avFn(remote, size, isDir)
}<|MERGE_RESOLUTION|>--- conflicted
+++ resolved
@@ -91,20 +91,9 @@
 	if err != nil {
 		return nil, errors.Wrap(err, "failed to make --cache-dir absolute")
 	}
-<<<<<<< HEAD
-	cacheDir := config.CacheDir
-	cacheDir, err := filepath.Abs(cacheDir)
-	if err != nil {
-		return nil, errors.Wrap(err, "failed to make --cache-dir absolute")
-	}
-	root := file.UNCPath(filepath.Join(cacheDir, "vfs", fremote.Name(), fRoot))
-	fs.Debugf(nil, "vfs cache: root is %q", root)
-	metaRoot := file.UNCPath(filepath.Join(cacheDir, "vfsMeta", fremote.Name(), fRoot))
-=======
 	root := file.UNCPath(filepath.Join(cacheDir, "vfs", fName, fRoot))
 	fs.Debugf(nil, "vfs cache: root is %q", root)
 	metaRoot := file.UNCPath(filepath.Join(cacheDir, "vfsMeta", fName, fRoot))
->>>>>>> 7f5ee5d8
 	fs.Debugf(nil, "vfs cache: metadata root is %q", root)
 
 	fcache, err := fscache.Get(ctx, root)
