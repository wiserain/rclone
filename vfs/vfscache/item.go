--- conflicted
+++ resolved
@@ -246,11 +246,7 @@
 	// Use open handle if available
 	fd := item.fd
 	if fd == nil {
-<<<<<<< HEAD
-		// If the metadata says we have some blockes cached then the
-=======
 		// If the metadata says we have some blocks cached then the
->>>>>>> 7f5ee5d8
 		// file should exist, so open without O_CREATE
 		oFlags := os.O_WRONLY
 		if item.info.Rs.Size() == 0 {
@@ -1194,11 +1190,7 @@
 func (item *Item) ReadAt(b []byte, off int64) (n int, err error) {
 	n = 0
 	var expBackOff int
-<<<<<<< HEAD
-	for retries := 0; retries < fs.Config.LowLevelRetries; retries++ {
-=======
 	for retries := 0; retries < fs.GetConfig(context.TODO()).LowLevelRetries; retries++ {
->>>>>>> 7f5ee5d8
 		item.preAccess()
 		n, err = item.readAt(b, off)
 		item.postAccess()
